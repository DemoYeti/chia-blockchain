--- conflicted
+++ resolved
@@ -9,12 +9,8 @@
 
 $ErrorActionPreference = "Stop"
 
-<<<<<<< HEAD
 $extras = @("upnp")
-=======
-$extras = @()
 $blspy = $False
->>>>>>> 81e487f6
 if ($d)
 {
     $extras += "dev"
