--- conflicted
+++ resolved
@@ -19,12 +19,8 @@
 }
 
 PACMAN_AUTOMATED=
-<<<<<<< HEAD
 EXTRAS='--extras upnp'
-=======
-EXTRAS=
 BLSPY_STUBS=
->>>>>>> a6129951
 SKIP_PACKAGE_INSTALL=
 PLOTTER_INSTALL=
 EDITABLE='-e'
@@ -35,23 +31,14 @@
     # automated
     a) PACMAN_AUTOMATED=--noconfirm;;
     # development
-<<<<<<< HEAD
-    d) EXTRAS="${EXTRAS} --extras dev";;
-    # simple install
-    s) SKIP_PACKAGE_INSTALL=1;;
-    p) PLOTTER_INSTALL=1;;
-    # legacy keyring
-    l) EXTRAS="${EXTRAS} --extras legacy_keyring";;
-=======
-    d) EXTRAS=${EXTRAS}dev,;BLSPY_STUBS=1;;
+    d) EXTRAS="${EXTRAS} --extras dev";BLSPY_STUBS=1;;
     # non-editable
     i) EDITABLE='';;
     # legacy keyring
-    l) EXTRAS=${EXTRAS}legacy_keyring,;;
+    l) EXTRAS="${EXTRAS} --extras legacy_keyring";;
     p) PLOTTER_INSTALL=1;;
     # simple install
     s) SKIP_PACKAGE_INSTALL=1;;
->>>>>>> a6129951
     h) usage; exit 0;;
     *) echo; usage; exit 1;;
   esac
@@ -319,34 +306,18 @@
 ./setup-poetry.sh -c "${INSTALL_PYTHON_PATH}"
 .penv/bin/poetry env use "${INSTALL_PYTHON_PATH}"
 # shellcheck disable=SC2086
+# TODO: handle ${EDITABLE}
 .penv/bin/poetry install ${EXTRAS}
 ln -s .venv venv
 if [ ! -f "activate" ]; then
   ln -s venv/bin/activate .
 fi
 
-<<<<<<< HEAD
-=======
-EXTRAS=${EXTRAS%,}
-if [ -n "${EXTRAS}" ]; then
-  EXTRAS=[${EXTRAS}]
-fi
-
-# shellcheck disable=SC1091
-. ./activate
-# pip 20.x+ supports Linux binary wheels
-python -m pip install --upgrade pip
-python -m pip install wheel
-#if [ "$INSTALL_PYTHON_VERSION" = "3.8" ]; then
-# This remains in case there is a diversion of binary wheels
-python -m pip install --extra-index-url https://pypi.chia.net/simple/ miniupnpc==2.2.2
-python -m pip install ${EDITABLE} ."${EXTRAS}" --extra-index-url https://pypi.chia.net/simple/
-
+# TODO: integrate with poetry?
 if [ -n "$BLSPY_STUBS" ]; then
 python -m pip install ${EDITABLE} ./blspy-stubs
 fi
 
->>>>>>> a6129951
 if [ -n "$PLOTTER_INSTALL" ]; then
   set +e
   PREV_VENV="$VIRTUAL_ENV"
