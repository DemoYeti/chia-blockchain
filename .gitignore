--- conflicted
+++ resolved
@@ -10,11 +10,7 @@
 
 # Database
 nohup.out
-<<<<<<< HEAD
-mongod.log
-=======
 mongod.log*
->>>>>>> d5573890
 
 # Keys and plot files
 config/keys.yaml
