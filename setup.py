--- conflicted
+++ resolved
@@ -12,11 +12,7 @@
     "boto3==1.26.161",  # AWS S3 for DL s3 plugin
     "chiavdf==1.0.9",  # timelord and vdf verification
     "chiabip158==1.2",  # bip158-style wallet filters
-<<<<<<< HEAD
-    "chiapos==1.0.12b13",  # proof of space
-=======
     "chiapos==2.0.0b4",  # proof of space
->>>>>>> 78900aa8
     "clvm==0.9.7",
     "clvm_tools==0.4.6",  # Currying, Program.to, other conveniences
     "chia_rs==0.2.8",
