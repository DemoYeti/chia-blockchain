# chia-blockchain
<<<<<<< HEAD
Python 3.7 is used for this project. Make sure your default python version is >=3.7 by typing `python3`.
=======
Please check out the [wiki](https://github.com/Chia-Network/chia-blockchain/wiki) for information on this project.

Python 3.7 is required. Make sure your default python version is >=3.7 by typing python3.
>>>>>>> e220285a

You will need to enable [UPnP](https://www.homenethowto.com/ports-and-nat/upnp-automatic-port-forward/) on your router or add a NAT (for IPv4 but not IPv6) and firewall rule to allow TCP port 8444 access to your peer. These methods tend to be router make/model specific.

Frequently asked questions are answered in the [Chia blockchain wiki FAQ](https://github.com/Chia-Network/chia-blockchain/wiki/FAQ)

For alpha testnet most should only install harvesters, farmers, plotter and full nodes. Building timelords and VDFs is for sophisticated users in most environments. Chia Network and additional volunteers are running sufficient time lords for testnet consensus.

## Step 1: Install harvester, farmer, plotter, and full node

### Debian/Ubuntu

```bash
sudo apt-get update
sudo apt-get install build-essential git cmake libssl-dev libffi-dev --no-install-recommends
sudo apt-get install python3-dev python3-venv --no-install-recommends

git clone https://github.com/Chia-Network/chia-blockchain.git
cd chia-blockchain

sh install.sh

. .venv/bin/activate
```
### Amazon Linux 2

```bash
sudo yum update
sudo yum install gcc-c++ cmake3 wget git openssl openssl-devel
sudo yum install python3 python3-devel libffi-devel

# CMake - add a symlink for cmake3 - required by blspy
sudo ln -s /usr/bin/cmake3 /usr/local/bin/cmake

git clone https://github.com/Chia-Network/chia-blockchain.git
cd chia-blockchain

sh install.sh

. .venv/bin/activate
```
### CentOS 7

```bash
sudo yum update
sudo yum install centos-release-scl-rh epel-release
sudo yum install devtoolset-8-toolchain cmake3 libffi-devel
sudo yum install wget git openssl openssl-devel

# CMake - add a symlink for cmake3 - required by blspy
sudo ln -s /usr/bin/cmake3 /usr/local/bin/cmake

scl enable devtoolset-8 bash

# Install Python 3.7.5 (current rpm's are 3.6.x)
wget https://www.python.org/ftp/python/3.7.5/Python-3.7.5.tgz
tar -zxvf Python-3.7.5.tgz; cd Python-3.7.5
./configure --enable-optimizations; sudo make install; cd ..

git clone https://github.com/Chia-Network/chia-blockchain.git
cd chia-blockchain

sh install.sh
. .venv/bin/activate
```

### Windows (WSL + Ubuntu)
#### Install WSL + Ubuntu 18.04 LTS, upgrade to Ubuntu 19.x

This will require multiple reboots. From an Administrator PowerShell
`Enable-WindowsOptionalFeature -Online -FeatureName Microsoft-Windows-Subsystem-Linux`
and then
`Enable-WindowsOptionalFeature -Online -FeatureName VirtualMachinePlatform`.
Once that is complete, install Ubuntu 18.04 LTS from the Windows Store.
```bash
# Upgrade to 19.x
sudo nano /etc/update-manager/release-upgrades
# Change "Prompt=lts" to "Prompt=normal" save and exit

sudo apt-get -y update
sudo apt-get -y upgrade
sudo do-release-upgrade

sudo apt-get install -y build-essential cmake python3-dev python3-venv software-properties-common --no-install-recommends

git clone https://github.com/Chia-Network/chia-blockchain.git
cd chia-blockchain

sudo sh install.sh
. .venv/bin/activate
```

#### Alternate method for Ubuntu 18.04 LTS
In `./install.sh`:
Change `python3` to `python3.7`
Each line that starts with `pip ...` becomes `python -m pip ...`

```bash
sudo apt-get -y update
sudo apt-get install -y build-essential cmake python3-dev python3-venv software-properties-common --no-install-recommends

# Install python3.7 with ppa
sudo add-apt-repository -y ppa:deadsnakes/ppa
sudo apt-get -y update
sudo apt-get install -y python3.7 python3.7-venv python3.7-dev

git clone https://github.com/Chia-Network/chia-blockchain.git
cd chia-blockchain

sudo sh install.sh
. .venv/bin/activate
```

### MacOS
Make sure [brew](https://brew.sh/) is available before starting the setup.
```bash
brew upgrade python
brew install cmake

git clone https://github.com/Chia-Network/chia-blockchain.git
cd chia-blockchain

sh install.sh
. .venv/bin/activate
```


## Step 2: Install timelord (optional)
Note: this step is needed only if you intend to run a timelord or a local simulation.
These assume you've already successfully installed harvester, farmer, plotting, and full node above. boost 1.67 or newer is required on all platforms.
### Ubuntu/Debian
```bash
cd chia-blockchain

sh install_timelord.sh
```
### Amazon Linux 2 and CentOS 7
```bash
#Only for Amazon Linux 2
sudo amazon-linux-extras install epel

sudo yum install gmp-devel mpfr-devel

# Install Boost 1.72.0
wget https://dl.bintray.com/boostorg/release/1.72.0/source/boost_1_72_0.tar.gz
tar -zxvf boost_1_72_0.tar.gz
cd boost_1_72_0
./bootstrap.sh --prefix=/usr/local
sudo ./b2 install --prefix=/usr/local --with=all; cd ..

# Install Flint2
git clone https://github.com/wbhart/flint2
cd flint2; ./configure; sudo make install; cd ..
export LD_LIBRARY_PATH=$LD_LIBRARY_PATH:/usr/local/lib

cd chia-blockchain

sh install_timelord.sh
```

### Windows (WSL + Ubuntu)
#### Install WSL + Ubuntu upgraded to 19.x
```bash
cd chia-blockchain

sh install_timelord.sh
```
#### Alternate method for Ubuntu 18.04
```bash
# Install boost 1.70 with ppa
sudo add-apt-repository -y ppa:mhier/libboost-latest
sudo apt-get update
sudo apt-get install libboost1.70 libboost1.70-dev
```

### MacOS
```bash
brew install boost gmp mpir mpfr

cd chia-blockchain

git clone https://github.com/wbhart/flint2

sh install_timelord.sh
```

## Step 3: Generate keys
First, create some keys by running the following script:
```bash
python -m scripts.regenerate_keys
```

<<<<<<< HEAD
## Run a full node
To run a full node on port 8444, and connect to the testnet, run the following command.
This wil also start an ssh server on port 8222 for the UI, which you can connect to
=======
## Step 4a: Run a full node
To run a full node on port 8002, and connect to the testnet, run the following command.
This wil also start an ssh server in port 8222 for the UI, which you can connect to
>>>>>>> e220285a
to see the state of the node.
```bash
python -m src.server.start_full_node "127.0.0.1" 8444 -id 1 -r 8555 &
ssh -p 8222 localhost
```

## Step 4b: Run a farmer + full node
Instead of running only a full node (as in 4a), you can also run a farmer.
Farmers are entities in the network who use their hard drive space to try to create
blocks (like Bitcoin's miners), and earn block rewards. First, you must generate some hard drive plots, which
can take a long time depending on the [size of the plots](https://github.com/Chia-Network/chia-blockchain/wiki/k-sizes)
(the k variable). Then, run the farmer + full node with the following script. A full node is also started, 
which you can ssh into to view the node UI (previous ssh command).
```bash
python -m scripts.create_plots -k 20 -n 10
sh ./scripts/run_farming.sh
```

<<<<<<< HEAD
## Run a timelord + full node
Timelords execute sequential verifiable delay functions (proofs of time or VDFs), that get added to
=======
## Step 4c: Run a timelord + full node
Timelords execute sequential verifiable delay functions (proofs of time), that get added to
>>>>>>> e220285a
blocks to make them valid. This requires fast CPUs and a lot of memory as well as completing
both install steps above.
```bash
sh ./scripts/run_timelord.sh
```

## Tips
When running the servers on Mac OS, allow the application to accept incoming connections.

Ubuntu 19.xx, Amazon Linux 2, and CentOS 7.7 or newer are the easiest linux install environments currently.

UPnP is enabled by default, to open port 8444 for incoming connections. If this causes issues,
you can disable it in the configuration. Some routers may require port forwarding, or enabling
UPnP in the router configuration.

Due to the nature of proof of space lookups by the harvester in the current alpha you should limit 
the number of plots on a physical drive to 50 or less. This limit should significantly increase before beta.

You can also run the simulation, which runs all servers and multiple full nodes, locally, at once.
If you want to run the simulation, change the introducer ip in ./config/config.yaml so that the
full node points to the local introducer (127.0.0.1:8445).

Note the the simulation is local only and requires installation of timelords and VDFs.

The introducer will only know the local ips of the full nodes, so it cannot broadcast the correct
ips to external peers.

```bash
sh ./scripts/run_all_simulation.sh
```<|MERGE_RESOLUTION|>--- conflicted
+++ resolved
@@ -1,11 +1,7 @@
 # chia-blockchain
-<<<<<<< HEAD
-Python 3.7 is used for this project. Make sure your default python version is >=3.7 by typing `python3`.
-=======
 Please check out the [wiki](https://github.com/Chia-Network/chia-blockchain/wiki) for information on this project.
 
-Python 3.7 is required. Make sure your default python version is >=3.7 by typing python3.
->>>>>>> e220285a
+Python 3.7 is required. Make sure your default python version is >=3.7 by typing `python3`.
 
 You will need to enable [UPnP](https://www.homenethowto.com/ports-and-nat/upnp-automatic-port-forward/) on your router or add a NAT (for IPv4 but not IPv6) and firewall rule to allow TCP port 8444 access to your peer. These methods tend to be router make/model specific.
 
@@ -197,15 +193,10 @@
 python -m scripts.regenerate_keys
 ```
 
-<<<<<<< HEAD
-## Run a full node
+
+## Step 4a: Run a full node
 To run a full node on port 8444, and connect to the testnet, run the following command.
-This wil also start an ssh server on port 8222 for the UI, which you can connect to
-=======
-## Step 4a: Run a full node
-To run a full node on port 8002, and connect to the testnet, run the following command.
-This wil also start an ssh server in port 8222 for the UI, which you can connect to
->>>>>>> e220285a
+This will also start an ssh server in port 8222 for the UI, which you can connect to
 to see the state of the node.
 ```bash
 python -m src.server.start_full_node "127.0.0.1" 8444 -id 1 -r 8555 &
@@ -224,13 +215,9 @@
 sh ./scripts/run_farming.sh
 ```
 
-<<<<<<< HEAD
-## Run a timelord + full node
-Timelords execute sequential verifiable delay functions (proofs of time or VDFs), that get added to
-=======
+
 ## Step 4c: Run a timelord + full node
 Timelords execute sequential verifiable delay functions (proofs of time), that get added to
->>>>>>> e220285a
 blocks to make them valid. This requires fast CPUs and a lot of memory as well as completing
 both install steps above.
 ```bash
