--- conflicted
+++ resolved
@@ -619,7 +619,6 @@
         yield OutboundMessage(NodeType.FULL_NODE, Message("block", block), Delivery.BROADCAST_TO_OTHERS)
 
         # Tell farmer about the new block
-<<<<<<< HEAD
         yield OutboundMessage(NodeType.FARMER, Message("proof_of_space_finalized", farmer_request), Delivery.BROADCAST)
     else:
         # Note(Florin): This is a hack...
@@ -627,7 +626,4 @@
         log.info(f"Height of received block = {block.block.trunk_block.challenge.height}")
         timelord_request_end = timelord_protocol.ChallengeStart(block.block.trunk_block.proof_of_time.
                                                                 output.challenge_hash)
-        yield OutboundMessage(NodeType.TIMELORD, Message("challenge_end", timelord_request_end), Delivery.BROADCAST)
-=======
-        yield OutboundMessage(NodeType.FARMER, Message("proof_of_space_finalized", farmer_request), Delivery.BROADCAST)
->>>>>>> 4f89752d
+        yield OutboundMessage(NodeType.TIMELORD, Message("challenge_end", timelord_request_end), Delivery.BROADCAST)