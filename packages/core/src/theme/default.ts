import { grey } from "@mui/material/colors";
import { alpha, createTheme } from "@mui/material/styles";
import { deepmerge } from '@mui/utils';
declare module "@mui/material/Button" {
  interface ButtonPropsColorOverrides {
    grey: true;
  }
}

declare module "@mui/material" {
  interface Color {
    main: string;
    dark: string;
  }
}

const greyTheme = {
  palette: {
    grey: {
      main: grey[300],
      dark: grey[400]
    },
  },
};

const theme = createTheme(greyTheme);

export default deepmerge(greyTheme, {
  palette: {
    background: {
      default: '#fafafa',
    },
    primary: {
      main: '#3AAC59', // '#00C853',
      contrastText: '#ffffff',
    },
    secondary: {
      main: '#000000',
      contrastText: '#ffffff',
    },
    danger: {
      main: '#dc3545',
      contrastText: '#ffffff',
    },
    highlight: {
      main: '#00C853',
    },
    border: {
      main: '#E0E0E0',
      dark: '#484747',
    },
    sidebarBackground: {
      main: '#E8F5E9',
      dark: '#505C4E',
    },
    sidebarIconSelected: {
      main: '#1B5E20',
      dark: '#3AAC59',
    },
    sidebarIcon: {
      main: '#9E9E9E',
      dark: '#9E9E9E',
    },
    sidebarIconHover: {
      main: '#424242',
      dark: 'white',
    },
  },
  drawer: {
    width: '72px',
  },
  mixins: {
    toolbar: {
      minHeight: '90px',
    },
  },
  components: {
    MuiSvgIcon: {
      variants: [{
        props: { fontSize: 'extraLarge' },
        style: {
          fontSize: '3rem',
        },
      }, {
        props: { fontSize: 'sidebarIcon' },
        style: {
          fontSize: '2rem',
        },
      }],
    },
    MuiTypography: {
      variants: [{
        props: { variant: "h6" },
        style: {
          fontWeight: 400,
        },
      }],
    },
<<<<<<< HEAD
=======
    MuiChip: {
      variants: [{
        props: { size: "extraSmall" },
        style: {
          height: '20px',
          fontSize: '0.75rem',
          '.MuiChip-label': {
            paddingLeft: '6px',
            paddingRight: '6px',
          },
        },
      }],
    },
>>>>>>> 8bf3c74e
    MuiButton: {
      variants: [
        {
          props: { variant: "contained", color: "grey" },
          style: {
            color: theme.palette.getContrastText(theme.palette.grey[300]),
          },
        },
        {
          props: { variant: "outlined", color: "grey" },
          style: {
            color: theme.palette.text.primary,
            borderColor:
              theme.palette.mode === "light"
                ? "rgba(0, 0, 0, 0.23)"
                : "rgba(255, 255, 255, 0.23)",
            "&.Mui-disabled": {
              border: `1px solid ${theme.palette.action.disabledBackground}`,
            },
            "&:hover": {
              borderColor:
                theme.palette.mode === "light"
                  ? "rgba(0, 0, 0, 0.23)"
                  : "rgba(255, 255, 255, 0.23)",
              backgroundColor: alpha(
                theme.palette.text.primary,
                theme.palette.action.hoverOpacity
              )
            }
          }
        },
        {
          props: { color: "grey", variant: "text" },
          style: {
            color: theme.palette.text.primary,
            "&:hover": {
              backgroundColor: alpha(
                theme.palette.text.primary,
                theme.palette.action.hoverOpacity
              )
            }
          }
        }
      ]
    }
  }
});<|MERGE_RESOLUTION|>--- conflicted
+++ resolved
@@ -1,13 +1,13 @@
-import { grey } from "@mui/material/colors";
-import { alpha, createTheme } from "@mui/material/styles";
+import { grey } from '@mui/material/colors';
+import { alpha, createTheme } from '@mui/material/styles';
 import { deepmerge } from '@mui/utils';
-declare module "@mui/material/Button" {
+declare module '@mui/material/Button' {
   interface ButtonPropsColorOverrides {
     grey: true;
   }
 }
 
-declare module "@mui/material" {
+declare module '@mui/material' {
   interface Color {
     main: string;
     dark: string;
@@ -18,7 +18,7 @@
   palette: {
     grey: {
       main: grey[300],
-      dark: grey[400]
+      dark: grey[400],
     },
   },
 };
@@ -76,86 +76,90 @@
   },
   components: {
     MuiSvgIcon: {
-      variants: [{
-        props: { fontSize: 'extraLarge' },
-        style: {
-          fontSize: '3rem',
+      variants: [
+        {
+          props: { fontSize: 'extraLarge' },
+          style: {
+            fontSize: '3rem',
+          },
         },
-      }, {
-        props: { fontSize: 'sidebarIcon' },
-        style: {
-          fontSize: '2rem',
+        {
+          props: { fontSize: 'sidebarIcon' },
+          style: {
+            fontSize: '2rem',
+          },
         },
-      }],
+      ],
     },
     MuiTypography: {
-      variants: [{
-        props: { variant: "h6" },
-        style: {
-          fontWeight: 400,
-        },
-      }],
-    },
-<<<<<<< HEAD
-=======
-    MuiChip: {
-      variants: [{
-        props: { size: "extraSmall" },
-        style: {
-          height: '20px',
-          fontSize: '0.75rem',
-          '.MuiChip-label': {
-            paddingLeft: '6px',
-            paddingRight: '6px',
+      variants: [
+        {
+          props: { variant: 'h6' },
+          style: {
+            fontWeight: 400,
           },
         },
-      }],
+      ],
     },
->>>>>>> 8bf3c74e
+    MuiChip: {
+      variants: [
+        {
+          props: { size: 'extraSmall' },
+          style: {
+            height: '20px',
+            fontSize: '0.75rem',
+            '.MuiChip-label': {
+              paddingLeft: '6px',
+              paddingRight: '6px',
+            },
+          },
+        },
+      ],
+    },
     MuiButton: {
       variants: [
         {
-          props: { variant: "contained", color: "grey" },
+          props: { variant: 'contained', color: 'grey' },
           style: {
             color: theme.palette.getContrastText(theme.palette.grey[300]),
           },
         },
         {
-          props: { variant: "outlined", color: "grey" },
+          props: { variant: 'outlined', color: 'grey' },
           style: {
             color: theme.palette.text.primary,
             borderColor:
-              theme.palette.mode === "light"
-                ? "rgba(0, 0, 0, 0.23)"
-                : "rgba(255, 255, 255, 0.23)",
-            "&.Mui-disabled": {
+              theme.palette.mode === 'light'
+                ? 'rgba(0, 0, 0, 0.23)'
+                : 'rgba(255, 255, 255, 0.23)',
+            '&.Mui-disabled': {
               border: `1px solid ${theme.palette.action.disabledBackground}`,
             },
-            "&:hover": {
+            '&:hover': {
               borderColor:
-                theme.palette.mode === "light"
-                  ? "rgba(0, 0, 0, 0.23)"
-                  : "rgba(255, 255, 255, 0.23)",
+                theme.palette.mode === 'light'
+                  ? 'rgba(0, 0, 0, 0.23)'
+                  : 'rgba(255, 255, 255, 0.23)',
               backgroundColor: alpha(
                 theme.palette.text.primary,
                 theme.palette.action.hoverOpacity
-              )
-            }
-          }
+              ),
+            },
+          },
         },
         {
-          props: { color: "grey", variant: "text" },
+          props: { color: 'grey', variant: 'text' },
           style: {
             color: theme.palette.text.primary,
-            "&:hover": {
+            '&:hover': {
               backgroundColor: alpha(
                 theme.palette.text.primary,
                 theme.palette.action.hoverOpacity
-              )
-            }
-          }
-        }
-      ]
-    }
-  }
+              ),
+            },
+          },
+        },
+      ],
+    },
+  },
 });