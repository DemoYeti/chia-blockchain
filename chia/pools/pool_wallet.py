--- conflicted
+++ resolved
@@ -976,15 +976,8 @@
     async def match_hinted_coin(self, coin: Coin, hint: bytes32) -> bool:  # pragma: no cover
         return False  # PoolWallet pre-dates hints
 
-<<<<<<< HEAD
-    def handle_own_derivation(self) -> bool:
-        return False
-
-    def derivation_for_index(self, index: int) -> List[DerivationRecord]:
-=======
     def handle_own_derivation(self) -> bool:  # pragma: no cover
         return False
 
     def derivation_for_index(self, index: int) -> List[DerivationRecord]:  # pragma: no cover
->>>>>>> 785d6a45
         raise NotImplementedError()