from __future__ import annotations

import logging
import threading
import time
import traceback
from concurrent.futures.thread import ThreadPoolExecutor
from pathlib import Path
from typing import Any, Callable, Dict, List, Optional, Set, Tuple

import chiapos
from blspy import G1Element
<<<<<<< HEAD
=======
from chiapos import DiskProver, decompressor_context_queue
>>>>>>> 78900aa8

from chia.consensus.pos_quality import UI_ACTUAL_SPACE_CONSTANT_FACTOR, expected_plot_size
from chia.plotting.cache import Cache, CacheEntry
from chia.plotting.util import (
    HarvestingMode,
    PlotInfo,
    PlotRefreshEvents,
    PlotRefreshResult,
    PlotsRefreshParameter,
    get_plot_filenames,
)
from chia.util.misc import to_batches

log = logging.getLogger(__name__)


class PlotManager:
    plots: Dict[Path, PlotInfo]
    plot_filename_paths: Dict[str, Tuple[str, Set[str]]]
    plot_filename_paths_lock: threading.Lock
    failed_to_open_filenames: Dict[Path, int]
    no_key_filenames: Set[Path]
    farmer_public_keys: List[G1Element]
    pool_public_keys: List[G1Element]
    cache: Cache
    match_str: Optional[str]
    open_no_key_filenames: bool
    last_refresh_time: float
    refresh_parameter: PlotsRefreshParameter
    log: Any
    _lock: threading.Lock
    _refresh_thread: Optional[threading.Thread]
    _refreshing_enabled: bool
    _refresh_callback: Callable
    _initial: bool
    max_compression_level_allowed: int

    def __init__(
        self,
        root_path: Path,
        refresh_callback: Callable,
        match_str: Optional[str] = None,
        open_no_key_filenames: bool = False,
        refresh_parameter: PlotsRefreshParameter = PlotsRefreshParameter(),
    ):
        self.root_path = root_path
        self.plots = {}
        self.plot_filename_paths = {}
        self.plot_filename_paths_lock = threading.Lock()
        self.failed_to_open_filenames = {}
        self.no_key_filenames = set()
        self.farmer_public_keys = []
        self.pool_public_keys = []
        # Since `compression_level` property was added to Cache structure,
        # previous cache file formats needs to be reset
        # When user downgrades harvester, it looks 'plot_manager.dat` while
        # latest harvester reads/writes 'plot_manager_v2.dat`
        self.cache = Cache(self.root_path.resolve() / "cache" / "plot_manager_v2.dat")
        self.match_str = match_str
        self.open_no_key_filenames = open_no_key_filenames
        self.last_refresh_time = 0
        self.refresh_parameter = refresh_parameter
        self.log = logging.getLogger(__name__)
        self._lock = threading.Lock()
        self._refresh_thread = None
        self._refreshing_enabled = False
        self._refresh_callback = refresh_callback
        self._initial = True
        self.max_compression_level_allowed = 0

    def __enter__(self):
        self._lock.acquire()

    def __exit__(self, exc_type, exc_value, exc_traceback):
        self._lock.release()

<<<<<<< HEAD
    def configure_decompresser(
=======
    def configure_decompressor(
>>>>>>> 78900aa8
        self,
        context_count: int,
        thread_count: int,
        disable_cpu_affinity: bool,
        max_compression_level_allowed: int,
        use_gpu_harvesting: bool,
        gpu_index: int,
        enforce_gpu_index: bool,
<<<<<<< HEAD
    ) -> None:
        decompresser_context_queue = getattr(chiapos, "decompresser_context_queue")
=======
    ) -> HarvestingMode:
>>>>>>> 78900aa8
        if max_compression_level_allowed > 7:
            log.error(
                "Currently only compression levels up to 7 are allowed, "
                f"while {max_compression_level_allowed} was specified."
                "Setting max_compression_level_allowed to 7."
            )
            max_compression_level_allowed = 7
<<<<<<< HEAD
        is_using_gpu = decompresser_context_queue.init(
=======
        is_using_gpu = decompressor_context_queue.init(
>>>>>>> 78900aa8
            context_count,
            thread_count,
            disable_cpu_affinity,
            max_compression_level_allowed,
            use_gpu_harvesting,
            gpu_index,
            enforce_gpu_index,
        )
        if not is_using_gpu and use_gpu_harvesting:
            log.error(
                "GPU harvesting failed initialization. "
<<<<<<< HEAD
                f"Falling back to CPU harvesting: {context_count} decompressers count, {thread_count} threads."
            )
        self.max_compression_level_allowed = max_compression_level_allowed
=======
                f"Falling back to CPU harvesting: {context_count} decompressors count, {thread_count} threads."
            )
        self.max_compression_level_allowed = max_compression_level_allowed
        return HarvestingMode.GPU if is_using_gpu else HarvestingMode.CPU
>>>>>>> 78900aa8

    def reset(self) -> None:
        with self:
            self.last_refresh_time = time.time()
            self.plots.clear()
            self.plot_filename_paths.clear()
            self.failed_to_open_filenames.clear()
            self.no_key_filenames.clear()
            self._initial = True

    def set_refresh_callback(self, callback: Callable):
        self._refresh_callback = callback

    def set_public_keys(self, farmer_public_keys: List[G1Element], pool_public_keys: List[G1Element]):
        self.farmer_public_keys = farmer_public_keys
        self.pool_public_keys = pool_public_keys

    def initial_refresh(self) -> bool:
        return self._initial

    def public_keys_available(self) -> bool:
        return len(self.farmer_public_keys) > 0 and len(self.pool_public_keys) > 0

    def plot_count(self) -> int:
        with self:
            return len(self.plots)

    def get_duplicates(self) -> List[Path]:
        result = []
        for plot_filename, paths_entry in self.plot_filename_paths.items():
            _, duplicated_paths = paths_entry
            for path in duplicated_paths:
                result.append(Path(path) / plot_filename)
        return result

    def needs_refresh(self) -> bool:
        return time.time() - self.last_refresh_time > float(self.refresh_parameter.interval_seconds)

    def start_refreshing(self, sleep_interval_ms: int = 1000):
        self._refreshing_enabled = True
        if self._refresh_thread is None or not self._refresh_thread.is_alive():
            self.cache.load()
            self._refresh_thread = threading.Thread(target=self._refresh_task, args=(sleep_interval_ms,))
            self._refresh_thread.start()

    def stop_refreshing(self) -> None:
        self._refreshing_enabled = False
        if self._refresh_thread is not None and self._refresh_thread.is_alive():
            self._refresh_thread.join()
            self._refresh_thread = None

    def trigger_refresh(self) -> None:
        log.debug("trigger_refresh")
        self.last_refresh_time = 0

    def _refresh_task(self, sleep_interval_ms: int):
        while self._refreshing_enabled:
            try:
                while not self.needs_refresh() and self._refreshing_enabled:
                    time.sleep(sleep_interval_ms / 1000.0)

                if not self._refreshing_enabled:
                    return

                plot_filenames: Dict[Path, List[Path]] = get_plot_filenames(self.root_path)
                plot_directories: Set[Path] = set(plot_filenames.keys())
                plot_paths: Set[Path] = set()
                for paths in plot_filenames.values():
                    plot_paths.update(paths)

                total_result: PlotRefreshResult = PlotRefreshResult()
                total_size = len(plot_paths)

                self._refresh_callback(PlotRefreshEvents.started, PlotRefreshResult(remaining=total_size))

                # First drop all plots we have in plot_filename_paths but not longer in the filesystem or set in config
                for path in list(self.failed_to_open_filenames.keys()):
                    if path not in plot_paths:
                        del self.failed_to_open_filenames[path]

                for path in self.no_key_filenames.copy():
                    if path not in plot_paths:
                        self.no_key_filenames.remove(path)

                filenames_to_remove: List[str] = []
                for plot_filename, paths_entry in self.plot_filename_paths.items():
                    loaded_path, duplicated_paths = paths_entry
                    loaded_plot = Path(loaded_path) / Path(plot_filename)
                    if loaded_plot not in plot_paths:
                        filenames_to_remove.append(plot_filename)
                        with self:
                            if loaded_plot in self.plots:
                                del self.plots[loaded_plot]
                        total_result.removed.append(loaded_plot)
                        # No need to check the duplicates here since we drop the whole entry
                        continue

                    paths_to_remove: List[str] = []
                    for path_str in duplicated_paths:
                        loaded_plot = Path(path_str) / Path(plot_filename)
                        if loaded_plot not in plot_paths:
                            paths_to_remove.append(path_str)
                    for path_str in paths_to_remove:
                        duplicated_paths.remove(path_str)

                for filename in filenames_to_remove:
                    del self.plot_filename_paths[filename]

                for batch in to_batches(sorted(list(plot_paths)), self.refresh_parameter.batch_size):
                    batch_result: PlotRefreshResult = self.refresh_batch(batch.entries, plot_directories)
                    if not self._refreshing_enabled:
                        self.log.debug("refresh_plots: Aborted")
                        break
                    # Set the remaining files since `refresh_batch()` doesn't know them but we want to report it
                    batch_result.remaining = batch.remaining
                    total_result.loaded += batch_result.loaded
                    total_result.processed += batch_result.processed
                    total_result.duration += batch_result.duration

                    self._refresh_callback(PlotRefreshEvents.batch_processed, batch_result)
                    if batch.remaining == 0:
                        break
                    batch_sleep = self.refresh_parameter.batch_sleep_milliseconds
                    self.log.debug(f"refresh_plots: Sleep {batch_sleep} milliseconds")
                    time.sleep(float(batch_sleep) / 1000.0)

                if self._refreshing_enabled:
                    self._refresh_callback(PlotRefreshEvents.done, total_result)

                # Reset the initial refresh indication
                self._initial = False

                # Cleanup unused cache
                self.log.debug(f"_refresh_task: cached entries before cleanup: {len(self.cache)}")
                remove_paths: List[Path] = []
                for path, cache_entry in self.cache.items():
                    if cache_entry.expired(Cache.expiry_seconds) and path not in self.plots:
                        remove_paths.append(path)
                    elif path in self.plots:
                        cache_entry.bump_last_use()
                self.cache.remove(remove_paths)
                self.log.debug(f"_refresh_task: cached entries removed: {len(remove_paths)}")

                if self.cache.changed():
                    self.cache.save()

                self.last_refresh_time = time.time()

                self.log.debug(
                    f"_refresh_task: total_result.loaded {len(total_result.loaded)}, "
                    f"total_result.removed {len(total_result.removed)}, "
                    f"total_duration {total_result.duration:.2f} seconds"
                )
            except Exception as e:
                log.error(f"_refresh_callback raised: {e} with the traceback: {traceback.format_exc()}")
                self.reset()

    def refresh_batch(self, plot_paths: List[Path], plot_directories: Set[Path]) -> PlotRefreshResult:
        start_time: float = time.time()
        result: PlotRefreshResult = PlotRefreshResult(processed=len(plot_paths))
        counter_lock = threading.Lock()

        log.debug(f"refresh_batch: {len(plot_paths)} files in directories {plot_directories}")

        if self.match_str is not None:
            log.info(f'Only loading plots that contain "{self.match_str}" in the file or directory name')

        def process_file(file_path: Path) -> Optional[PlotInfo]:
            if not self._refreshing_enabled:
                return None
            filename_str = str(file_path)
            if self.match_str is not None and self.match_str not in filename_str:
                return None
            if (
                file_path in self.failed_to_open_filenames
                and (time.time() - self.failed_to_open_filenames[file_path])
                < self.refresh_parameter.retry_invalid_seconds
            ):
                # Try once every `refresh_parameter.retry_invalid_seconds` seconds to open the file
                return None

            if file_path in self.plots:
                return self.plots[file_path]

            entry: Optional[Tuple[str, Set[str]]] = self.plot_filename_paths.get(file_path.name)
            if entry is not None:
                loaded_parent, duplicates = entry
                if str(file_path.parent) in duplicates:
                    log.debug(f"Skip duplicated plot {str(file_path)}")
                    return None
            try:
                if not file_path.exists():
                    return None

                stat_info = file_path.stat()

                cache_entry = self.cache.get(file_path)
                cache_hit = cache_entry is not None
                if not cache_hit:
                    prover = chiapos.DiskProver(str(file_path))

                    log.debug(f"process_file {str(file_path)}")

                    expected_size = expected_plot_size(prover.get_size()) * UI_ACTUAL_SPACE_CONSTANT_FACTOR

                    # TODO: consider checking if the file was just written to (which would mean that the file is still
                    # being copied). A segfault might happen in this edge case.

<<<<<<< HEAD
                    if (
                        prover.get_size() >= 30
                        and stat_info.st_size < 0.98 * expected_size
                        and prover.get_compresion_level() == 0
                    ):
=======
                    level = prover.get_compression_level()
                    if level == 0:
                        if prover.get_size() >= 30 and stat_info.st_size < 0.98 * expected_size:
                            log.warning(
                                f"Not farming plot {file_path}. "
                                f"Size is {stat_info.st_size / (1024 ** 3)} GiB, "
                                f"but expected at least: {expected_size / (1024 ** 3)} GiB. "
                                "We assume the file is being copied."
                            )
                            return None
                    elif level > self.max_compression_level_allowed:
>>>>>>> 78900aa8
                        log.warning(
                            f"Not farming plot {file_path}. Plot compression level: {level}, "
                            f"max compression level allowed: {self.max_compression_level_allowed}."
                        )
                        return None

                    if prover.get_compresion_level() > self.max_compression_level_allowed:
                        log.warning(
                            f"Not farming plot {file_path}. Plot compression level: {prover.get_compresion_level()}, "
                            f"max compression level allowed: {self.max_compression_level_allowed}."
                        )
                        return None

                    cache_entry = CacheEntry.from_disk_prover(prover)
                    self.cache.update(file_path, cache_entry)

                assert cache_entry is not None
                # Only use plots that correct keys associated with them
                if cache_entry.farmer_public_key not in self.farmer_public_keys:
                    log.warning(f"Plot {file_path} has a farmer public key that is not in the farmer's pk list.")
                    self.no_key_filenames.add(file_path)
                    if not self.open_no_key_filenames:
                        return None

                if cache_entry.pool_public_key is not None and cache_entry.pool_public_key not in self.pool_public_keys:
                    log.warning(f"Plot {file_path} has a pool public key that is not in the farmer's pool pk list.")
                    self.no_key_filenames.add(file_path)
                    if not self.open_no_key_filenames:
                        return None

                # If a plot is in `no_key_filenames` the keys were missing in earlier refresh cycles. We can remove
                # the current plot from that list if its in there since we passed the key checks above.
                if file_path in self.no_key_filenames:
                    self.no_key_filenames.remove(file_path)

                with self.plot_filename_paths_lock:
                    paths: Optional[Tuple[str, Set[str]]] = self.plot_filename_paths.get(file_path.name)
                    if paths is None:
                        paths = (str(Path(cache_entry.prover.get_filename()).parent), set())
                        self.plot_filename_paths[file_path.name] = paths
                    else:
                        paths[1].add(str(Path(cache_entry.prover.get_filename()).parent))
                        log.warning(f"Have multiple copies of the plot {file_path.name} in {[paths[0], *paths[1]]}.")
                        return None

                new_plot_info: PlotInfo = PlotInfo(
                    cache_entry.prover,
                    cache_entry.pool_public_key,
                    cache_entry.pool_contract_puzzle_hash,
                    cache_entry.plot_public_key,
                    stat_info.st_size,
                    stat_info.st_mtime,
                )

                cache_entry.bump_last_use()

                with counter_lock:
                    result.loaded.append(new_plot_info)

                if file_path in self.failed_to_open_filenames:
                    del self.failed_to_open_filenames[file_path]

            except Exception as e:
                tb = traceback.format_exc()
                log.error(f"Failed to open file {file_path}. {e} {tb}")
                self.failed_to_open_filenames[file_path] = int(time.time())
                return None
            log.debug(f"Found plot {file_path} of size {new_plot_info.prover.get_size()}, cache_hit: {cache_hit}")

            return new_plot_info

        with self, ThreadPoolExecutor() as executor:
            plots_refreshed: Dict[Path, PlotInfo] = {}
            for new_plot in executor.map(process_file, plot_paths):
                if new_plot is not None:
                    plots_refreshed[Path(new_plot.prover.get_filename())] = new_plot
            self.plots.update(plots_refreshed)

        result.duration = time.time() - start_time

        self.log.debug(
            f"refresh_batch: loaded {len(result.loaded)}, "
            f"removed {len(result.removed)}, processed {result.processed}, "
            f"remaining {result.remaining}, batch_size {self.refresh_parameter.batch_size}, "
            f"duration: {result.duration:.2f} seconds"
        )
        return result<|MERGE_RESOLUTION|>--- conflicted
+++ resolved
@@ -10,10 +10,7 @@
 
 import chiapos
 from blspy import G1Element
-<<<<<<< HEAD
-=======
 from chiapos import DiskProver, decompressor_context_queue
->>>>>>> 78900aa8
 
 from chia.consensus.pos_quality import UI_ACTUAL_SPACE_CONSTANT_FACTOR, expected_plot_size
 from chia.plotting.cache import Cache, CacheEntry
@@ -90,11 +87,7 @@
     def __exit__(self, exc_type, exc_value, exc_traceback):
         self._lock.release()
 
-<<<<<<< HEAD
-    def configure_decompresser(
-=======
     def configure_decompressor(
->>>>>>> 78900aa8
         self,
         context_count: int,
         thread_count: int,
@@ -103,12 +96,7 @@
         use_gpu_harvesting: bool,
         gpu_index: int,
         enforce_gpu_index: bool,
-<<<<<<< HEAD
-    ) -> None:
-        decompresser_context_queue = getattr(chiapos, "decompresser_context_queue")
-=======
     ) -> HarvestingMode:
->>>>>>> 78900aa8
         if max_compression_level_allowed > 7:
             log.error(
                 "Currently only compression levels up to 7 are allowed, "
@@ -116,11 +104,7 @@
                 "Setting max_compression_level_allowed to 7."
             )
             max_compression_level_allowed = 7
-<<<<<<< HEAD
-        is_using_gpu = decompresser_context_queue.init(
-=======
         is_using_gpu = decompressor_context_queue.init(
->>>>>>> 78900aa8
             context_count,
             thread_count,
             disable_cpu_affinity,
@@ -132,16 +116,10 @@
         if not is_using_gpu and use_gpu_harvesting:
             log.error(
                 "GPU harvesting failed initialization. "
-<<<<<<< HEAD
-                f"Falling back to CPU harvesting: {context_count} decompressers count, {thread_count} threads."
-            )
-        self.max_compression_level_allowed = max_compression_level_allowed
-=======
                 f"Falling back to CPU harvesting: {context_count} decompressors count, {thread_count} threads."
             )
         self.max_compression_level_allowed = max_compression_level_allowed
         return HarvestingMode.GPU if is_using_gpu else HarvestingMode.CPU
->>>>>>> 78900aa8
 
     def reset(self) -> None:
         with self:
@@ -350,13 +328,6 @@
                     # TODO: consider checking if the file was just written to (which would mean that the file is still
                     # being copied). A segfault might happen in this edge case.
 
-<<<<<<< HEAD
-                    if (
-                        prover.get_size() >= 30
-                        and stat_info.st_size < 0.98 * expected_size
-                        and prover.get_compresion_level() == 0
-                    ):
-=======
                     level = prover.get_compression_level()
                     if level == 0:
                         if prover.get_size() >= 30 and stat_info.st_size < 0.98 * expected_size:
@@ -368,7 +339,6 @@
                             )
                             return None
                     elif level > self.max_compression_level_allowed:
->>>>>>> 78900aa8
                         log.warning(
                             f"Not farming plot {file_path}. Plot compression level: {level}, "
                             f"max compression level allowed: {self.max_compression_level_allowed}."
