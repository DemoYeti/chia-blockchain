--- conflicted
+++ resolved
@@ -21,24 +21,16 @@
 SERVICE_NAME = "full_node"
 
 
-<<<<<<< HEAD
 def create_full_node_simulator_service(
     root_path: Path,
     config: Dict,
     bt: BlockTools,
-    parse_cli_args: bool = True,
     connect_to_daemon: bool = True,
-    service_name_prefix: str = "",
-    running_new_process: bool = True,
     override_capabilities: List[Tuple[uint16, str]] = None,
 ) -> Service:
-    path_from_root(root_path, config["database_path"]).parent.mkdir(parents=True, exist_ok=True)
-=======
-def service_kwargs_for_full_node_simulator(root_path: Path, config: Dict, bt: BlockTools) -> Dict:
     service_config = config[SERVICE_NAME]
 
     path_from_root(root_path, service_config["database_path"]).parent.mkdir(parents=True, exist_ok=True)
->>>>>>> 9a4316f9
     constants = bt.constants
 
     node = FullNode(
@@ -49,13 +41,8 @@
     )
 
     peer_api = FullNodeSimulator(node, bt)
-<<<<<<< HEAD
-    network_id = config["selected_network"]
+    network_id = service_config["selected_network"]
     return Service(
-=======
-    network_id = service_config["selected_network"]
-    kwargs = dict(
->>>>>>> 9a4316f9
         root_path=root_path,
         config=config,
         node=node,
@@ -65,13 +52,8 @@
         service_name=SERVICE_NAME,
         server_listen_ports=[service_config["port"]],
         on_connect_callback=node.on_connect,
-<<<<<<< HEAD
-=======
-        rpc_info=(SimulatorFullNodeRpcApi, service_config["rpc_port"]),
->>>>>>> 9a4316f9
         network_id=network_id,
         rpc_info=(SimulatorFullNodeRpcApi, config["rpc_port"]),
-        parse_cli_args=parse_cli_args,
         connect_to_daemon=connect_to_daemon,
         override_capabilities=override_capabilities,
     )
@@ -85,16 +67,6 @@
         if "-D" in sys.argv:
             keychain = None
             sys.argv.remove("-D")  # Remove -D to avoid conflicting with load_config_cli's argparse usage
-<<<<<<< HEAD
-        config = load_config_cli(DEFAULT_ROOT_PATH, "config.yaml", SERVICE_NAME)
-        config["database_path"] = config["simulator_database_path"]
-        config["peers_file_path"] = config["simulator_peers_file_path"]
-        config["introducer_peer"]["host"] = "127.0.0.1"
-        config["introducer_peer"]["port"] = 58555
-        config["selected_network"] = "testnet0"
-        config["simulation"] = True
-        service = create_full_node_simulator_service(
-=======
         # TODO: refactor to avoid the double load
         config = load_config(DEFAULT_ROOT_PATH, "config.yaml")
         service_config = load_config_cli(DEFAULT_ROOT_PATH, "config.yaml", SERVICE_NAME)
@@ -105,8 +77,7 @@
         service_config["introducer_peer"]["port"] = 58555
         service_config["selected_network"] = "testnet0"
         service_config["simulation"] = True
-        kwargs = service_kwargs_for_full_node_simulator(
->>>>>>> 9a4316f9
+        service = create_full_node_simulator_service(
             DEFAULT_ROOT_PATH,
             config,
             create_block_tools(test_constants, root_path=DEFAULT_ROOT_PATH, keychain=keychain),
