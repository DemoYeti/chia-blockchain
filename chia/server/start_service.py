import asyncio
import functools
import os
import logging
import logging.config
import signal
from sys import platform
from typing import Any, Callable, Coroutine, List, Optional, Tuple, TypeVar

from chia.daemon.server import singleton, service_launch_lock_path
from chia.server.ssl_context import chia_ssl_ca_paths, private_ssl_ca_paths
from ..protocols.shared_protocol import capabilities

try:
    import uvloop
except ImportError:
    uvloop = None

from chia.rpc.rpc_server import start_rpc_server
from chia.server.outbound_message import NodeType
from chia.server.server import ChiaServer
from chia.server.upnp import UPnP
from chia.types.peer_info import PeerInfo
from chia.util.chia_logging import initialize_logging
from chia.util.config import load_config, load_config_cli
from chia.util.setproctitle import setproctitle
from chia.util.ints import uint16

from .reconnect_task import start_reconnect_task


# this is used to detect whether we are running in the main process or not, in
# signal handlers. We need to ignore signals in the sub processes.
main_pid: Optional[int] = None

T = TypeVar("T")

RpcInfo = Optional[Tuple[type, int]]


class Service:
    def __init__(
        self,
        root_path,
        node: Any,
        peer_api: Any,
        node_type: NodeType,
        advertised_port: int,
        service_name: str,
        network_id: str,
        *,
        upnp_ports: List[int] = [],
        server_listen_ports: List[int] = [],
        connect_peers: List[PeerInfo] = [],
        auth_connect_peers: bool = True,
        on_connect_callback: Optional[Callable] = None,
        rpc_info: RpcInfo = None,
        parse_cli_args=True,
        connect_to_daemon=True,
        max_request_body_size: Optional[int] = None,
        override_capabilities: Optional[List[Tuple[uint16, str]]] = None,
    ) -> None:
        self.root_path = root_path
        self.config = load_config(root_path, "config.yaml")
        ping_interval = self.config.get("ping_interval")
        self.self_hostname = self.config.get("self_hostname")
        self.daemon_port = self.config.get("daemon_port")
        assert ping_interval is not None
        self._connect_to_daemon = connect_to_daemon
        self._node_type = node_type
        self._service_name = service_name
        self._rpc_task: Optional[asyncio.Task] = None
        self._rpc_close_task: Optional[asyncio.Task] = None
        self._network_id: str = network_id
        self.max_request_body_size = max_request_body_size

        self._log = logging.getLogger(service_name)

        if parse_cli_args:
            self.service_config = load_config_cli(root_path, "config.yaml", service_name)
        else:
            self.service_config = load_config(root_path, "config.yaml", service_name)

        self._rpc_info = rpc_info
        private_ca_crt, private_ca_key = private_ssl_ca_paths(root_path, self.config)
        chia_ca_crt, chia_ca_key = chia_ssl_ca_paths(root_path, self.config)
        inbound_rlp = self.config.get("inbound_rate_limit_percent")
        outbound_rlp = self.config.get("outbound_rate_limit_percent")
        if node_type == NodeType.WALLET:
            inbound_rlp = self.service_config.get("inbound_rate_limit_percent", inbound_rlp)
            outbound_rlp = 60
        capabilities_to_use: List[Tuple[uint16, str]] = capabilities
        if override_capabilities is not None:
            capabilities_to_use = override_capabilities

        assert inbound_rlp and outbound_rlp
        self._server = ChiaServer(
            advertised_port,
            node,
            peer_api,
            node_type,
            ping_interval,
            network_id,
            inbound_rlp,
            outbound_rlp,
            capabilities_to_use,
            root_path,
            self.service_config,
            (private_ca_crt, private_ca_key),
            (chia_ca_crt, chia_ca_key),
            name=f"{service_name}_server",
        )
        f = getattr(node, "set_server", None)
        if f:
            f(self._server)
        else:
            self._log.warning(f"No set_server method for {service_name}")

        self._connect_peers = connect_peers
        self._auth_connect_peers = auth_connect_peers
        self._upnp_ports = upnp_ports
        self._server_listen_ports = server_listen_ports

        self._api = peer_api
        self._node = node
        self._did_start = False
        self._is_stopping = asyncio.Event()
        self._stopped_by_rpc = False

        self._on_connect_callback = on_connect_callback
        self._advertised_port = advertised_port
        self._reconnect_tasks: List[asyncio.Task] = []
        self.upnp: Optional[UPnP] = None

    async def start(self, **kwargs) -> None:
        # we include `kwargs` as a hack for the wallet, which for some
        # reason allows parameters to `_start`. This is serious BRAIN DAMAGE,
        # and should be fixed at some point.
        # TODO: move those parameters to `__init__`
        if self._did_start:
            return None

        assert self.self_hostname is not None
        assert self.daemon_port is not None

        self._did_start = True

        await self._node._start(**kwargs)
        self._node._shut_down = False

        for port in self._upnp_ports:
            if self.upnp is None:
                self.upnp = UPnP()

            self.upnp.remap(port)

        await self._server.start_server(self._on_connect_callback)
        self._advertised_port = self._server.get_port()

        self._reconnect_tasks = [
            start_reconnect_task(self._server, _, self._log, self._auth_connect_peers, self.config.get("prefer_ipv6"))
            for _ in self._connect_peers
        ]
        self._log.info(f"Started {self._service_name} service on network_id: {self._network_id}")

        self._rpc_close_task = None
        if self._rpc_info:
            rpc_api, rpc_port = self._rpc_info
            self._rpc_task = asyncio.create_task(
                start_rpc_server(
                    rpc_api(self._node),
                    self.self_hostname,
                    self.daemon_port,
                    uint16(rpc_port),
                    self.stop,
                    self.root_path,
                    self.config,
                    self._connect_to_daemon,
                    max_request_body_size=self.max_request_body_size,
                    name=self._service_name + "_rpc",
                )
            )

    async def run(self) -> None:
        lockfile = singleton(service_launch_lock_path(self.root_path, self._service_name))
        if lockfile is None:
            self._log.error(f"{self._service_name}: already running")
            raise ValueError(f"{self._service_name}: already running")
        await self.start()
        await self.wait_closed()

    async def setup_process_global_state(self) -> None:
        # Being async forces this to be run from within an active event loop as is
        # needed for the signal handler setup.
        proctitle_name = f"chia_{self._service_name}"
        setproctitle(proctitle_name)

        global main_pid
        main_pid = os.getpid()
        if platform == "win32" or platform == "cygwin":
            # pylint: disable=E1101
            signal.signal(signal.SIGBREAK, self._accept_signal)  # type: ignore
            signal.signal(signal.SIGINT, self._accept_signal)
            signal.signal(signal.SIGTERM, self._accept_signal)
        else:
            loop = asyncio.get_running_loop()
            loop.add_signal_handler(
                signal.SIGINT,
                functools.partial(self._accept_signal, signal_number=signal.SIGINT),
            )
            loop.add_signal_handler(
                signal.SIGTERM,
                functools.partial(self._accept_signal, signal_number=signal.SIGTERM),
            )

    def _accept_signal(self, signal_number: int, stack_frame=None):
        self._log.info(f"got signal {signal_number}")

        # we only handle signals in the main process. In the ProcessPoolExecutor
        # processes, we have to ignore them. We'll shut them down gracefully
        # from the main process
        global main_pid
        if os.getpid() != main_pid:
            return
        self.stop()

    def stop(self) -> None:
        if not self._is_stopping.is_set():
            self._is_stopping.set()

            # start with UPnP, since this can take a while, we want it to happen
            # in the background while shutting down everything else
            for port in self._upnp_ports:
                if self.upnp is not None:
                    self.upnp.release(port)

            self._log.info("Cancelling reconnect task")
            for _ in self._reconnect_tasks:
                _.cancel()
            self._log.info("Closing connections")
            self._server.close_all()
            self._node._close()
            self._node._shut_down = True

            self._log.info("Calling service stop callback")

            if self._rpc_task is not None:
                self._log.info("Closing RPC server")

                async def close_rpc_server() -> None:
                    if self._rpc_task:
                        await (await self._rpc_task)[0]()

                self._rpc_close_task = asyncio.create_task(close_rpc_server())

    async def wait_closed(self) -> None:
        await self._is_stopping.wait()

        self._log.info("Waiting for socket to be closed (if opened)")

        self._log.info("Waiting for ChiaServer to be closed")
        await self._server.await_closed()

        if self._rpc_close_task:
            self._log.info("Waiting for RPC server")
            await self._rpc_close_task
            self._log.info("Closed RPC server")

        self._log.info("Waiting for service _await_closed callback")
        await self._node._await_closed()

        if self.upnp is not None:
            # this is a blocking call, waiting for the UPnP thread to exit
            self.upnp.shutdown()

        self._did_start = False
        self._is_stopping.clear()
        self._log.info(f"Service {self._service_name} at port {self._advertised_port} fully closed")


<<<<<<< HEAD
def async_run(coro: Coroutine[object, object, T]) -> T:
=======
async def async_run_service(*args, **kwargs) -> None:
    # This will get relocated to the source of the kwargs definitions and the original
    # configuration loading which will make it much more reasonable.
    initialize_logging(
        service_name=kwargs["service_name"],
        logging_config=load_config(kwargs["root_path"], "config.yaml", kwargs["service_name"])["logging"],
        root_path=kwargs["root_path"],
    )
    service = Service(*args, **kwargs)
    await service.setup_process_global_state()
    return await service.run()


def run_service(*args, **kwargs) -> None:
>>>>>>> f2eafaae
    if uvloop is not None:
        uvloop.install()
    return asyncio.run(coro)<|MERGE_RESOLUTION|>--- conflicted
+++ resolved
@@ -21,7 +21,6 @@
 from chia.server.server import ChiaServer
 from chia.server.upnp import UPnP
 from chia.types.peer_info import PeerInfo
-from chia.util.chia_logging import initialize_logging
 from chia.util.config import load_config, load_config_cli
 from chia.util.setproctitle import setproctitle
 from chia.util.ints import uint16
@@ -278,24 +277,7 @@
         self._log.info(f"Service {self._service_name} at port {self._advertised_port} fully closed")
 
 
-<<<<<<< HEAD
 def async_run(coro: Coroutine[object, object, T]) -> T:
-=======
-async def async_run_service(*args, **kwargs) -> None:
-    # This will get relocated to the source of the kwargs definitions and the original
-    # configuration loading which will make it much more reasonable.
-    initialize_logging(
-        service_name=kwargs["service_name"],
-        logging_config=load_config(kwargs["root_path"], "config.yaml", kwargs["service_name"])["logging"],
-        root_path=kwargs["root_path"],
-    )
-    service = Service(*args, **kwargs)
-    await service.setup_process_global_state()
-    return await service.run()
-
-
-def run_service(*args, **kwargs) -> None:
->>>>>>> f2eafaae
     if uvloop is not None:
         uvloop.install()
     return asyncio.run(coro)