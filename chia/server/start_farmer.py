--- conflicted
+++ resolved
@@ -9,12 +9,8 @@
 from chia.server.outbound_message import NodeType
 from chia.server.start_service import RpcInfo, Service, async_run
 from chia.types.peer_info import PeerInfo
-<<<<<<< HEAD
 from chia.util.chia_logging import initialize_logging
-from chia.util.config import load_config_cli
-=======
 from chia.util.config import load_config, load_config_cli
->>>>>>> 9a4316f9
 from chia.util.default_root import DEFAULT_ROOT_PATH
 from chia.util.keychain import Keychain
 
@@ -30,17 +26,10 @@
     config_pool: Dict,
     consensus_constants: ConsensusConstants,
     keychain: Optional[Keychain] = None,
-<<<<<<< HEAD
-    parse_cli_args: bool = True,
     connect_to_daemon: bool = True,
-    service_name_prefix: str = "",
-    running_new_process: bool = True,
 ) -> Service:
-=======
-) -> Dict:
     service_config = config[SERVICE_NAME]
 
->>>>>>> 9a4316f9
     connect_peers = []
     fnp = service_config.get("full_node_peer")
     if fnp is not None:
@@ -53,16 +42,11 @@
         root_path, service_config, config_pool, consensus_constants=updated_constants, local_keychain=keychain
     )
     peer_api = FarmerAPI(farmer)
-<<<<<<< HEAD
-    network_id = config["selected_network"]
+    network_id = service_config["selected_network"]
     rpc_info: RpcInfo = None
     if config["start_rpc_server"]:
         rpc_info = (FarmerRpcApi, config["rpc_port"])
     return Service(
-=======
-    network_id = service_config["selected_network"]
-    kwargs = dict(
->>>>>>> 9a4316f9
         root_path=root_path,
         config=config,
         node=farmer,
@@ -76,15 +60,17 @@
         on_connect_callback=farmer.on_connect,
         network_id=network_id,
         rpc_info=rpc_info,
-        parse_cli_args=parse_cli_args,
         connect_to_daemon=connect_to_daemon,
     )
-<<<<<<< HEAD
 
 
 async def main() -> None:
-    config = load_config_cli(DEFAULT_ROOT_PATH, "config.yaml", SERVICE_NAME)
+    # TODO: refactor to avoid the double load
+    config = load_config(DEFAULT_ROOT_PATH, "config.yaml")
+    service_config = load_config_cli(DEFAULT_ROOT_PATH, "config.yaml", SERVICE_NAME)
+    config[SERVICE_NAME] = service_config
     config_pool = load_config_cli(DEFAULT_ROOT_PATH, "config.yaml", "pool")
+    config["pool"] = config_pool
     initialize_logging(
         service_name=SERVICE_NAME,
         logging_config=config["service_name"]["logging"],
@@ -93,22 +79,6 @@
     service = create_farmer_service(DEFAULT_ROOT_PATH, config, config_pool, DEFAULT_CONSTANTS)
     await service.setup_process_global_state()
     await service.run()
-=======
-    if service_config["start_rpc_server"]:
-        kwargs["rpc_info"] = (FarmerRpcApi, service_config["rpc_port"])
-    return kwargs
-
-
-def main() -> None:
-    # TODO: refactor to avoid the double load
-    config = load_config(DEFAULT_ROOT_PATH, "config.yaml")
-    service_config = load_config_cli(DEFAULT_ROOT_PATH, "config.yaml", SERVICE_NAME)
-    config[SERVICE_NAME] = service_config
-    config_pool = load_config_cli(DEFAULT_ROOT_PATH, "config.yaml", "pool")
-    config["pool"] = config_pool
-    kwargs = service_kwargs_for_farmer(DEFAULT_ROOT_PATH, config, config_pool, DEFAULT_CONSTANTS)
-    return run_service(**kwargs)
->>>>>>> 9a4316f9
 
 
 if __name__ == "__main__":
