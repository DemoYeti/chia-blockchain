from __future__ import annotations

import logging
from dataclasses import dataclass, field
from pathlib import Path
from typing import Any, Dict, List, Type

from chia_rs import PrivateKey

from chia.cmds.init_funcs import check_keys
from chia.util.errors import KeychainException, KeychainFingerprintNotFound
from chia.util.ints import uint32
from chia.util.keychain import Keychain, KeyData
from chia.util.streamable import Streamable, streamable

# Commands that are handled by the KeychainServer
keychain_commands = [
    "add_private_key",
    "add_key",
    "check_keys",
    "delete_all_keys",
    "delete_key_by_fingerprint",
    "get_all_private_keys",
    "get_first_private_key",
    "get_key_for_fingerprint",
    "get_key",
    "get_keys",
    "get_public_key",
    "get_public_keys",
    "set_label",
    "delete_label",
]

log = logging.getLogger(__name__)

KEYCHAIN_ERR_KEYERROR = "key error"
KEYCHAIN_ERR_LOCKED = "keyring is locked"
KEYCHAIN_ERR_NO_KEYS = "no keys present"
KEYCHAIN_ERR_KEY_NOT_FOUND = "key not found"
KEYCHAIN_ERR_MALFORMED_REQUEST = "malformed request"


@streamable
@dataclass(frozen=True)
class EmptyResponse(Streamable):
    pass


@streamable
@dataclass(frozen=True)
class GetKeyResponse(Streamable):
    key: KeyData


@streamable
@dataclass(frozen=True)
class GetKeyRequest(Streamable):
    fingerprint: uint32
    include_secrets: bool = False

    def run(self, keychain: Keychain) -> GetKeyResponse:
        return GetKeyResponse(key=keychain.get_key(self.fingerprint, self.include_secrets))


@streamable
@dataclass(frozen=True)
class GetKeysResponse(Streamable):
    keys: List[KeyData]


@streamable
@dataclass(frozen=True)
class GetKeysRequest(Streamable):
    include_secrets: bool = False

    def run(self, keychain: Keychain) -> GetKeysResponse:
        return GetKeysResponse(keys=keychain.get_keys(self.include_secrets))


@streamable
@dataclass(frozen=True)
class GetPublicKeyRequest(Streamable):
    fingerprint: uint32

    def run(self, keychain: Keychain) -> GetPublicKeyResponse:
        return GetPublicKeyResponse(key=keychain.get_key(self.fingerprint, include_secrets=False))


@streamable
@dataclass(frozen=True)
class GetPublicKeyResponse(Streamable):
    key: KeyData

    def to_json_dict(self) -> Dict[str, Any]:
        # Ensure that only approved keys are returned
        approved_keys = ["fingerprint", "public_key", "label"]
        key_dict = self.key.to_json_dict()
        return {"key": {key: key_dict[key] for key in approved_keys if key in key_dict}}


@streamable
@dataclass(frozen=True)
class GetPublicKeysRequest(Streamable):
    def run(self, keychain: Keychain) -> GetPublicKeysResponse:
        return GetPublicKeysResponse(keys=keychain.get_keys(include_secrets=False))


@streamable
@dataclass(frozen=True)
class GetPublicKeysResponse(Streamable):
    keys: List[KeyData]

    def to_json_dict(self) -> Dict[str, Any]:
        # Ensure that only approved keys are returned
        approved_keys = ["fingerprint", "public_key", "label"]
        return {
            "keys": [
                {key: key_data_dict[key] for key in approved_keys if key in key_data_dict}
                for key_data_dict in (key_data.to_json_dict() for key_data in self.keys)
            ]
        }


@streamable
@dataclass(frozen=True)
class SetLabelRequest(Streamable):
    fingerprint: uint32
    label: str

    def run(self, keychain: Keychain) -> EmptyResponse:
        keychain.set_label(int(self.fingerprint), self.label)
        return EmptyResponse()


@streamable
@dataclass(frozen=True)
class DeleteLabelRequest(Streamable):
    fingerprint: uint32

    def run(self, keychain: Keychain) -> EmptyResponse:
        keychain.delete_label(self.fingerprint)
        return EmptyResponse()


@dataclass
class KeychainServer:
    """
    Implements a remote keychain service for clients to perform key operations on
    """

    _default_keychain: Keychain = field(default_factory=Keychain)
    _alt_keychains: Dict[str, Keychain] = field(default_factory=dict)

    def get_keychain_for_request(self, request: Dict[str, Any]) -> Keychain:
        """
        Keychain instances can have user and service strings associated with them.
        The keychain backends ultimately point to the same data stores, but the user
        and service strings are used to partition those data stores. We attempt to
        maintain a mapping of user/service pairs to their corresponding Keychain.
        """
        user = request.get("kc_user", self._default_keychain.user)
        service = request.get("kc_service", self._default_keychain.service)
        if user == self._default_keychain.user and service == self._default_keychain.service:
            keychain = self._default_keychain
        else:
            key = (user or "unnamed") + (service or "")
            if key in self._alt_keychains:
                keychain = self._alt_keychains[key]
            else:
                keychain = Keychain(user=user, service=service)
                self._alt_keychains[key] = keychain
        return keychain

    async def handle_command(self, command: str, data: Dict[str, Any]) -> Dict[str, Any]:
        try:
            if command == "add_private_key":
                return await self.add_key(
                    {"mnemonic_or_pk": data.get("mnemonic", None), "label": data.get("label", None), "private": True}
                )
            elif command == "add_key":
                return await self.add_key(data)
            elif command == "check_keys":
                return await self.check_keys(data)
            elif command == "delete_all_keys":
                return await self.delete_all_keys(data)
            elif command == "delete_key_by_fingerprint":
                return await self.delete_key_by_fingerprint(data)
            elif command == "get_all_private_keys":
                return await self.get_all_private_keys(data)
            elif command == "get_first_private_key":
                return await self.get_first_private_key(data)
            elif command == "get_key_for_fingerprint":
                return await self.get_key_for_fingerprint(data)
            elif command == "get_key":
                return await self.run_request(data, GetKeyRequest)
            elif command == "get_keys":
                return await self.run_request(data, GetKeysRequest)
            elif command == "get_public_key":
                return await self.run_request(data, GetPublicKeyRequest)
            elif command == "get_public_keys":
                return await self.run_request(data, GetPublicKeysRequest)
            elif command == "set_label":
                return await self.run_request(data, SetLabelRequest)
            elif command == "delete_label":
                return await self.run_request(data, DeleteLabelRequest)
            return {}
        except Exception as e:
            log.exception(e)
            return {"success": False, "error": str(e), "command": command}

    async def add_key(self, request: Dict[str, Any]) -> Dict[str, Any]:
        if self.get_keychain_for_request(request).is_keyring_locked():
            return {"success": False, "error": KEYCHAIN_ERR_LOCKED}

        mnemonic_or_pk = request.get("mnemonic_or_pk", None)
        label = request.get("label", None)
        private = request.get("private", True)

        if mnemonic_or_pk is None:
            return {
                "success": False,
                "error": KEYCHAIN_ERR_MALFORMED_REQUEST,
                "error_details": {"message": "missing key information"},
            }

        try:
            key, key_type = self.get_keychain_for_request(request).add_key(mnemonic_or_pk, label, private)
        except KeyError as e:
            return {
                "success": False,
                "error": KEYCHAIN_ERR_KEYERROR,
                "error_details": {"message": f"The word '{e.args[0]}' is incorrect.'", "word": e.args[0]},
            }
        except ValueError as e:
            log.exception(e)
            return {
                "success": False,
                "error": str(e),
            }

        if isinstance(key, PrivateKey):
            fingerprint = key.get_g1().get_fingerprint()
        else:
            fingerprint = key.get_fingerprint()

        return {"success": True, "fingerprint": fingerprint, "key_type": key_type}

    async def check_keys(self, request: Dict[str, Any]) -> Dict[str, Any]:
        if self.get_keychain_for_request(request).is_keyring_locked():
            return {"success": False, "error": KEYCHAIN_ERR_LOCKED}

        root_path = request.get("root_path", None)
        if root_path is None:
            return {
                "success": False,
                "error": KEYCHAIN_ERR_MALFORMED_REQUEST,
                "error_details": {"message": "missing root_path"},
            }

        check_keys(Path(root_path))

        return {"success": True}

    async def delete_all_keys(self, request: Dict[str, Any]) -> Dict[str, Any]:
        if self.get_keychain_for_request(request).is_keyring_locked():
            return {"success": False, "error": KEYCHAIN_ERR_LOCKED}

        self.get_keychain_for_request(request).delete_all_keys()

        return {"success": True}

    async def delete_key_by_fingerprint(self, request: Dict[str, Any]) -> Dict[str, Any]:
        if self.get_keychain_for_request(request).is_keyring_locked():
            return {"success": False, "error": KEYCHAIN_ERR_LOCKED}

        fingerprint = request.get("fingerprint", None)
        if fingerprint is None:
            return {
                "success": False,
                "error": KEYCHAIN_ERR_MALFORMED_REQUEST,
                "error_details": {"message": "missing fingerprint"},
            }

        self.get_keychain_for_request(request).delete_key_by_fingerprint(fingerprint)

        return {"success": True}

    async def run_request(self, request_dict: Dict[str, Any], request_type: Type[Any]) -> Dict[str, Any]:
        keychain = self.get_keychain_for_request(request_dict)
        if keychain.is_keyring_locked():
            return {"success": False, "error": KEYCHAIN_ERR_LOCKED}

        try:
            request = request_type.from_json_dict(request_dict)
        except Exception as e:
            return {
                "success": False,
                "error": KEYCHAIN_ERR_MALFORMED_REQUEST,
                "error_details": {"message": str(e)},
            }

        try:
            return {"success": True, **request.run(keychain).to_json_dict()}
        except KeychainFingerprintNotFound as e:
            return {
                "success": False,
                "error": KEYCHAIN_ERR_KEY_NOT_FOUND,
                "error_details": {"fingerprint": e.fingerprint},
            }
        except KeychainException as e:
            return {
                "success": False,
                "error": KEYCHAIN_ERR_MALFORMED_REQUEST,
                "error_details": {"message": str(e)},
            }

    async def get_all_private_keys(self, request: Dict[str, Any]) -> Dict[str, Any]:
        all_keys: List[Dict[str, Any]] = []
        if self.get_keychain_for_request(request).is_keyring_locked():
            return {"success": False, "error": KEYCHAIN_ERR_LOCKED}

        private_keys = self.get_keychain_for_request(request).get_all_private_keys()
        for sk, entropy in private_keys:
            all_keys.append({"pk": bytes(sk.get_g1()).hex(), "entropy": entropy.hex()})

        return {"success": True, "private_keys": all_keys}

    async def get_first_private_key(self, request: Dict[str, Any]) -> Dict[str, Any]:
        key: Dict[str, Any] = {}
        if self.get_keychain_for_request(request).is_keyring_locked():
            return {"success": False, "error": KEYCHAIN_ERR_LOCKED}

        sk_ent = self.get_keychain_for_request(request).get_first_private_key()
        if sk_ent is None:
            return {"success": False, "error": KEYCHAIN_ERR_NO_KEYS}

        pk_str = bytes(sk_ent[0].get_g1()).hex()
        ent_str = sk_ent[1].hex()
        key = {"pk": pk_str, "entropy": ent_str}

        return {"success": True, "private_key": key}

    async def get_key_for_fingerprint(self, request: Dict[str, Any]) -> Dict[str, Any]:
        keychain = self.get_keychain_for_request(request)
        if keychain.is_keyring_locked():
            return {"success": False, "error": KEYCHAIN_ERR_LOCKED}

        private = request.get("private", True)
        keys = keychain.get_keys(include_secrets=private)
        if len(keys) == 0:
            return {"success": False, "error": KEYCHAIN_ERR_NO_KEYS}

        try:
            if request["fingerprint"] is None:
                key_data = keys[0]
            else:
                key_data = keychain.get_key(request["fingerprint"], include_secrets=private)
        except KeychainFingerprintNotFound:
            return {"success": False, "error": KEYCHAIN_ERR_KEY_NOT_FOUND}

<<<<<<< HEAD
    async def get_public_key_for_fingerprint(self, request: Dict[str, Any]) -> Dict[str, Any]:
        if self.get_keychain_for_request(request).is_keyring_locked():  # pragma: no cover
            return {"success": False, "error": KEYCHAIN_ERR_LOCKED}

        keys = self.get_keychain_for_request(request).get_keys(include_secrets=False)
        if len(keys) == 0:  # pragma: no cover
            return {"success": False, "error": KEYCHAIN_ERR_NO_KEYS}

        fingerprint = request.get("fingerprint", None)
        key_data: Optional[KeyData] = None
        if fingerprint is not None:
            for kd in keys:
                if kd.observation_root.get_fingerprint() == fingerprint:
                    key_data = kd
                    break
        else:
            key_data = keys[0]

        if key_data is not None:
            return {"success": True, "pk": bytes(key_data.observation_root).hex(), "key_type": key_data.key_type}
        else:
            return {"success": False, "error": KEYCHAIN_ERR_KEY_NOT_FOUND}
=======
        return {
            "success": True,
            "pk": bytes(key_data.public_key).hex(),
            "entropy": key_data.entropy.hex() if private else None,
        }
>>>>>>> be1b6b01
<|MERGE_RESOLUTION|>--- conflicted
+++ resolved
@@ -358,33 +358,9 @@
         except KeychainFingerprintNotFound:
             return {"success": False, "error": KEYCHAIN_ERR_KEY_NOT_FOUND}
 
-<<<<<<< HEAD
-    async def get_public_key_for_fingerprint(self, request: Dict[str, Any]) -> Dict[str, Any]:
-        if self.get_keychain_for_request(request).is_keyring_locked():  # pragma: no cover
-            return {"success": False, "error": KEYCHAIN_ERR_LOCKED}
-
-        keys = self.get_keychain_for_request(request).get_keys(include_secrets=False)
-        if len(keys) == 0:  # pragma: no cover
-            return {"success": False, "error": KEYCHAIN_ERR_NO_KEYS}
-
-        fingerprint = request.get("fingerprint", None)
-        key_data: Optional[KeyData] = None
-        if fingerprint is not None:
-            for kd in keys:
-                if kd.observation_root.get_fingerprint() == fingerprint:
-                    key_data = kd
-                    break
-        else:
-            key_data = keys[0]
-
-        if key_data is not None:
-            return {"success": True, "pk": bytes(key_data.observation_root).hex(), "key_type": key_data.key_type}
-        else:
-            return {"success": False, "error": KEYCHAIN_ERR_KEY_NOT_FOUND}
-=======
         return {
             "success": True,
             "pk": bytes(key_data.public_key).hex(),
+            "key_type": key_data.key_type,
             "entropy": key_data.entropy.hex() if private else None,
-        }
->>>>>>> be1b6b01
+        }