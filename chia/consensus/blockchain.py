--- conflicted
+++ resolved
@@ -485,8 +485,14 @@
                 self._peak_height = block_record.height
 
         except BaseException as e:
-<<<<<<< HEAD
             with anyio.CancelScope(shield=True):
+                # depending on exactly when the failure of adding the block
+                # happened, we may not have added it to the block record cache
+                try:
+                    self.remove_block_record(header_hash)
+                except KeyError:
+                    pass
+                fork_info.rollback(header_hash, -1 if previous_peak_height is None else previous_peak_height)
                 self.block_store.rollback_cache_block(header_hash)
                 self._peak_height = previous_peak_height
                 log.error(
@@ -494,22 +500,6 @@
                     f" rolling back: {traceback.format_exc()} {e}"
                 )
                 raise
-=======
-            # depending on exactly when the failure of adding the block
-            # happened, we may not have added it to the block record cache
-            try:
-                self.remove_block_record(header_hash)
-            except KeyError:
-                pass
-            fork_info.rollback(header_hash, -1 if previous_peak_height is None else previous_peak_height)
-            self.block_store.rollback_cache_block(header_hash)
-            self._peak_height = previous_peak_height
-            log.error(
-                f"Error while adding block {header_hash} height {block.height},"
-                f" rolling back: {traceback.format_exc()} {e}"
-            )
-            raise
->>>>>>> fe89b5b7
 
         # This is done outside the try-except in case it fails, since we do not want to revert anything if it does
         await self.__height_map.maybe_flush()
