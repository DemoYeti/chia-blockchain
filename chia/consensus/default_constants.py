--- conflicted
+++ resolved
@@ -59,9 +59,6 @@
     "SOFT_FORK2_HEIGHT": 3886635,
     # Spetember 2023
     "SOFT_FORK3_HEIGHT": 4200000,
-<<<<<<< HEAD
-    "NUM_DISTINCT_CONSECUTIVE_PLOT_IDS": 4,
-=======
     # June 2024
     "HARD_FORK_HEIGHT": 5496000,
     # June 2027
@@ -70,7 +67,7 @@
     "PLOT_FILTER_64_HEIGHT": 15592000,
     # June 2033
     "PLOT_FILTER_32_HEIGHT": 20643000,
->>>>>>> 621c75e4
+    "NUM_DISTINCT_CONSECUTIVE_PLOT_IDS": 4,
 }
 
 
