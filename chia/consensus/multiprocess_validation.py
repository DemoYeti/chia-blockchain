from __future__ import annotations

import asyncio
import logging
import traceback
from concurrent.futures import Executor
from dataclasses import dataclass
from typing import Awaitable, Callable, Dict, List, Optional, Sequence, Tuple

from chia_rs import AugSchemeMPL, G1Element

from chia.consensus.block_header_validation import validate_finished_header_block
from chia.consensus.block_record import BlockRecord
from chia.consensus.blockchain_interface import BlockchainInterface
from chia.consensus.constants import ConsensusConstants
from chia.consensus.cost_calculator import NPCResult
from chia.consensus.difficulty_adjustment import get_next_sub_slot_iters_and_difficulty
from chia.consensus.full_block_to_block_record import block_to_block_record
from chia.consensus.get_block_challenge import get_block_challenge
from chia.consensus.pot_iterations import calculate_iterations_quality, is_overflow_block
from chia.full_node.mempool_check_conditions import get_name_puzzle_conditions
from chia.types.block_protocol import BlockInfo
from chia.types.blockchain_format.coin import Coin
from chia.types.blockchain_format.proof_of_space import verify_and_get_quality_string
from chia.types.blockchain_format.sized_bytes import bytes32
from chia.types.blockchain_format.sub_epoch_summary import SubEpochSummary
from chia.types.full_block import FullBlock
from chia.types.generator_types import BlockGenerator
from chia.types.header_block import HeaderBlock
from chia.types.unfinished_block import UnfinishedBlock
from chia.util.block_cache import BlockCache
from chia.util.condition_tools import pkm_pairs
from chia.util.errors import Err, ValidationError
from chia.util.generator_tools import get_block_header, tx_removals_and_additions
from chia.util.ints import uint16, uint32, uint64
from chia.util.streamable import Streamable, streamable

log = logging.getLogger(__name__)


@streamable
@dataclass(frozen=True)
class PreValidationResult(Streamable):
    error: Optional[uint16]
    required_iters: Optional[uint64]  # Iff error is None
    npc_result: Optional[NPCResult]  # Iff error is None and block is a transaction block
    validated_signature: bool


def batch_pre_validate_blocks(
    constants: ConsensusConstants,
    blocks_pickled: Dict[bytes, bytes],
    full_blocks_pickled: Optional[List[bytes]],
    header_blocks_pickled: Optional[List[bytes]],
    prev_transaction_generators: List[Optional[bytes]],
    npc_results: Dict[uint32, bytes],
    check_filter: bool,
    expected_difficulty: List[uint64],
    expected_sub_slot_iters: List[uint64],
    validate_signatures: bool,
) -> List[bytes]:
    blocks: Dict[bytes32, BlockRecord] = {}
    for k, v in blocks_pickled.items():
        blocks[bytes32(k)] = BlockRecord.from_bytes(v)
    results: List[PreValidationResult] = []
    if full_blocks_pickled is not None and header_blocks_pickled is not None:
        assert ValueError("Only one should be passed here")

    # In this case, we are validating full blocks, not headers
    if full_blocks_pickled is not None:
        for i in range(len(full_blocks_pickled)):
            try:
                block: FullBlock = FullBlock.from_bytes(full_blocks_pickled[i])
                tx_additions: List[Coin] = []
                removals: List[bytes32] = []
                npc_result: Optional[NPCResult] = None
                if block.height in npc_results:
                    npc_result = NPCResult.from_bytes(npc_results[block.height])
                    assert npc_result is not None
                    if npc_result.conds is not None:
                        removals, tx_additions = tx_removals_and_additions(npc_result.conds)
                    else:
                        removals, tx_additions = [], []

                if block.transactions_generator is not None and npc_result is None:
                    prev_generator_bytes = prev_transaction_generators[i]
                    assert prev_generator_bytes is not None
                    assert block.transactions_info is not None
                    block_generator: BlockGenerator = BlockGenerator.from_bytes(prev_generator_bytes)
                    assert block_generator.program == block.transactions_generator
                    npc_result = get_name_puzzle_conditions(
                        block_generator,
                        min(constants.MAX_BLOCK_COST_CLVM, block.transactions_info.cost),
                        mempool_mode=False,
                        height=block.height,
                        constants=constants,
                    )
                    removals, tx_additions = tx_removals_and_additions(npc_result.conds)
                if npc_result is not None and npc_result.error is not None:
                    results.append(PreValidationResult(uint16(npc_result.error), None, npc_result, False))
                    continue

                header_block = get_block_header(block, tx_additions, removals)
                required_iters, error = validate_finished_header_block(
                    constants,
                    BlockCache(blocks),
                    header_block,
                    check_filter,
                    expected_difficulty[i],
                    expected_sub_slot_iters[i],
                )
                error_int: Optional[uint16] = None
                if error is not None:
                    error_int = uint16(error.code.value)

                successfully_validated_signatures = False
                # If we failed CLVM, no need to validate signature, the block is already invalid
                if error_int is None:
                    # If this is False, it means either we don't have a signature (not a tx block) or we have an invalid
                    # signature (which also puts in an error) or we didn't validate the signature because we want to
                    # validate it later. add_block will attempt to validate the signature later.
                    if validate_signatures:
                        if npc_result is not None and block.transactions_info is not None:
                            assert npc_result.conds
                            pairs_pks, pairs_msgs = pkm_pairs(npc_result.conds, constants.AGG_SIG_ME_ADDITIONAL_DATA)
                            # Using AugSchemeMPL.aggregate_verify, so it's safe to use from_bytes_unchecked
                            pks_objects: List[G1Element] = [G1Element.from_bytes_unchecked(pk) for pk in pairs_pks]
                            if not AugSchemeMPL.aggregate_verify(
                                pks_objects, pairs_msgs, block.transactions_info.aggregated_signature
                            ):
                                error_int = uint16(Err.BAD_AGGREGATE_SIGNATURE.value)
                            else:
                                successfully_validated_signatures = True

                results.append(
                    PreValidationResult(error_int, required_iters, npc_result, successfully_validated_signatures)
                )
            except Exception:
                error_stack = traceback.format_exc()
                log.error(f"Exception: {error_stack}")
                results.append(PreValidationResult(uint16(Err.UNKNOWN.value), None, None, False))
    # In this case, we are validating header blocks
    elif header_blocks_pickled is not None:
        for i in range(len(header_blocks_pickled)):
            try:
                header_block = HeaderBlock.from_bytes(header_blocks_pickled[i])
                required_iters, error = validate_finished_header_block(
                    constants,
                    BlockCache(blocks),
                    header_block,
                    check_filter,
                    expected_difficulty[i],
                    expected_sub_slot_iters[i],
                )
                error_int = None
                if error is not None:
                    error_int = uint16(error.code.value)
                results.append(PreValidationResult(error_int, required_iters, None, False))
            except Exception:
                error_stack = traceback.format_exc()
                log.error(f"Exception: {error_stack}")
                results.append(PreValidationResult(uint16(Err.UNKNOWN.value), None, None, False))
    return [bytes(r) for r in results]


async def pre_validate_blocks_multiprocessing(
    constants: ConsensusConstants,
    block_records: BlockchainInterface,
    blocks: Sequence[FullBlock],
    pool: Executor,
    check_filter: bool,
    npc_results: Dict[uint32, NPCResult],
    get_block_generator: Callable[
        [BlockInfo, Optional[uint32], Dict[bytes32, FullBlock]], Awaitable[Optional[BlockGenerator]]
    ],
    batch_size: int,
    fork_height: Optional[uint32],
    wp_summaries: Optional[List[SubEpochSummary]] = None,
    *,
    validate_signatures: bool = True,
) -> List[PreValidationResult]:
    """
    This method must be called under the blockchain lock
    If all the full blocks pass pre-validation, (only validates header), returns the list of required iters.
    if any validation issue occurs, returns False.

    Args:
        check_filter:
        constants:
        pool:
        constants:
        block_records:
        blocks: list of full blocks to validate (must be connected to current chain)
        npc_results
        get_block_generator
    """
    prev_b: Optional[BlockRecord] = None
    # Collects all the recent blocks (up to the previous sub-epoch)
    recent_blocks: Dict[bytes32, BlockRecord] = {}
    num_sub_slots_found = 0
    num_blocks_seen = 0
    if blocks[0].height > 0:
        curr = await block_records.get_block_record_from_db(blocks[0].prev_header_hash)
        if curr is None:
            return [PreValidationResult(uint16(Err.INVALID_PREV_BLOCK_HASH.value), None, None, False)]
        num_sub_slots_to_look_for = 3 if curr.overflow else 2
        header_hash = curr.header_hash
        while (
            curr.sub_epoch_summary_included is None
            or num_blocks_seen < constants.NUMBER_OF_TIMESTAMPS
            or num_sub_slots_found < num_sub_slots_to_look_for
        ) and curr.height > 0:
            if curr.first_in_sub_slot:
                assert curr.finished_challenge_slot_hashes is not None
                num_sub_slots_found += len(curr.finished_challenge_slot_hashes)
            recent_blocks[header_hash] = curr
            if curr.is_transaction_block:
                num_blocks_seen += 1
<<<<<<< HEAD
            curr = await block_records.get_block_record_from_db(curr.prev_hash)
            assert curr is not None
        recent_blocks[curr.header_hash] = curr
=======
            header_hash = curr.prev_hash
            curr = await block_records.get_block_record_from_db(curr.prev_hash)
        recent_blocks[header_hash] = curr
>>>>>>> 4e7a5147
    block_record_was_present = []

    block_hashes: List[bytes32] = []
    for block in blocks:
        header_hash = block.header_hash
        block_hashes.append(header_hash)
        block_record_was_present.append(block_records.contains_block(header_hash))

    diff_ssis: List[Tuple[uint64, uint64]] = []
    for block in blocks:
        if block.height != 0:
            if prev_b is None:
                prev_b = await block_records.get_block_record_from_db(block.prev_header_hash)
            assert prev_b is not None
<<<<<<< HEAD
=======

            # the call to block_to_block_record() requires the previous
            # block is in the cache
            # and make_sub_epoch_summary() requires all blocks until we find one
            # that includes a sub_epoch_summary
            curr = prev_b
            block_records.add_block_record(curr)
            counter = 0
            # TODO: It would probably be better to make
            # get_next_sub_slot_iters_and_difficulty() async and able to pull
            # from the database rather than trying to predict which blocks it
            # may need in the cache
            while (
                curr.sub_epoch_summary_included is None
                or counter < 3 * constants.MAX_SUB_SLOT_BLOCKS + constants.MIN_BLOCKS_PER_CHALLENGE_BLOCK + 3
            ):
                curr = await block_records.get_block_record_from_db(curr.prev_hash)
                if curr is None:
                    break
                block_records.add_block_record(curr)
                counter += 1
>>>>>>> 4e7a5147

            # the call to block_to_block_record() requires the previous
            # block is in the cache
            # and make_sub_epoch_summary() requires all blocks until we find one
            # that includes a sub_epoch_summary
            curr = prev_b
            block_records.add_block_record(curr)
            counter = 0
            # TODO: It would probably be better to make
            # get_next_sub_slot_iters_and_difficulty() async and able to pull
            # from the database rather than trying to predict which blocks it
            # may need in the cache
            while (
                curr.sub_epoch_summary_included is None
                or counter < 3 * constants.MAX_SUB_SLOT_BLOCKS + constants.MIN_BLOCKS_PER_CHALLENGE_BLOCK + 3
            ):
                curr = await block_records.get_block_record_from_db(curr.prev_hash)
                if curr is None:
                    break
                block_records.add_block_record(curr)
                counter += 1

        # get_next_sub_slot_iters_and_difficulty() requires prev_b.prev_hash to
        # be in the block record cache.
        if prev_b is not None and prev_b.height != 0 and not block_records.contains_block(prev_b.prev_hash):
            return [PreValidationResult(uint16(Err.INVALID_PREV_BLOCK_HASH.value), None, None, False)]
        if prev_b is not None and not block_records.contains_block(block.prev_header_hash):
            # the call to block_to_block_record() requires the previous
            # block is in the cache
            block_records.add_block_record(prev_b)
        sub_slot_iters, difficulty = get_next_sub_slot_iters_and_difficulty(
            constants, len(block.finished_sub_slots) > 0, prev_b, block_records
        )

        overflow = is_overflow_block(constants, block.reward_chain_block.signage_point_index)
        challenge = get_block_challenge(constants, block, BlockCache(recent_blocks), prev_b is None, overflow, False)
        if block.reward_chain_block.challenge_chain_sp_vdf is None:
            cc_sp_hash: bytes32 = challenge
        else:
            cc_sp_hash = block.reward_chain_block.challenge_chain_sp_vdf.output.get_hash()
        q_str: Optional[bytes32] = verify_and_get_quality_string(
            block.reward_chain_block.proof_of_space, constants, challenge, cc_sp_hash, height=block.height
        )
        if q_str is None:
            for i, block_i in enumerate(blocks):
                if not block_record_was_present[i] and block_records.contains_block(block_hashes[i]):
                    block_records.remove_block_record(block_hashes[i])
            return [PreValidationResult(uint16(Err.INVALID_POSPACE.value), None, None, False)]

        required_iters: uint64 = calculate_iterations_quality(
            constants.DIFFICULTY_CONSTANT_FACTOR,
            q_str,
            block.reward_chain_block.proof_of_space.size,
            difficulty,
            cc_sp_hash,
        )

        try:
            block_rec = block_to_block_record(
                constants,
                block_records,
                required_iters,
                block,
                None,
            )
        except ValueError:
            return [PreValidationResult(uint16(Err.INVALID_SUB_EPOCH_SUMMARY.value), None, None, False)]

        if block_rec.sub_epoch_summary_included is not None and wp_summaries is not None:
            idx = int(block.height / constants.SUB_EPOCH_BLOCKS) - 1
            next_ses = wp_summaries[idx]
            if not block_rec.sub_epoch_summary_included.get_hash() == next_ses.get_hash():
                log.error("sub_epoch_summary does not match wp sub_epoch_summary list")
                return [PreValidationResult(uint16(Err.INVALID_SUB_EPOCH_SUMMARY.value), None, None, False)]
        # Makes sure to not override the valid blocks already in block_records
        if not block_records.contains_block(block_rec.header_hash):
            block_records.add_block_record(block_rec)  # Temporarily add block to dict
            recent_blocks[block_rec.header_hash] = block_rec
        else:
            recent_blocks[block_rec.header_hash] = block_records.block_record(block_rec.header_hash)
        prev_b = block_rec
        diff_ssis.append((difficulty, sub_slot_iters))

    block_dict: Dict[bytes32, FullBlock] = {}
    for i, block in enumerate(blocks):
        block_dict[block_hashes[i]] = block
        if not block_record_was_present[i]:
            block_records.remove_block_record(block_hashes[i])

    npc_results_pickled = {}
    for k, v in npc_results.items():
        npc_results_pickled[k] = bytes(v)
    futures = []
    # Pool of workers to validate blocks concurrently
    recent_blocks_bytes = {bytes(k): bytes(v) for k, v in recent_blocks.items()}  # convert to bytes
    for i in range(0, len(blocks), batch_size):
        end_i = min(i + batch_size, len(blocks))
        blocks_to_validate = blocks[i:end_i]
        b_pickled: Optional[List[bytes]] = None
        hb_pickled: Optional[List[bytes]] = None
        previous_generators: List[Optional[bytes]] = []
        for block in blocks_to_validate:
            # We ONLY add blocks which are in the past, based on header hashes (which are validated later) to the
            # prev blocks dict. This is important since these blocks are assumed to be valid and are used as previous
            # generator references
            prev_blocks_dict: Dict[bytes32, FullBlock] = {}
            curr_b: FullBlock = block

            while curr_b.prev_header_hash in block_dict:
                header_hash = curr_b.prev_header_hash
                curr_b = block_dict[curr_b.prev_header_hash]
                prev_blocks_dict[header_hash] = curr_b

            if isinstance(block, FullBlock):
                assert get_block_generator is not None
                if b_pickled is None:
                    b_pickled = []
                b_pickled.append(bytes(block))
                try:
                    block_generator: Optional[BlockGenerator] = await get_block_generator(
                        block, fork_height, prev_blocks_dict
                    )
                except ValueError:
                    return [
                        PreValidationResult(
                            uint16(Err.FAILED_GETTING_GENERATOR_MULTIPROCESSING.value), None, None, False
                        )
                    ]
                if block_generator is not None:
                    previous_generators.append(bytes(block_generator))
                else:
                    previous_generators.append(None)
            else:
                if hb_pickled is None:
                    hb_pickled = []
                hb_pickled.append(bytes(block))

        futures.append(
            asyncio.get_running_loop().run_in_executor(
                pool,
                batch_pre_validate_blocks,
                constants,
                recent_blocks_bytes,
                b_pickled,
                hb_pickled,
                previous_generators,
                npc_results_pickled,
                check_filter,
                [diff_ssis[j][0] for j in range(i, end_i)],
                [diff_ssis[j][1] for j in range(i, end_i)],
                validate_signatures,
            )
        )
    # Collect all results into one flat list
    return [
        PreValidationResult.from_bytes(result)
        for batch_result in (await asyncio.gather(*futures))
        for result in batch_result
    ]


def _run_generator(
    constants: ConsensusConstants,
    unfinished_block_bytes: bytes,
    block_generator_bytes: bytes,
    height: uint32,
) -> Optional[bytes]:
    """
    Runs the CLVM generator from bytes inputs. This is meant to be called under a ProcessPoolExecutor, in order to
    validate the heavy parts of a block (clvm program) in a different process.
    """
    try:
        unfinished_block: UnfinishedBlock = UnfinishedBlock.from_bytes(unfinished_block_bytes)
        assert unfinished_block.transactions_info is not None
        block_generator: BlockGenerator = BlockGenerator.from_bytes(block_generator_bytes)
        assert block_generator.program == unfinished_block.transactions_generator
        npc_result: NPCResult = get_name_puzzle_conditions(
            block_generator,
            min(constants.MAX_BLOCK_COST_CLVM, unfinished_block.transactions_info.cost),
            mempool_mode=False,
            height=height,
            constants=constants,
        )
        return bytes(npc_result)
    except ValidationError as e:
        return bytes(NPCResult(uint16(e.code.value), None, uint64(0)))
    except Exception:
        return bytes(NPCResult(uint16(Err.UNKNOWN.value), None, uint64(0)))<|MERGE_RESOLUTION|>--- conflicted
+++ resolved
@@ -216,15 +216,10 @@
             recent_blocks[header_hash] = curr
             if curr.is_transaction_block:
                 num_blocks_seen += 1
-<<<<<<< HEAD
+            header_hash = curr.prev_hash
             curr = await block_records.get_block_record_from_db(curr.prev_hash)
             assert curr is not None
-        recent_blocks[curr.header_hash] = curr
-=======
-            header_hash = curr.prev_hash
-            curr = await block_records.get_block_record_from_db(curr.prev_hash)
         recent_blocks[header_hash] = curr
->>>>>>> 4e7a5147
     block_record_was_present = []
 
     block_hashes: List[bytes32] = []
@@ -239,8 +234,6 @@
             if prev_b is None:
                 prev_b = await block_records.get_block_record_from_db(block.prev_header_hash)
             assert prev_b is not None
-<<<<<<< HEAD
-=======
 
             # the call to block_to_block_record() requires the previous
             # block is in the cache
@@ -262,7 +255,6 @@
                     break
                 block_records.add_block_record(curr)
                 counter += 1
->>>>>>> 4e7a5147
 
             # the call to block_to_block_record() requires the previous
             # block is in the cache
