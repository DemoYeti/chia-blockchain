--- conflicted
+++ resolved
@@ -62,19 +62,11 @@
     connection: aiosqlite.Connection
     connection = await _create_connection(database=database, uri=uri, log_file=log_file, name=name)
 
-<<<<<<< HEAD
-        try:
-            yield connection
-        finally:
-            with anyio.CancelScope(shield=True):
-                await connection.close()
-=======
     try:
         yield connection
     finally:
         with anyio.CancelScope(shield=True):
             await connection.close()
->>>>>>> 3caa0754
 
 
 def sql_trace_callback(req: str, file: TextIO, name: Optional[str] = None) -> None:
@@ -227,7 +219,7 @@
         return self
 
     async def close(self) -> None:
-<<<<<<< HEAD
+        # WARNING: please use .managed() instead
         with anyio.CancelScope(shield=True):
             try:
                 while self._num_read_connections > 0:
@@ -237,17 +229,6 @@
             finally:
                 if self._log_file is not None:
                     self._log_file.close()
-=======
-        # WARNING: please use .managed() instead
-        try:
-            while self._num_read_connections > 0:
-                await (await self._read_connections.get()).close()
-                self._num_read_connections -= 1
-            await self._write_connection.close()
-        finally:
-            if self._log_file is not None:
-                self._log_file.close()
->>>>>>> 3caa0754
 
     def _next_savepoint(self) -> str:
         name = f"s{self._savepoint_name}"
