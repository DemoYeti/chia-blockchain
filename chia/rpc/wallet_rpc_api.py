from __future__ import annotations

import dataclasses
import json
import logging
from pathlib import Path
from typing import Any, Dict, List, Optional, Set, Tuple, Union

from blspy import AugSchemeMPL, G1Element, G2Element, PrivateKey

from chia.consensus.block_rewards import calculate_base_farmer_reward
from chia.data_layer.data_layer_wallet import DataLayerWallet
from chia.pools.pool_wallet import PoolWallet
from chia.pools.pool_wallet_info import FARMING_TO_POOL, PoolState, PoolWalletInfo, create_pool_state
from chia.protocols.protocol_message_types import ProtocolMessageTypes
from chia.protocols.wallet_protocol import CoinState
from chia.rpc.rpc_server import Endpoint, EndpointResult, default_get_connections
from chia.server.outbound_message import NodeType, make_msg
from chia.server.ws_connection import WSChiaConnection
from chia.simulator.simulator_protocol import FarmNewBlockProtocol
from chia.types.announcement import Announcement
from chia.types.blockchain_format.coin import Coin, coin_as_list
from chia.types.blockchain_format.program import Program
from chia.types.blockchain_format.sized_bytes import bytes32
from chia.types.coin_record import CoinRecord
from chia.types.coin_spend import CoinSpend
from chia.types.signing_mode import SigningMode
from chia.types.spend_bundle import SpendBundle
from chia.util.bech32m import decode_puzzle_hash, encode_puzzle_hash
from chia.util.byte_types import hexstr_to_bytes
from chia.util.config import load_config, str2bool
from chia.util.errors import KeychainIsLocked
from chia.util.ints import uint16, uint32, uint64
from chia.util.keychain import bytes_to_mnemonic, generate_mnemonic
from chia.util.misc import UInt32Range
from chia.util.path import path_from_root
from chia.util.ws_message import WsRpcMessage, create_payload_dict
from chia.wallet.cat_wallet.cat_constants import DEFAULT_CATS
from chia.wallet.cat_wallet.cat_wallet import CATWallet
from chia.wallet.cat_wallet.dao_cat_wallet import DAOCATWallet
from chia.wallet.dao_wallet.dao_info import DAORules
from chia.wallet.dao_wallet.dao_wallet import DAOWallet
from chia.wallet.dao_wallet.dao_utils import get_treasury_rules_from_puzzle
from chia.wallet.derive_keys import (
    MAX_POOL_WALLETS,
    master_sk_to_farmer_sk,
    master_sk_to_pool_sk,
    master_sk_to_singleton_owner_sk,
    match_address_to_sk,
)
from chia.wallet.did_wallet import did_wallet_puzzles
from chia.wallet.did_wallet.did_info import DIDInfo
from chia.wallet.did_wallet.did_wallet import DIDWallet
from chia.wallet.did_wallet.did_wallet_puzzles import (
    DID_INNERPUZ_MOD,
    did_program_to_metadata,
    match_did_puzzle,
    metadata_to_program,
)
from chia.wallet.nft_wallet import nft_puzzles
from chia.wallet.nft_wallet.nft_info import NFTCoinInfo, NFTInfo
from chia.wallet.nft_wallet.nft_puzzles import get_metadata_and_phs
from chia.wallet.nft_wallet.nft_wallet import NFTWallet
from chia.wallet.nft_wallet.uncurry_nft import UncurriedNFT
from chia.wallet.notification_store import Notification
from chia.wallet.outer_puzzles import AssetType
from chia.wallet.payment import Payment
from chia.wallet.puzzle_drivers import PuzzleInfo, Solver
from chia.wallet.puzzles.p2_delegated_puzzle_or_hidden_puzzle import puzzle_hash_for_synthetic_public_key
from chia.wallet.singleton import create_singleton_puzzle
from chia.wallet.trade_record import TradeRecord
from chia.wallet.trading.offer import Offer
from chia.wallet.transaction_record import TransactionRecord
from chia.wallet.uncurried_puzzle import uncurry_puzzle
from chia.wallet.util.address_type import AddressType, is_valid_address
from chia.wallet.util.compute_hints import compute_coin_hints
from chia.wallet.util.compute_memos import compute_memos
from chia.wallet.util.transaction_type import TransactionType
from chia.wallet.util.wallet_sync_utils import fetch_coin_spend_for_coin_state
from chia.wallet.util.wallet_types import WalletType
from chia.wallet.wallet import CHIP_0002_SIGN_MESSAGE_PREFIX, Wallet
from chia.wallet.wallet_coin_record import WalletCoinRecord
from chia.wallet.wallet_coin_store import HashFilter
from chia.wallet.wallet_info import WalletInfo
from chia.wallet.wallet_node import WalletNode
from chia.wallet.wallet_protocol import WalletProtocol

# Timeout for response from wallet/full node for sending a transaction
TIMEOUT = 30
MAX_DERIVATION_INDEX_DELTA = 1000
MAX_NFT_CHUNK_SIZE = 25

log = logging.getLogger(__name__)


class WalletRpcApi:
    def __init__(self, wallet_node: WalletNode):
        assert wallet_node is not None
        self.service = wallet_node
        self.service_name = "chia_wallet"

    def get_routes(self) -> Dict[str, Endpoint]:
        return {
            # Key management
            "/log_in": self.log_in,
            "/get_logged_in_fingerprint": self.get_logged_in_fingerprint,
            "/get_public_keys": self.get_public_keys,
            "/get_private_key": self.get_private_key,
            "/generate_mnemonic": self.generate_mnemonic,
            "/add_key": self.add_key,
            "/delete_key": self.delete_key,
            "/check_delete_key": self.check_delete_key,
            "/delete_all_keys": self.delete_all_keys,
            # Wallet node
            "/set_wallet_resync_on_startup": self.set_wallet_resync_on_startup,
            "/get_sync_status": self.get_sync_status,
            "/get_height_info": self.get_height_info,
            "/push_tx": self.push_tx,
            "/push_transactions": self.push_transactions,
            "/farm_block": self.farm_block,  # Only when node simulator is running
            "/get_timestamp_for_height": self.get_timestamp_for_height,
            # this function is just here for backwards-compatibility. It will probably
            # be removed in the future
            "/get_initial_freeze_period": self.get_initial_freeze_period,
            "/get_network_info": self.get_network_info,
            # Wallet management
            "/get_wallets": self.get_wallets,
            "/create_new_wallet": self.create_new_wallet,
            # Wallet
            "/get_wallet_balance": self.get_wallet_balance,
            "/get_transaction": self.get_transaction,
            "/get_transactions": self.get_transactions,
            "/get_transaction_count": self.get_transaction_count,
            "/get_next_address": self.get_next_address,
            "/send_transaction": self.send_transaction,
            "/send_transaction_multi": self.send_transaction_multi,
            "/get_farmed_amount": self.get_farmed_amount,
            "/create_signed_transaction": self.create_signed_transaction,
            "/delete_unconfirmed_transactions": self.delete_unconfirmed_transactions,
            "/select_coins": self.select_coins,
            "/get_spendable_coins": self.get_spendable_coins,
            "/get_coin_records_by_names": self.get_coin_records_by_names,
            "/get_current_derivation_index": self.get_current_derivation_index,
            "/extend_derivation_index": self.extend_derivation_index,
            "/get_notifications": self.get_notifications,
            "/delete_notifications": self.delete_notifications,
            "/send_notification": self.send_notification,
            "/sign_message_by_address": self.sign_message_by_address,
            "/sign_message_by_id": self.sign_message_by_id,
            "/verify_signature": self.verify_signature,
            "/get_transaction_memo": self.get_transaction_memo,
            # CATs and trading
            "/cat_set_name": self.cat_set_name,
            "/cat_asset_id_to_name": self.cat_asset_id_to_name,
            "/cat_get_name": self.cat_get_name,
            "/get_stray_cats": self.get_stray_cats,
            "/cat_spend": self.cat_spend,
            "/cat_get_asset_id": self.cat_get_asset_id,
            "/create_offer_for_ids": self.create_offer_for_ids,
            "/get_offer_summary": self.get_offer_summary,
            "/check_offer_validity": self.check_offer_validity,
            "/take_offer": self.take_offer,
            "/get_offer": self.get_offer,
            "/get_all_offers": self.get_all_offers,
            "/get_offers_count": self.get_offers_count,
            "/cancel_offer": self.cancel_offer,
            "/cancel_offers": self.cancel_offers,
            "/get_cat_list": self.get_cat_list,
            # DID Wallet
            "/did_set_wallet_name": self.did_set_wallet_name,
            "/did_get_wallet_name": self.did_get_wallet_name,
            "/did_update_recovery_ids": self.did_update_recovery_ids,
            "/did_update_metadata": self.did_update_metadata,
            "/did_get_pubkey": self.did_get_pubkey,
            "/did_get_did": self.did_get_did,
            "/did_recovery_spend": self.did_recovery_spend,
            "/did_get_recovery_list": self.did_get_recovery_list,
            "/did_get_metadata": self.did_get_metadata,
            "/did_create_attest": self.did_create_attest,
            "/did_get_information_needed_for_recovery": self.did_get_information_needed_for_recovery,
            "/did_get_current_coin_info": self.did_get_current_coin_info,
            "/did_create_backup_file": self.did_create_backup_file,
            "/did_transfer_did": self.did_transfer_did,
            "/did_message_spend": self.did_message_spend,
            "/did_get_info": self.did_get_info,
            "/did_find_lost_did": self.did_find_lost_did,
            # DAO Wallets
            "/dao_get_proposals": self.dao_get_proposals,
            "/dao_create_proposal": self.dao_create_proposal,
            "/dao_parse_proposal": self.dao_parse_proposal,
            "/dao_vote_on_proposal": self.dao_vote_on_proposal,
            "/dao_get_treasury_balance": self.dao_get_treasury_balance,
            "/dao_close_proposal": self.dao_close_proposal,
            "/dao_exit_lockup": self.dao_exit_lockup,
            "/dao_adjust_filter_level": self.dao_adjust_filter_level,
            "/dao_add_funds_to_treasury": self.dao_add_funds_to_treasury,
            "/dao_send_to_lockup": self.dao_send_to_lockup,
            "/dao_get_proposal_state": self.dao_get_proposal_state,
            "/dao_free_coins_from_finished_proposals": self.dao_free_coins_from_finished_proposals,
            # NFT Wallet
            "/nft_mint_nft": self.nft_mint_nft,
            "/nft_count_nfts": self.nft_count_nfts,
            "/nft_get_nfts": self.nft_get_nfts,
            "/nft_get_by_did": self.nft_get_by_did,
            "/nft_set_nft_did": self.nft_set_nft_did,
            "/nft_set_nft_status": self.nft_set_nft_status,
            "/nft_get_wallet_did": self.nft_get_wallet_did,
            "/nft_get_wallets_with_dids": self.nft_get_wallets_with_dids,
            "/nft_get_info": self.nft_get_info,
            "/nft_transfer_nft": self.nft_transfer_nft,
            "/nft_add_uri": self.nft_add_uri,
            "/nft_calculate_royalties": self.nft_calculate_royalties,
            "/nft_mint_bulk": self.nft_mint_bulk,
            "/nft_set_did_bulk": self.nft_set_did_bulk,
            "/nft_transfer_bulk": self.nft_transfer_bulk,
            # Pool Wallet
            "/pw_join_pool": self.pw_join_pool,
            "/pw_self_pool": self.pw_self_pool,
            "/pw_absorb_rewards": self.pw_absorb_rewards,
            "/pw_status": self.pw_status,
            # DL Wallet
            "/create_new_dl": self.create_new_dl,
            "/dl_track_new": self.dl_track_new,
            "/dl_stop_tracking": self.dl_stop_tracking,
            "/dl_latest_singleton": self.dl_latest_singleton,
            "/dl_singletons_by_root": self.dl_singletons_by_root,
            "/dl_update_root": self.dl_update_root,
            "/dl_update_multiple": self.dl_update_multiple,
            "/dl_history": self.dl_history,
            "/dl_owned_singletons": self.dl_owned_singletons,
            "/dl_get_mirrors": self.dl_get_mirrors,
            "/dl_new_mirror": self.dl_new_mirror,
            "/dl_delete_mirror": self.dl_delete_mirror,
        }

    def get_connections(self, request_node_type: Optional[NodeType]) -> List[Dict[str, Any]]:
        return default_get_connections(server=self.service.server, request_node_type=request_node_type)

    async def _state_changed(self, change: str, change_data: Optional[Dict[str, Any]]) -> List[WsRpcMessage]:
        """
        Called by the WalletNode or WalletStateManager when something has changed in the wallet. This
        gives us an opportunity to send notifications to all connected clients via WebSocket.
        """
        payloads = []
        if change in {"sync_changed", "coin_added", "add_connection", "close_connection"}:
            # Metrics is the only current consumer for this event
            payloads.append(create_payload_dict(change, change_data, self.service_name, "metrics"))

        if change in {
            "offer_cancelled",
            "offer_added",
            "wallet_created",
            "did_coin_added",
            "nft_coin_added",
            "nft_coin_removed",
            "nft_coin_updated",
            "nft_coin_did_set",
            "new_block",
            "coin_removed",
            "coin_added",
            "new_derivation_index",
            "added_stray_cat",
            "pending_transaction",
            "tx_update",
            "wallet_removed",
            "new_on_chain_notification",
        }:
            payloads.append(create_payload_dict("state_changed", change_data, self.service_name, "wallet_ui"))

        return payloads

    async def _stop_wallet(self):
        """
        Stops a currently running wallet/key, which allows starting the wallet with a new key.
        Each key has it's own wallet database.
        """
        if self.service is not None:
            self.service._close()
            await self.service._await_closed(shutting_down=False)

    async def _convert_tx_puzzle_hash(self, tx: TransactionRecord) -> TransactionRecord:
        return dataclasses.replace(
            tx,
            to_puzzle_hash=(
                await self.service.wallet_state_manager.convert_puzzle_hash(tx.wallet_id, tx.to_puzzle_hash)
            ),
        )

    async def get_latest_singleton_coin_spend(
        self, peer: WSChiaConnection, coin_id: bytes32, latest: bool = True
    ) -> Tuple[CoinSpend, CoinState]:
        coin_state_list: List[CoinState] = await self.service.wallet_state_manager.wallet_node.get_coin_state(
            [coin_id], peer=peer
        )
        if coin_state_list is None or len(coin_state_list) < 1:
            raise ValueError(f"Coin record 0x{coin_id.hex()} not found")
        coin_state: CoinState = coin_state_list[0]
        if latest:
            # Find the unspent coin
            while coin_state.spent_height is not None:
                coin_state_list = await self.service.wallet_state_manager.wallet_node.fetch_children(
                    coin_state.coin.name(), peer=peer
                )
                odd_coin = None
                for coin in coin_state_list:
                    if coin.coin.amount % 2 == 1:
                        if odd_coin is not None:
                            raise ValueError("This is not a singleton, multiple children coins found.")
                        odd_coin = coin
                if odd_coin is None:
                    raise ValueError("Cannot find child coin, please wait then retry.")
                coin_state = odd_coin
        # Get parent coin
        parent_coin_state_list: List[CoinState] = await self.service.wallet_state_manager.wallet_node.get_coin_state(
            [coin_state.coin.parent_coin_info], peer=peer
        )
        if parent_coin_state_list is None or len(parent_coin_state_list) < 1:
            raise ValueError(f"Parent coin record 0x{coin_state.coin.parent_coin_info.hex()} not found")
        parent_coin_state: CoinState = parent_coin_state_list[0]
        coin_spend = await fetch_coin_spend_for_coin_state(parent_coin_state, peer)
        return coin_spend, coin_state

    ##########################################################################################
    # Key management
    ##########################################################################################

    async def log_in(self, request) -> EndpointResult:
        """
        Logs in the wallet with a specific key.
        """

        fingerprint = request["fingerprint"]
        if self.service.logged_in_fingerprint == fingerprint:
            return {"fingerprint": fingerprint}

        await self._stop_wallet()
        started = await self.service._start_with_fingerprint(fingerprint)
        if started is True:
            return {"fingerprint": fingerprint}

        return {"success": False, "error": "Unknown Error"}

    async def get_logged_in_fingerprint(self, request: Dict) -> EndpointResult:
        return {"fingerprint": self.service.logged_in_fingerprint}

    async def get_public_keys(self, request: Dict) -> EndpointResult:
        try:
            fingerprints = [
                sk.get_g1().get_fingerprint() for (sk, seed) in await self.service.keychain_proxy.get_all_private_keys()
            ]
        except KeychainIsLocked:
            return {"keyring_is_locked": True}
        except Exception as e:
            raise Exception(
                "Error while getting keys.  If the issue persists, restart all services."
                f"  Original error: {type(e).__name__}: {e}"
            ) from e
        else:
            return {"public_key_fingerprints": fingerprints}

    async def _get_private_key(self, fingerprint) -> Tuple[Optional[PrivateKey], Optional[bytes]]:
        try:
            all_keys = await self.service.keychain_proxy.get_all_private_keys()
            for sk, seed in all_keys:
                if sk.get_g1().get_fingerprint() == fingerprint:
                    return sk, seed
        except Exception as e:
            log.error(f"Failed to get private key by fingerprint: {e}")
        return None, None

    async def get_private_key(self, request) -> EndpointResult:
        fingerprint = request["fingerprint"]
        sk, seed = await self._get_private_key(fingerprint)
        if sk is not None:
            s = bytes_to_mnemonic(seed) if seed is not None else None
            return {
                "private_key": {
                    "fingerprint": fingerprint,
                    "sk": bytes(sk).hex(),
                    "pk": bytes(sk.get_g1()).hex(),
                    "farmer_pk": bytes(master_sk_to_farmer_sk(sk).get_g1()).hex(),
                    "pool_pk": bytes(master_sk_to_pool_sk(sk).get_g1()).hex(),
                    "seed": s,
                },
            }
        return {"success": False, "private_key": {"fingerprint": fingerprint}}

    async def generate_mnemonic(self, request: Dict) -> EndpointResult:
        return {"mnemonic": generate_mnemonic().split(" ")}

    async def add_key(self, request) -> EndpointResult:
        if "mnemonic" not in request:
            raise ValueError("Mnemonic not in request")

        # Adding a key from 24 word mnemonic
        mnemonic = request["mnemonic"]
        try:
            sk = await self.service.keychain_proxy.add_private_key(" ".join(mnemonic))
        except KeyError as e:
            return {
                "success": False,
                "error": f"The word '{e.args[0]}' is incorrect.'",
                "word": e.args[0],
            }
        except Exception as e:
            return {"success": False, "error": str(e)}

        fingerprint = sk.get_g1().get_fingerprint()
        await self._stop_wallet()

        # Makes sure the new key is added to config properly
        started = False
        try:
            await self.service.keychain_proxy.check_keys(self.service.root_path)
        except Exception as e:
            log.error(f"Failed to check_keys after adding a new key: {e}")
        started = await self.service._start_with_fingerprint(fingerprint=fingerprint)
        if started is True:
            return {"fingerprint": fingerprint}
        raise ValueError("Failed to start")

    async def delete_key(self, request) -> EndpointResult:
        await self._stop_wallet()
        fingerprint = request["fingerprint"]
        try:
            await self.service.keychain_proxy.delete_key_by_fingerprint(fingerprint)
        except Exception as e:
            log.error(f"Failed to delete key by fingerprint: {e}")
            return {"success": False, "error": str(e)}
        path = path_from_root(
            self.service.root_path,
            f"{self.service.config['database_path']}-{fingerprint}",
        )
        if path.exists():
            path.unlink()
        return {}

    async def _check_key_used_for_rewards(
        self, new_root: Path, sk: PrivateKey, max_ph_to_search: int
    ) -> Tuple[bool, bool]:
        """Checks if the given key is used for either the farmer rewards or pool rewards
        returns a tuple of two booleans
        The first is true if the key is used as the Farmer rewards, otherwise false
        The second is true if the key is used as the Pool rewards, otherwise false
        Returns both false if the key cannot be found with the given fingerprint
        """
        if sk is None:
            return False, False

        config: Dict = load_config(new_root, "config.yaml")
        farmer_target = config["farmer"].get("xch_target_address")
        pool_target = config["pool"].get("xch_target_address")
        address_to_check: List[bytes32] = [decode_puzzle_hash(farmer_target), decode_puzzle_hash(pool_target)]

        found_addresses: Set[bytes32] = match_address_to_sk(sk, address_to_check, max_ph_to_search)

        found_farmer = address_to_check[0] in found_addresses
        found_pool = address_to_check[1] in found_addresses

        return found_farmer, found_pool

    async def check_delete_key(self, request) -> EndpointResult:
        """Check the key use prior to possible deletion
        checks whether key is used for either farm or pool rewards
        checks if any wallets have a non-zero balance
        """
        used_for_farmer: bool = False
        used_for_pool: bool = False
        walletBalance: bool = False

        fingerprint = request["fingerprint"]
        max_ph_to_search = request.get("max_ph_to_search", 100)
        sk, _ = await self._get_private_key(fingerprint)
        if sk is not None:
            used_for_farmer, used_for_pool = await self._check_key_used_for_rewards(
                self.service.root_path, sk, max_ph_to_search
            )

            if self.service.logged_in_fingerprint != fingerprint:
                await self._stop_wallet()
                await self.service._start_with_fingerprint(fingerprint=fingerprint)

            wallets: List[WalletInfo] = await self.service.wallet_state_manager.get_all_wallet_info_entries()
            for w in wallets:
                wallet = self.service.wallet_state_manager.wallets[w.id]
                unspent = await self.service.wallet_state_manager.coin_store.get_unspent_coins_for_wallet(w.id)
                balance = await wallet.get_confirmed_balance(unspent)
                pending_balance = await wallet.get_unconfirmed_balance(unspent)

                if (balance + pending_balance) > 0:
                    walletBalance = True
                    break

        return {
            "fingerprint": fingerprint,
            "used_for_farmer_rewards": used_for_farmer,
            "used_for_pool_rewards": used_for_pool,
            "wallet_balance": walletBalance,
        }

    async def delete_all_keys(self, request: Dict) -> EndpointResult:
        await self._stop_wallet()
        try:
            await self.service.keychain_proxy.delete_all_keys()
        except Exception as e:
            log.error(f"Failed to delete all keys: {e}")
            return {"success": False, "error": str(e)}
        path = path_from_root(self.service.root_path, self.service.config["database_path"])
        if path.exists():
            path.unlink()
        return {}

    ##########################################################################################
    # Wallet Node
    ##########################################################################################
    async def set_wallet_resync_on_startup(self, request) -> Dict[str, Any]:
        """
        Resync the current logged in wallet. The transaction and offer records will be kept.
        :param request: optionally pass in `enable` as bool to enable/disable resync
        :return:
        """
        assert self.service.wallet_state_manager is not None
        try:
            enable = bool(request.get("enable", True))
        except ValueError:
            raise ValueError("Please provide a boolean value for `enable` parameter in request")
        fingerprint = self.service.logged_in_fingerprint
        if fingerprint is not None:
            self.service.set_resync_on_startup(fingerprint, enable)
        else:
            raise ValueError("You need to login into wallet to use this RPC call")
        return {"success": True}

    async def get_sync_status(self, request: Dict) -> EndpointResult:
        sync_mode = self.service.wallet_state_manager.sync_mode
        has_pending_queue_items = self.service.new_peak_queue.has_pending_data_process_items()
        syncing = sync_mode or has_pending_queue_items
        synced = await self.service.wallet_state_manager.synced()
        return {"synced": synced, "syncing": syncing, "genesis_initialized": True}

    async def get_height_info(self, request: Dict) -> EndpointResult:
        height = await self.service.wallet_state_manager.blockchain.get_finished_sync_up_to()
        return {"height": height}

    async def get_network_info(self, request: Dict) -> EndpointResult:
        network_name = self.service.config["selected_network"]
        address_prefix = self.service.config["network_overrides"]["config"][network_name]["address_prefix"]
        return {"network_name": network_name, "network_prefix": address_prefix}

    async def push_tx(self, request: Dict) -> EndpointResult:
        nodes = self.service.server.get_connections(NodeType.FULL_NODE)
        if len(nodes) == 0:
            raise ValueError("Wallet is not currently connected to any full node peers")
        await self.service.push_tx(SpendBundle.from_bytes(hexstr_to_bytes(request["spend_bundle"])))
        return {}

    async def push_transactions(self, request: Dict) -> EndpointResult:
        wallet = self.service.wallet_state_manager.main_wallet

        txs: List[TransactionRecord] = []
        for transaction_hexstr in request["transactions"]:
            tx = TransactionRecord.from_bytes(hexstr_to_bytes(transaction_hexstr))
            txs.append(tx)

        async with self.service.wallet_state_manager.lock:
            for tx in txs:
                await wallet.push_transaction(tx)

        return {}

    async def farm_block(self, request) -> EndpointResult:
        raw_puzzle_hash = decode_puzzle_hash(request["address"])
        request = FarmNewBlockProtocol(raw_puzzle_hash)
        msg = make_msg(ProtocolMessageTypes.farm_new_block, request)

        await self.service.server.send_to_all([msg], NodeType.FULL_NODE)
        return {}

    async def get_timestamp_for_height(self, request) -> EndpointResult:
        return {"timestamp": await self.service.get_timestamp_for_height(uint32(request["height"]))}

    ##########################################################################################
    # Wallet Management
    ##########################################################################################

    async def get_wallets(self, request: Dict) -> EndpointResult:
        include_data: bool = request.get("include_data", True)
        wallet_type: Optional[WalletType] = None
        if "type" in request:
            wallet_type = WalletType(request["type"])

        wallets: List[WalletInfo] = await self.service.wallet_state_manager.get_all_wallet_info_entries(wallet_type)
        if not include_data:
            result: List[WalletInfo] = []
            for wallet in wallets:
                result.append(WalletInfo(wallet.id, wallet.name, wallet.type, ""))
            wallets = result
        response: EndpointResult = {"wallets": wallets}
        if self.service.logged_in_fingerprint is not None:
            response["fingerprint"] = self.service.logged_in_fingerprint
        return response

    async def create_new_wallet(self, request: Dict) -> EndpointResult:
        wallet_state_manager = self.service.wallet_state_manager

        if await self.service.wallet_state_manager.synced() is False:
            raise ValueError("Wallet needs to be fully synced.")
        main_wallet = wallet_state_manager.main_wallet
        fee = uint64(request.get("fee", 0))

        if request["wallet_type"] == "cat_wallet":
            # If not provided, the name will be autogenerated based on the tail hash.
            name = request.get("name", None)
            if request["mode"] == "new":
                async with self.service.wallet_state_manager.lock:
                    cat_wallet: CATWallet = await CATWallet.create_new_cat_wallet(
                        wallet_state_manager,
                        main_wallet,
                        {"identifier": "genesis_by_id"},
                        uint64(request["amount"]),
                        name,
                    )
                    asset_id = cat_wallet.get_asset_id()
                self.service.wallet_state_manager.state_changed("wallet_created")
                return {"type": cat_wallet.type(), "asset_id": asset_id, "wallet_id": cat_wallet.id()}

            elif request["mode"] == "existing":
                async with self.service.wallet_state_manager.lock:
                    cat_wallet = await CATWallet.get_or_create_wallet_for_cat(
                        wallet_state_manager, main_wallet, request["asset_id"], name
                    )
                return {"type": cat_wallet.type(), "asset_id": request["asset_id"], "wallet_id": cat_wallet.id()}

            else:  # undefined mode
                pass

        elif request["wallet_type"] == "did_wallet":
            if request["did_type"] == "new":
                backup_dids = []
                num_needed = 0
                for d in request["backup_dids"]:
                    backup_dids.append(decode_puzzle_hash(d))
                if len(backup_dids) > 0:
                    num_needed = uint64(request["num_of_backup_ids_needed"])
                metadata: Dict[str, str] = {}
                if "metadata" in request:
                    if type(request["metadata"]) is dict:
                        metadata = request["metadata"]

                async with self.service.wallet_state_manager.lock:
                    did_wallet_name: str = request.get("wallet_name", None)
                    if did_wallet_name is not None:
                        did_wallet_name = did_wallet_name.strip()
                    did_wallet: DIDWallet = await DIDWallet.create_new_did_wallet(
                        wallet_state_manager,
                        main_wallet,
                        uint64(request["amount"]),
                        backup_dids,
                        uint64(num_needed),
                        metadata,
                        did_wallet_name,
                        uint64(request.get("fee", 0)),
                    )

                    my_did_id = encode_puzzle_hash(
                        bytes32.fromhex(did_wallet.get_my_DID()), AddressType.DID.hrp(self.service.config)
                    )
                    nft_wallet_name = did_wallet_name
                    if nft_wallet_name is not None:
                        nft_wallet_name = f"{nft_wallet_name} NFT Wallet"
                    await NFTWallet.create_new_nft_wallet(
                        wallet_state_manager,
                        main_wallet,
                        bytes32.fromhex(did_wallet.get_my_DID()),
                        nft_wallet_name,
                    )
                return {
                    "success": True,
                    "type": did_wallet.type(),
                    "my_did": my_did_id,
                    "wallet_id": did_wallet.id(),
                }

            elif request["did_type"] == "recovery":
                async with self.service.wallet_state_manager.lock:
                    did_wallet = await DIDWallet.create_new_did_wallet_from_recovery(
                        wallet_state_manager, main_wallet, request["backup_data"]
                    )
                assert did_wallet.did_info.temp_coin is not None
                assert did_wallet.did_info.temp_puzhash is not None
                assert did_wallet.did_info.temp_pubkey is not None
                my_did = did_wallet.get_my_DID()
                coin_name = did_wallet.did_info.temp_coin.name().hex()
                coin_list = coin_as_list(did_wallet.did_info.temp_coin)
                newpuzhash = did_wallet.did_info.temp_puzhash
                pubkey = did_wallet.did_info.temp_pubkey
                return {
                    "success": True,
                    "type": did_wallet.type(),
                    "my_did": my_did,
                    "wallet_id": did_wallet.id(),
                    "coin_name": coin_name,
                    "coin_list": coin_list,
                    "newpuzhash": newpuzhash.hex(),
                    "pubkey": pubkey.hex(),
                    "backup_dids": did_wallet.did_info.backup_ids,
                    "num_verifications_required": did_wallet.did_info.num_of_backup_ids_needed,
                }
            else:  # undefined did_type
                pass
        elif request["wallet_type"] == "dao_wallet":
            name = None
            if request["name"]:
                name = request["name"]
            if request["mode"] == "new":
                if request["dao_rules"]:
                    dao_rules = DAORules.from_json_dict(request["dao_rules"])
                else:
                    # TODO: Define sensible defaults
                    dao_rules = DAORules()
                async with self.service.wallet_state_manager.lock:
                    dao_wallet = await DAOWallet.create_new_dao_and_wallet(
                        wallet_state_manager,
                        main_wallet,
                        uint64(request["amount_of_cats"]),
                        dao_rules,
                        uint64(request["filter_amount"]),
                        name,
                        uint64(request.get("fee", 0)),
                    )
            elif request["mode"] == "existing":
                # async with self.service.wallet_state_manager.lock:
                dao_wallet = await DAOWallet.create_new_dao_wallet_for_existing_dao(
                    wallet_state_manager,
                    main_wallet,
                    bytes32.from_hexstr(request["treasury_id"]),
                    uint64(request["filter_amount"]),
                    name,
                )
            return {
                "success": True,
                "type": dao_wallet.type(),
                "wallet_id": dao_wallet.id(),
                "treasury_id": dao_wallet.dao_info.treasury_id,
                "cat_wallet_id": dao_wallet.dao_info.cat_wallet_id,
                "dao_cat_wallet_id": dao_wallet.dao_info.dao_cat_wallet_id,
            }
        elif request["wallet_type"] == "nft_wallet":
            for wallet in self.service.wallet_state_manager.wallets.values():
                did_id: Optional[bytes32] = None
                if "did_id" in request and request["did_id"] is not None:
                    did_id = decode_puzzle_hash(request["did_id"])
                if wallet.type() == WalletType.NFT:
                    assert isinstance(wallet, NFTWallet)
                    if wallet.get_did() == did_id:
                        log.info("NFT wallet already existed, skipping.")
                        return {
                            "success": True,
                            "type": wallet.type(),
                            "wallet_id": wallet.id(),
                        }

            async with self.service.wallet_state_manager.lock:
                nft_wallet: NFTWallet = await NFTWallet.create_new_nft_wallet(
                    wallet_state_manager, main_wallet, did_id, request.get("name", None)
                )
            return {
                "success": True,
                "type": nft_wallet.type(),
                "wallet_id": nft_wallet.id(),
            }
        elif request["wallet_type"] == "pool_wallet":
            if request["mode"] == "new":
                if "initial_target_state" not in request:
                    raise AttributeError("Daemon didn't send `initial_target_state`. Try updating the daemon.")

                owner_puzzle_hash: bytes32 = await self.service.wallet_state_manager.main_wallet.get_puzzle_hash(True)

                from chia.pools.pool_wallet_info import initial_pool_state_from_dict

                async with self.service.wallet_state_manager.lock:
                    # We assign a pseudo unique id to each pool wallet, so that each one gets its own deterministic
                    # owner and auth keys. The public keys will go on the blockchain, and the private keys can be found
                    # using the root SK and trying each index from zero. The indexes are not fully unique though,
                    # because the PoolWallet is not created until the tx gets confirmed on chain. Therefore if we
                    # make multiple pool wallets at the same time, they will have the same ID.
                    max_pwi = 1
                    for _, wallet in self.service.wallet_state_manager.wallets.items():
                        if wallet.type() == WalletType.POOLING_WALLET:
                            assert isinstance(wallet, PoolWallet)
                            pool_wallet_index = await wallet.get_pool_wallet_index()
                            if pool_wallet_index > max_pwi:
                                max_pwi = pool_wallet_index

                    if max_pwi + 1 >= (MAX_POOL_WALLETS - 1):
                        raise ValueError(f"Too many pool wallets ({max_pwi}), cannot create any more on this key.")

                    owner_sk: PrivateKey = master_sk_to_singleton_owner_sk(
                        self.service.wallet_state_manager.private_key, uint32(max_pwi + 1)
                    )
                    owner_pk: G1Element = owner_sk.get_g1()

                    initial_target_state = initial_pool_state_from_dict(
                        request["initial_target_state"], owner_pk, owner_puzzle_hash
                    )
                    assert initial_target_state is not None

                    try:
                        delayed_address = None
                        if "p2_singleton_delayed_ph" in request:
                            delayed_address = bytes32.from_hexstr(request["p2_singleton_delayed_ph"])
                        tr, p2_singleton_puzzle_hash, launcher_id = await PoolWallet.create_new_pool_wallet_transaction(
                            wallet_state_manager,
                            main_wallet,
                            initial_target_state,
                            fee,
                            request.get("p2_singleton_delay_time", None),
                            delayed_address,
                        )
                    except Exception as e:
                        raise ValueError(str(e))
                    return {
                        "total_fee": fee * 2,
                        "transaction": tr,
                        "launcher_id": launcher_id.hex(),
                        "p2_singleton_puzzle_hash": p2_singleton_puzzle_hash.hex(),
                    }
            elif request["mode"] == "recovery":
                raise ValueError("Need upgraded singleton for on-chain recovery")

        else:  # undefined wallet_type
            pass

        # TODO: rework this function to report detailed errors for each error case
        return {"success": False, "error": "invalid request"}

    ##########################################################################################
    # Wallet
    ##########################################################################################

    async def get_wallet_balance(self, request: Dict) -> EndpointResult:
        wallet_id = uint32(int(request["wallet_id"]))
        wallet = self.service.wallet_state_manager.wallets[wallet_id]
        balance = await self.service.get_balance(wallet_id)
        wallet_balance = balance.to_json_dict()
        wallet_balance["wallet_id"] = wallet_id
        wallet_balance["wallet_type"] = wallet.type()
        if self.service.logged_in_fingerprint is not None:
            wallet_balance["fingerprint"] = self.service.logged_in_fingerprint
        if wallet.type() == WalletType.CAT:
            assert isinstance(wallet, CATWallet)
            wallet_balance["asset_id"] = wallet.get_asset_id()
        return {"wallet_balance": wallet_balance}

    async def get_transaction(self, request: Dict) -> EndpointResult:
        transaction_id: bytes32 = bytes32(hexstr_to_bytes(request["transaction_id"]))
        tr: Optional[TransactionRecord] = await self.service.wallet_state_manager.get_transaction(transaction_id)
        if tr is None:
            raise ValueError(f"Transaction 0x{transaction_id.hex()} not found")

        return {
            "transaction": (await self._convert_tx_puzzle_hash(tr)).to_json_dict_convenience(self.service.config),
            "transaction_id": tr.name,
        }

    async def get_transaction_memo(self, request: Dict) -> EndpointResult:
        transaction_id: bytes32 = bytes32(hexstr_to_bytes(request["transaction_id"]))
        tr: Optional[TransactionRecord] = await self.service.wallet_state_manager.get_transaction(transaction_id)
        if tr is None:
            raise ValueError(f"Transaction 0x{transaction_id.hex()} not found")
        if tr.spend_bundle is None or len(tr.spend_bundle.coin_spends) == 0:
            if tr.type == uint32(TransactionType.INCOMING_TX.value):
                # Fetch incoming tx coin spend
                peer = self.service.get_full_node_peer()
                assert len(tr.additions) == 1
                coin_state_list: List[CoinState] = await self.service.wallet_state_manager.wallet_node.get_coin_state(
                    [tr.additions[0].parent_coin_info], peer=peer
                )
                assert len(coin_state_list) == 1
                coin_spend = await fetch_coin_spend_for_coin_state(coin_state_list[0], peer)
                tr = dataclasses.replace(tr, spend_bundle=SpendBundle([coin_spend], G2Element()))
            else:
                raise ValueError(f"Transaction 0x{transaction_id.hex()} doesn't have any coin spend.")
        assert tr.spend_bundle is not None
        memos: Dict[bytes32, List[bytes]] = compute_memos(tr.spend_bundle)
        response = {}
        # Convert to hex string
        for coin_id, memo_list in memos.items():
            response[coin_id.hex()] = [memo.hex() for memo in memo_list]
        return {transaction_id.hex(): response}

    async def get_transactions(self, request: Dict) -> EndpointResult:
        wallet_id = int(request["wallet_id"])

        start = request.get("start", 0)
        end = request.get("end", 50)
        sort_key = request.get("sort_key", None)
        reverse = request.get("reverse", False)

        to_address = request.get("to_address", None)
        to_puzzle_hash: Optional[bytes32] = None
        if to_address is not None:
            to_puzzle_hash = decode_puzzle_hash(to_address)

        transactions = await self.service.wallet_state_manager.tx_store.get_transactions_between(
            wallet_id, start, end, sort_key=sort_key, reverse=reverse, to_puzzle_hash=to_puzzle_hash
        )
        return {
            "transactions": [
                (await self._convert_tx_puzzle_hash(tr)).to_json_dict_convenience(self.service.config)
                for tr in transactions
            ],
            "wallet_id": wallet_id,
        }

    async def get_transaction_count(self, request: Dict) -> EndpointResult:
        wallet_id = int(request["wallet_id"])
        count = await self.service.wallet_state_manager.tx_store.get_transaction_count_for_wallet(wallet_id)
        return {
            "count": count,
            "wallet_id": wallet_id,
        }

    # this function is just here for backwards-compatibility. It will probably
    # be removed in the future
    async def get_initial_freeze_period(self, _: Dict) -> EndpointResult:
        # Mon May 03 2021 17:00:00 GMT+0000
        return {"INITIAL_FREEZE_END_TIMESTAMP": 1620061200}

    async def get_next_address(self, request: Dict) -> EndpointResult:
        """
        Returns a new address
        """
        if request["new_address"] is True:
            create_new = True
        else:
            create_new = False
        wallet_id = uint32(int(request["wallet_id"]))
        wallet = self.service.wallet_state_manager.wallets[wallet_id]
        selected = self.service.config["selected_network"]
        prefix = self.service.config["network_overrides"]["config"][selected]["address_prefix"]
        if wallet.type() == WalletType.STANDARD_WALLET:
            assert isinstance(wallet, Wallet)
            raw_puzzle_hash = await wallet.get_puzzle_hash(create_new)
            address = encode_puzzle_hash(raw_puzzle_hash, prefix)
        elif wallet.type() == WalletType.CAT:
            assert isinstance(wallet, CATWallet)
            raw_puzzle_hash = await wallet.standard_wallet.get_puzzle_hash(create_new)
            address = encode_puzzle_hash(raw_puzzle_hash, prefix)
        else:
            raise ValueError(f"Wallet type {wallet.type()} cannot create puzzle hashes")

        return {
            "wallet_id": wallet_id,
            "address": address,
        }

    async def send_transaction(self, request) -> EndpointResult:
        if await self.service.wallet_state_manager.synced() is False:
            raise ValueError("Wallet needs to be fully synced before sending transactions")

        wallet_id = uint32(request["wallet_id"])
        wallet = self.service.wallet_state_manager.get_wallet(id=wallet_id, required_type=Wallet)

        if not isinstance(request["amount"], int) or not isinstance(request["fee"], int):
            raise ValueError("An integer amount or fee is required (too many decimals)")
        amount: uint64 = uint64(request["amount"])
        address = request["address"]
        selected_network = self.service.config["selected_network"]
        expected_prefix = self.service.config["network_overrides"]["config"][selected_network]["address_prefix"]
        if address[0 : len(expected_prefix)] != expected_prefix:
            raise ValueError("Unexpected Address Prefix")
        puzzle_hash: bytes32 = decode_puzzle_hash(address)

        memos: List[bytes] = []
        if "memos" in request:
            memos = [mem.encode("utf-8") for mem in request["memos"]]

        fee: uint64 = uint64(request.get("fee", 0))
        min_coin_amount: uint64 = uint64(request.get("min_coin_amount", 0))
        max_coin_amount: uint64 = uint64(request.get("max_coin_amount", 0))
        if max_coin_amount == 0:
            max_coin_amount = uint64(self.service.wallet_state_manager.constants.MAX_COIN_AMOUNT)
        exclude_coin_amounts: Optional[List[uint64]] = request.get("exclude_coin_amounts")
        if exclude_coin_amounts is not None:
            exclude_coin_amounts = [uint64(a) for a in exclude_coin_amounts]
        exclude_coin_ids: Optional[List] = request.get("exclude_coin_ids")
        if exclude_coin_ids is not None:
            result = await self.service.wallet_state_manager.coin_store.get_coin_records(
                coin_id_filter=HashFilter.include([bytes32.from_hexstr(hex_id) for hex_id in exclude_coin_ids])
            )
            exclude_coins = {wr.coin for wr in result.records}
        else:
            exclude_coins = set()

        async with self.service.wallet_state_manager.lock:
            tx: TransactionRecord = await wallet.generate_signed_transaction(
                amount,
                puzzle_hash,
                fee,
                memos=memos,
                min_coin_amount=min_coin_amount,
                max_coin_amount=max_coin_amount,
                exclude_coin_amounts=exclude_coin_amounts,
                exclude_coins=exclude_coins,
                reuse_puzhash=request.get("reuse_puzhash", None),
            )
            await wallet.push_transaction(tx)

        # Transaction may not have been included in the mempool yet. Use get_transaction to check.
        return {
            "transaction": tx.to_json_dict_convenience(self.service.config),
            "transaction_id": tx.name,
        }

    async def send_transaction_multi(self, request) -> EndpointResult:
        if await self.service.wallet_state_manager.synced() is False:
            raise ValueError("Wallet needs to be fully synced before sending transactions")

        wallet_id = uint32(request["wallet_id"])
        wallet = self.service.wallet_state_manager.wallets[wallet_id]

        async with self.service.wallet_state_manager.lock:
            if wallet.type() == WalletType.CAT:
                assert isinstance(wallet, CATWallet)
                transaction: Dict = (await self.cat_spend(request, hold_lock=False))["transaction"]
            else:
                transaction = (await self.create_signed_transaction(request, hold_lock=False))["signed_tx"]
            tr = TransactionRecord.from_json_dict_convenience(transaction)
            if wallet.type() != WalletType.CAT:
                assert isinstance(wallet, Wallet)
                await wallet.push_transaction(tr)

        # Transaction may not have been included in the mempool yet. Use get_transaction to check.
        return {"transaction": transaction, "transaction_id": tr.name}

    async def delete_unconfirmed_transactions(self, request) -> EndpointResult:
        wallet_id = uint32(request["wallet_id"])
        if wallet_id not in self.service.wallet_state_manager.wallets:
            raise ValueError(f"Wallet id {wallet_id} does not exist")
        if await self.service.wallet_state_manager.synced() is False:
            raise ValueError("Wallet needs to be fully synced.")

        async with self.service.wallet_state_manager.db_wrapper.writer():
            await self.service.wallet_state_manager.tx_store.delete_unconfirmed_transactions(wallet_id)
            wallet = self.service.wallet_state_manager.wallets[wallet_id]
            if wallet.type() == WalletType.POOLING_WALLET.value:
                assert isinstance(wallet, PoolWallet)
                wallet.target_state = None
            return {}

    async def select_coins(self, request) -> EndpointResult:
        if await self.service.wallet_state_manager.synced() is False:
            raise ValueError("Wallet needs to be fully synced before selecting coins")

        amount = uint64(request["amount"])
        wallet_id = uint32(request["wallet_id"])
        min_coin_amount: uint64 = uint64(request.get("min_coin_amount", 0))
        max_coin_amount: uint64 = uint64(request.get("max_coin_amount", 0))
        if max_coin_amount == 0:
            max_coin_amount = uint64(self.service.wallet_state_manager.constants.MAX_COIN_AMOUNT)
        excluded_coin_amounts: Optional[List[uint64]] = request.get("excluded_coin_amounts")
        if excluded_coin_amounts is not None:
            excluded_coin_amounts = [uint64(a) for a in excluded_coin_amounts]
        excluded_coins: Optional[List] = request.get("excluded_coins")
        if excluded_coins is not None:
            excluded_coins = [Coin.from_json_dict(json_coin) for json_coin in excluded_coins]

        wallet = self.service.wallet_state_manager.wallets[wallet_id]
        async with self.service.wallet_state_manager.lock:
            selected_coins = await wallet.select_coins(
                amount=amount,
                min_coin_amount=min_coin_amount,
                exclude=excluded_coins,
                max_coin_amount=max_coin_amount,
                excluded_coin_amounts=excluded_coin_amounts,
            )

        return {"coins": [coin.to_json_dict() for coin in selected_coins]}

    async def get_spendable_coins(self, request) -> EndpointResult:
        if await self.service.wallet_state_manager.synced() is False:
            raise ValueError("Wallet needs to be fully synced before getting all coins")

        wallet_id = uint32(request["wallet_id"])
        min_coin_amount = uint64(request.get("min_coin_amount", 0))
        max_coin_amount: uint64 = uint64(request.get("max_coin_amount", 0))
        if max_coin_amount == 0:
            max_coin_amount = uint64(self.service.wallet_state_manager.constants.MAX_COIN_AMOUNT)
        excluded_coin_amounts: Optional[List[uint64]] = request.get("excluded_coin_amounts")
        if excluded_coin_amounts is not None:
            excluded_coin_amounts = [uint64(a) for a in excluded_coin_amounts]
        else:
            excluded_coin_amounts = []
        excluded_coins: Optional[List] = request.get("excluded_coins")
        if excluded_coins is not None:
            excluded_coins = [Coin.from_json_dict(json_coin) for json_coin in excluded_coins]
        else:
            excluded_coins = []
        excluded_coin_ids: Optional[List] = request.get("excluded_coin_ids")
        if excluded_coin_ids is not None:
            excluded_coin_ids = [bytes32.from_hexstr(hex_id) for hex_id in excluded_coin_ids]
        else:
            excluded_coin_ids = []
        state_mgr = self.service.wallet_state_manager
        wallet = state_mgr.wallets[wallet_id]
        async with state_mgr.lock:
            all_coin_records = await state_mgr.coin_store.get_unspent_coins_for_wallet(wallet_id)
            if wallet.type() == WalletType.CAT:
                assert isinstance(wallet, CATWallet)
                spendable_coins: List[WalletCoinRecord] = await wallet.get_cat_spendable_coins(all_coin_records)
            else:
                spendable_coins = list(await state_mgr.get_spendable_coins_for_wallet(wallet_id, all_coin_records))

            # Now we get the unconfirmed transactions and manually derive the additions and removals.
            unconfirmed_transactions: List[TransactionRecord] = await state_mgr.tx_store.get_unconfirmed_for_wallet(
                wallet_id
            )
            unconfirmed_removal_ids: Dict[bytes32, uint64] = {
                coin.name(): transaction.created_at_time
                for transaction in unconfirmed_transactions
                for coin in transaction.removals
            }
            unconfirmed_additions: List[Coin] = [
                coin
                for transaction in unconfirmed_transactions
                for coin in transaction.additions
                if await state_mgr.does_coin_belong_to_wallet(coin, wallet_id)
            ]
            valid_spendable_cr: List[CoinRecord] = []
            unconfirmed_removals: List[CoinRecord] = []
            for coin_record in all_coin_records:
                if coin_record.name() in unconfirmed_removal_ids:
                    unconfirmed_removals.append(coin_record.to_coin_record(unconfirmed_removal_ids[coin_record.name()]))
            for coin_record in spendable_coins:  # remove all the unconfirmed coins, exclude coins and dust.
                if coin_record.name() in unconfirmed_removal_ids:
                    continue
                if coin_record.coin in excluded_coins:
                    continue
                if coin_record.name() in excluded_coin_ids:
                    continue
                if coin_record.coin.amount < min_coin_amount or coin_record.coin.amount > max_coin_amount:
                    continue
                if coin_record.coin.amount in excluded_coin_amounts:
                    continue
                c_r = await state_mgr.get_coin_record_by_wallet_record(coin_record)
                assert c_r is not None and c_r.coin == coin_record.coin  # this should never happen
                valid_spendable_cr.append(c_r)

        return {
            "confirmed_records": [cr.to_json_dict() for cr in valid_spendable_cr],
            "unconfirmed_removals": [cr.to_json_dict() for cr in unconfirmed_removals],
            "unconfirmed_additions": [coin.to_json_dict() for coin in unconfirmed_additions],
        }

    async def get_coin_records_by_names(self, request) -> EndpointResult:
        if await self.service.wallet_state_manager.synced() is False:
            raise ValueError("Wallet needs to be fully synced before finding coin information")

        if "names" not in request:
            raise ValueError("Names not in request")
        coin_ids = [bytes32.from_hexstr(name) for name in request["names"]]
        kwargs: Dict[str, Any] = {
            "coin_id_filter": HashFilter.include(coin_ids),
        }

        confirmed_range = UInt32Range()
        if "start_height" in request:
            confirmed_range = dataclasses.replace(confirmed_range, start=uint32(request["start_height"]))
        if "end_height" in request:
            confirmed_range = dataclasses.replace(confirmed_range, stop=uint32(request["end_height"]))
        if confirmed_range != UInt32Range():
            kwargs["confirmed_range"] = confirmed_range

        if "include_spent_coins" in request and not str2bool(request["include_spent_coins"]):
            kwargs["spent_range"] = UInt32Range(start=uint32(uint32.MAXIMUM_EXCLUSIVE - 1))

        async with self.service.wallet_state_manager.lock:
            coin_records: List[CoinRecord] = await self.service.wallet_state_manager.get_coin_records_by_coin_ids(
                **kwargs
            )
            missed_coins: List[str] = [
                "0x" + c_id.hex() for c_id in coin_ids if c_id not in [cr.name for cr in coin_records]
            ]
            if missed_coins:
                raise ValueError(f"Coin ID's: {missed_coins} not found.")

        return {"coin_records": [cr.to_json_dict() for cr in coin_records]}

    async def get_current_derivation_index(self, request) -> Dict[str, Any]:
        assert self.service.wallet_state_manager is not None

        index: Optional[uint32] = await self.service.wallet_state_manager.puzzle_store.get_last_derivation_path()

        return {"success": True, "index": index}

    async def extend_derivation_index(self, request) -> Dict[str, Any]:
        assert self.service.wallet_state_manager is not None

        # Require a new max derivation index
        if "index" not in request:
            raise ValueError("Derivation index is required")

        # Require that the wallet is fully synced
        synced = await self.service.wallet_state_manager.synced()
        if synced is False:
            raise ValueError("Wallet needs to be fully synced before extending derivation index")

        index = uint32(request["index"])
        current: Optional[uint32] = await self.service.wallet_state_manager.puzzle_store.get_last_derivation_path()

        # Additional sanity check that the wallet is synced
        if current is None:
            raise ValueError("No current derivation record found, unable to extend index")

        # Require that the new index is greater than the current index
        if index <= current:
            raise ValueError(f"New derivation index must be greater than current index: {current}")

        if index - current > MAX_DERIVATION_INDEX_DELTA:
            raise ValueError(
                "Too many derivations requested. "
                f"Use a derivation index less than {current + MAX_DERIVATION_INDEX_DELTA + 1}"
            )

        # Since we've bumping the derivation index without having found any new puzzles, we want
        # to preserve the current last used index, so we call create_more_puzzle_hashes with
        # mark_existing_as_used=False
        await self.service.wallet_state_manager.create_more_puzzle_hashes(
            from_zero=False, mark_existing_as_used=False, up_to_index=index, num_additional_phs=0
        )

        updated: Optional[uint32] = await self.service.wallet_state_manager.puzzle_store.get_last_derivation_path()
        updated_index = updated if updated is not None else None

        return {"success": True, "index": updated_index}

    async def get_notifications(self, request) -> EndpointResult:
        ids: Optional[List[str]] = request.get("ids", None)
        start: Optional[int] = request.get("start", None)
        end: Optional[int] = request.get("end", None)
        if ids is None:
            notifications: List[
                Notification
            ] = await self.service.wallet_state_manager.notification_manager.notification_store.get_all_notifications(
                pagination=(start, end)
            )
        else:
            notifications = (
                await self.service.wallet_state_manager.notification_manager.notification_store.get_notifications(
                    [bytes32.from_hexstr(id) for id in ids]
                )
            )

        return {
            "notifications": [
                {
                    "id": notification.coin_id.hex(),
                    "message": notification.message.hex(),
                    "amount": notification.amount,
                    "height": notification.height,
                }
                for notification in notifications
            ]
        }

    async def delete_notifications(self, request) -> EndpointResult:
        ids: Optional[List[str]] = request.get("ids", None)
        if ids is None:
            await self.service.wallet_state_manager.notification_manager.notification_store.delete_all_notifications()
        else:
            await self.service.wallet_state_manager.notification_manager.notification_store.delete_notifications(
                [bytes32.from_hexstr(id) for id in ids]
            )

        return {}

    async def send_notification(self, request) -> EndpointResult:
        tx: TransactionRecord = await self.service.wallet_state_manager.notification_manager.send_new_notification(
            bytes32.from_hexstr(request["target"]),
            bytes.fromhex(request["message"]),
            uint64(request["amount"]),
            request.get("fee", uint64(0)),
        )
        await self.service.wallet_state_manager.add_pending_transaction(tx)
        return {"tx": tx.to_json_dict_convenience(self.service.config)}

    async def verify_signature(self, request) -> EndpointResult:
        """
        Given a public key, message and signature, verify if it is valid.
        :param request:
        :return:
        """
        input_message: str = request["message"]
        signing_mode_str: Optional[str] = request.get("signing_mode")
        # Default to BLS_MESSAGE_AUGMENTATION_HEX_INPUT as this RPC was originally designed to verify
        # signatures made by `chia keys sign`, which uses BLS_MESSAGE_AUGMENTATION_HEX_INPUT
        if signing_mode_str is None:
            signing_mode = SigningMode.BLS_MESSAGE_AUGMENTATION_HEX_INPUT
        else:
            try:
                signing_mode = SigningMode(signing_mode_str)
            except ValueError:
                raise ValueError(f"Invalid signing mode: {signing_mode_str!r}")

        if signing_mode == SigningMode.CHIP_0002:
            # CHIP-0002 message signatures are made over the tree hash of:
            #   ("Chia Signed Message", message)
            message_to_verify: bytes = Program.to((CHIP_0002_SIGN_MESSAGE_PREFIX, input_message)).get_tree_hash()
        elif signing_mode == SigningMode.BLS_MESSAGE_AUGMENTATION_HEX_INPUT:
            # Message is expected to be a hex string
            message_to_verify = hexstr_to_bytes(input_message)
        elif signing_mode == SigningMode.BLS_MESSAGE_AUGMENTATION_UTF8_INPUT:
            # Message is expected to be a UTF-8 string
            message_to_verify = bytes(input_message, "utf-8")
        else:
            raise ValueError(f"Unsupported signing mode: {signing_mode_str!r}")

        # Verify using the BLS message augmentation scheme
        is_valid = AugSchemeMPL.verify(
            G1Element.from_bytes(hexstr_to_bytes(request["pubkey"])),
            message_to_verify,
            G2Element.from_bytes(hexstr_to_bytes(request["signature"])),
        )
        if "address" in request:
            # For signatures made by the sign_message_by_address/sign_message_by_id
            # endpoints, the "address" field should contain the p2_address of the NFT/DID
            # that was used to sign the message.
            puzzle_hash: bytes32 = decode_puzzle_hash(request["address"])
            if puzzle_hash != puzzle_hash_for_synthetic_public_key(
                G1Element.from_bytes(hexstr_to_bytes(request["pubkey"]))
            ):
                return {"isValid": False, "error": "Public key doesn't match the address"}
        if is_valid:
            return {"isValid": is_valid}
        else:
            return {"isValid": False, "error": "Signature is invalid."}

    async def sign_message_by_address(self, request) -> EndpointResult:
        """
        Given a derived P2 address, sign the message by its private key.
        :param request:
        :return:
        """
        puzzle_hash: bytes32 = decode_puzzle_hash(request["address"])
        is_hex = request.get("is_hex", False)
        if isinstance(is_hex, str):
            is_hex = bool(is_hex)
        pubkey, signature = await self.service.wallet_state_manager.main_wallet.sign_message(
            request["message"], puzzle_hash, is_hex
        )
        return {
            "success": True,
            "pubkey": str(pubkey),
            "signature": str(signature),
            "signing_mode": SigningMode.CHIP_0002.value,
        }

    async def sign_message_by_id(self, request) -> EndpointResult:
        """
        Given a NFT/DID ID, sign the message by the P2 private key.
        :param request:
        :return:
        """

        entity_id: bytes32 = decode_puzzle_hash(request["id"])
        selected_wallet: Optional[WalletProtocol] = None
        is_hex = request.get("is_hex", False)
        if isinstance(is_hex, str):
            is_hex = bool(is_hex)
        if is_valid_address(request["id"], {AddressType.DID}, self.service.config):
            for wallet in self.service.wallet_state_manager.wallets.values():
                if wallet.type() == WalletType.DECENTRALIZED_ID.value:
                    assert isinstance(wallet, DIDWallet)
                    assert wallet.did_info.origin_coin is not None
                    if wallet.did_info.origin_coin.name() == entity_id:
                        selected_wallet = wallet
                        break
            if selected_wallet is None:
                return {"success": False, "error": f"DID for {entity_id.hex()} doesn't exist."}
            assert isinstance(selected_wallet, DIDWallet)
            pubkey, signature = await selected_wallet.sign_message(request["message"], is_hex)
            latest_coin: Set[Coin] = await selected_wallet.select_coins(uint64(1))
            latest_coin_id = None
            if len(latest_coin) > 0:
                latest_coin_id = latest_coin.pop().name()
        elif is_valid_address(request["id"], {AddressType.NFT}, self.service.config):
            target_nft: Optional[NFTCoinInfo] = None
            for wallet in self.service.wallet_state_manager.wallets.values():
                if wallet.type() == WalletType.NFT.value:
                    assert isinstance(wallet, NFTWallet)
                    nft: Optional[NFTCoinInfo] = await wallet.get_nft(entity_id)
                    if nft is not None:
                        selected_wallet = wallet
                        target_nft = nft
                        break
            if selected_wallet is None or target_nft is None:
                return {"success": False, "error": f"NFT for {entity_id.hex()} doesn't exist."}

            assert isinstance(selected_wallet, NFTWallet)
            pubkey, signature = await selected_wallet.sign_message(request["message"], target_nft, is_hex)
            latest_coin_id = target_nft.coin.name()
        else:
            return {"success": False, "error": f'Unknown ID type, {request["id"]}'}

        assert latest_coin_id is not None
        return {
            "success": True,
            "pubkey": str(pubkey),
            "signature": str(signature),
            "latest_coin_id": latest_coin_id.hex() if latest_coin_id is not None else None,
            "signing_mode": SigningMode.CHIP_0002.value,
        }

    ##########################################################################################
    # CATs and Trading
    ##########################################################################################

    async def get_cat_list(self, request) -> EndpointResult:
        return {"cat_list": list(DEFAULT_CATS.values())}

    async def cat_set_name(self, request) -> EndpointResult:
        wallet_id = uint32(request["wallet_id"])
        wallet = self.service.wallet_state_manager.get_wallet(id=wallet_id, required_type=CATWallet)
        await wallet.set_name(str(request["name"]))
        return {"wallet_id": wallet_id}

    async def cat_get_name(self, request) -> EndpointResult:
        wallet_id = uint32(request["wallet_id"])
        wallet = self.service.wallet_state_manager.get_wallet(id=wallet_id, required_type=CATWallet)
        name: str = wallet.get_name()
        return {"wallet_id": wallet_id, "name": name}

    async def get_stray_cats(self, request) -> EndpointResult:
        """
        Get a list of all unacknowledged CATs
        :param request: RPC request
        :return: A list of unacknowledged CATs
        """
        cats = await self.service.wallet_state_manager.interested_store.get_unacknowledged_tokens()
        return {"stray_cats": cats}

    async def cat_spend(self, request, hold_lock=True) -> EndpointResult:
        if await self.service.wallet_state_manager.synced() is False:
            raise ValueError("Wallet needs to be fully synced.")
        wallet_id = uint32(request["wallet_id"])
        wallet = self.service.wallet_state_manager.get_wallet(id=wallet_id, required_type=CATWallet)

        amounts: List[uint64] = []
        puzzle_hashes: List[bytes32] = []
        memos: List[List[bytes]] = []
        additions: Optional[List[Dict]] = request.get("additions")
        if not isinstance(request["fee"], int) or (additions is None and not isinstance(request["amount"], int)):
            raise ValueError("An integer amount or fee is required (too many decimals)")
        if additions is not None:
            for addition in additions:
                receiver_ph = bytes32.from_hexstr(addition["puzzle_hash"])
                if len(receiver_ph) != 32:
                    raise ValueError(f"Address must be 32 bytes. {receiver_ph.hex()}")
                amount = uint64(addition["amount"])
                if amount > self.service.constants.MAX_COIN_AMOUNT:
                    raise ValueError(f"Coin amount cannot exceed {self.service.constants.MAX_COIN_AMOUNT}")
                amounts.append(amount)
                puzzle_hashes.append(receiver_ph)
                if "memos" in addition:
                    memos.append([mem.encode("utf-8") for mem in addition["memos"]])
        else:
            amounts.append(uint64(request["amount"]))
            puzzle_hashes.append(decode_puzzle_hash(request["inner_address"]))
            if "memos" in request:
                memos.append([mem.encode("utf-8") for mem in request["memos"]])
        coins: Optional[Set[Coin]] = None
        if "coins" in request and len(request["coins"]) > 0:
            coins = set([Coin.from_json_dict(coin_json) for coin_json in request["coins"]])
        fee: uint64 = uint64(request.get("fee", 0))
        min_coin_amount: uint64 = uint64(request.get("min_coin_amount", 0))
        max_coin_amount: uint64 = uint64(request.get("max_coin_amount", 0))
        if max_coin_amount == 0:
            max_coin_amount = uint64(self.service.wallet_state_manager.constants.MAX_COIN_AMOUNT)
        exclude_coin_amounts: Optional[List[uint64]] = request.get("exclude_coin_amounts")
        if exclude_coin_amounts is not None:
            exclude_coin_amounts = [uint64(a) for a in exclude_coin_amounts]
        exclude_coin_ids: Optional[List] = request.get("exclude_coin_ids")
        if exclude_coin_ids is not None:
            result = await self.service.wallet_state_manager.coin_store.get_coin_records(
                coin_id_filter=HashFilter.include([bytes32.from_hexstr(hex_id) for hex_id in exclude_coin_ids])
            )
            exclude_coins = {wr.coin for wr in result.records}
        else:
            exclude_coins = None
        cat_discrepancy_params: Tuple[Optional[int], Optional[str], Optional[str]] = (
            request.get("extra_delta", None),
            request.get("tail_reveal", None),
            request.get("tail_solution", None),
        )
        cat_discrepancy: Optional[Tuple[int, Program, Program]] = None
        if cat_discrepancy_params != (None, None, None):
            if None in cat_discrepancy_params:
                raise ValueError("Specifying extra_delta, tail_reveal, or tail_solution requires specifying the others")
            else:
                assert cat_discrepancy_params[0] is not None
                assert cat_discrepancy_params[1] is not None
                assert cat_discrepancy_params[2] is not None
                cat_discrepancy = (
                    cat_discrepancy_params[0],  # mypy sanitization
                    Program.fromhex(cat_discrepancy_params[1]),
                    Program.fromhex(cat_discrepancy_params[2]),
                )
        if hold_lock:
            async with self.service.wallet_state_manager.lock:
                txs: List[TransactionRecord] = await wallet.generate_signed_transactions(
                    amounts,
                    puzzle_hashes,
                    fee,
                    cat_discrepancy=cat_discrepancy,
                    coins=coins,
                    memos=memos if memos else None,
                    min_coin_amount=min_coin_amount,
                    max_coin_amount=max_coin_amount,
                    exclude_coin_amounts=exclude_coin_amounts,
                    exclude_cat_coins=exclude_coins,
                    reuse_puzhash=request.get("reuse_puzhash", None),
                )
                for tx in txs:
                    await wallet.standard_wallet.push_transaction(tx)
        else:
            txs = await wallet.generate_signed_transactions(
                amounts,
                puzzle_hashes,
                fee,
                coins=coins,
                memos=memos if memos else None,
                min_coin_amount=min_coin_amount,
                max_coin_amount=max_coin_amount,
                exclude_coin_amounts=exclude_coin_amounts,
                exclude_cat_coins=exclude_coins,
                reuse_puzhash=request.get("reuse_puzhash", None),
            )
            for tx in txs:
                await wallet.standard_wallet.push_transaction(tx)

        # Return the first transaction, which is expected to be the CAT spend. If a fee is
        # included, it is currently ordered after the CAT spend.
        return {
            "transaction": txs[0].to_json_dict_convenience(self.service.config),
            "transaction_id": txs[0].name,
        }

    async def cat_get_asset_id(self, request) -> EndpointResult:
        wallet_id = uint32(request["wallet_id"])
        wallet = self.service.wallet_state_manager.get_wallet(id=wallet_id, required_type=CATWallet)
        asset_id: str = wallet.get_asset_id()
        return {"asset_id": asset_id, "wallet_id": wallet_id}

    async def cat_asset_id_to_name(self, request) -> EndpointResult:
        wallet = await self.service.wallet_state_manager.get_wallet_for_asset_id(request["asset_id"])
        if wallet is None:
            if request["asset_id"] in DEFAULT_CATS:
                return {"wallet_id": None, "name": DEFAULT_CATS[request["asset_id"]]["name"]}
            else:
                raise ValueError("The asset ID specified does not belong to a wallet")
        else:
            return {"wallet_id": wallet.id(), "name": (wallet.get_name())}

    async def create_offer_for_ids(self, request) -> EndpointResult:
        offer: Dict[str, int] = request["offer"]
        fee: uint64 = uint64(request.get("fee", 0))
        validate_only: bool = request.get("validate_only", False)
        driver_dict_str: Optional[Dict[str, Any]] = request.get("driver_dict", None)
        min_coin_amount: uint64 = uint64(request.get("min_coin_amount", 0))
        max_coin_amount: uint64 = uint64(request.get("max_coin_amount", 0))
        if max_coin_amount == 0:
            max_coin_amount = uint64(self.service.wallet_state_manager.constants.MAX_COIN_AMOUNT)
        marshalled_solver = request.get("solver")
        solver: Optional[Solver]
        if marshalled_solver is None:
            solver = None
        else:
            solver = Solver(info=marshalled_solver)

        # This driver_dict construction is to maintain backward compatibility where everything is assumed to be a CAT
        driver_dict: Dict[bytes32, PuzzleInfo] = {}
        if driver_dict_str is None:
            for key, amount in offer.items():
                if amount > 0:
                    try:
                        driver_dict[bytes32.from_hexstr(key)] = PuzzleInfo(
                            {"type": AssetType.CAT.value, "tail": "0x" + key}
                        )
                    except ValueError:
                        pass
        else:
            for key, value in driver_dict_str.items():
                driver_dict[bytes32.from_hexstr(key)] = PuzzleInfo(value)

        modified_offer: Dict[Union[int, bytes32], int] = {}
        for key in offer:
            try:
                modified_offer[bytes32.from_hexstr(key)] = offer[key]
            except ValueError:
                modified_offer[int(key)] = offer[key]

        async with self.service.wallet_state_manager.lock:
            result = await self.service.wallet_state_manager.trade_manager.create_offer_for_ids(
                modified_offer,
                driver_dict,
                solver=solver,
                fee=fee,
                validate_only=validate_only,
                min_coin_amount=min_coin_amount,
                max_coin_amount=max_coin_amount,
                reuse_puzhash=request.get("reuse_puzhash", None),
            )
        if result[0]:
            success, trade_record, error = result
            return {
                "offer": Offer.from_bytes(trade_record.offer).to_bech32(),
                "trade_record": trade_record.to_json_dict_convenience(),
            }
        raise ValueError(result[2])

    async def get_offer_summary(self, request) -> EndpointResult:
        offer_hex: str = request["offer"]
        offer = Offer.from_bech32(offer_hex)
        offered, requested, infos = offer.summary()

        ###
        # This is temporary code, delete it when we no longer care about incorrectly parsing CAT1s
        # There's also temp code in test_wallet_rpc.py and wallet_funcs.py
        from chia.util.bech32m import bech32_decode, convertbits
        from chia.wallet.util.puzzle_compression import decompress_object_with_puzzles

        hrpgot, data = bech32_decode(offer_hex, max_length=len(offer_hex))
        if data is None:
            raise ValueError("Invalid Offer")
        decoded = convertbits(list(data), 5, 8, False)
        decoded_bytes = bytes(decoded)
        try:
            decompressed_bytes = decompress_object_with_puzzles(decoded_bytes)
        except TypeError:
            decompressed_bytes = decoded_bytes
        bundle = SpendBundle.from_bytes(decompressed_bytes)
        for spend in bundle.coin_spends:
            mod, _ = spend.puzzle_reveal.to_program().uncurry()
            if mod.get_tree_hash() == bytes32.from_hexstr(
                "72dec062874cd4d3aab892a0906688a1ae412b0109982e1797a170add88bdcdc"
            ):
                raise ValueError("CAT1s are no longer supported")
        ###

        if request.get("advanced", False):
            return {
                "summary": {"offered": offered, "requested": requested, "fees": offer.fees(), "infos": infos},
                "id": offer.name(),
            }
        else:
            return {
                "summary": await self.service.wallet_state_manager.trade_manager.get_offer_summary(offer),
                "id": offer.name(),
            }

    async def check_offer_validity(self, request) -> EndpointResult:
        offer_hex: str = request["offer"]
        offer = Offer.from_bech32(offer_hex)
        peer = self.service.get_full_node_peer()
        return {
            "valid": (await self.service.wallet_state_manager.trade_manager.check_offer_validity(offer, peer)),
            "id": offer.name(),
        }

    async def take_offer(self, request) -> EndpointResult:
        offer_hex: str = request["offer"]
        offer = Offer.from_bech32(offer_hex)
        fee: uint64 = uint64(request.get("fee", 0))
        min_coin_amount: uint64 = uint64(request.get("min_coin_amount", 0))
        max_coin_amount: uint64 = uint64(request.get("max_coin_amount", 0))
        if max_coin_amount == 0:
            max_coin_amount = uint64(self.service.wallet_state_manager.constants.MAX_COIN_AMOUNT)
        maybe_marshalled_solver: Dict[str, Any] = request.get("solver")
        solver: Optional[Solver]
        if maybe_marshalled_solver is None:
            solver = None
        else:
            solver = Solver(info=maybe_marshalled_solver)

        async with self.service.wallet_state_manager.lock:
            peer = self.service.get_full_node_peer()
            trade_record, tx_records = await self.service.wallet_state_manager.trade_manager.respond_to_offer(
                offer,
                peer,
                fee=fee,
                min_coin_amount=min_coin_amount,
                max_coin_amount=max_coin_amount,
                solver=solver,
                reuse_puzhash=request.get("reuse_puzhash", None),
            )
        return {"trade_record": trade_record.to_json_dict_convenience()}

    async def get_offer(self, request: Dict) -> EndpointResult:
        trade_mgr = self.service.wallet_state_manager.trade_manager

        trade_id = bytes32.from_hexstr(request["trade_id"])
        file_contents: bool = request.get("file_contents", False)
        trade_record: Optional[TradeRecord] = await trade_mgr.get_trade_by_id(bytes32(trade_id))
        if trade_record is None:
            raise ValueError(f"No trade with trade id: {trade_id.hex()}")

        offer_to_return: bytes = trade_record.offer if trade_record.taken_offer is None else trade_record.taken_offer
        offer_value: Optional[str] = Offer.from_bytes(offer_to_return).to_bech32() if file_contents else None
        return {"trade_record": trade_record.to_json_dict_convenience(), "offer": offer_value}

    async def get_all_offers(self, request: Dict) -> EndpointResult:
        trade_mgr = self.service.wallet_state_manager.trade_manager

        start: int = request.get("start", 0)
        end: int = request.get("end", 10)
        exclude_my_offers: bool = request.get("exclude_my_offers", False)
        exclude_taken_offers: bool = request.get("exclude_taken_offers", False)
        include_completed: bool = request.get("include_completed", False)
        sort_key: Optional[str] = request.get("sort_key", None)
        reverse: bool = request.get("reverse", False)
        file_contents: bool = request.get("file_contents", False)

        all_trades = await trade_mgr.trade_store.get_trades_between(
            start,
            end,
            sort_key=sort_key,
            reverse=reverse,
            exclude_my_offers=exclude_my_offers,
            exclude_taken_offers=exclude_taken_offers,
            include_completed=include_completed,
        )
        result = []
        offer_values: Optional[List[str]] = [] if file_contents else None
        for trade in all_trades:
            result.append(trade.to_json_dict_convenience())
            if file_contents and offer_values is not None:
                offer_to_return: bytes = trade.offer if trade.taken_offer is None else trade.taken_offer
                offer_values.append(Offer.from_bytes(offer_to_return).to_bech32())

        return {"trade_records": result, "offers": offer_values}

    async def get_offers_count(self, request: Dict) -> EndpointResult:
        trade_mgr = self.service.wallet_state_manager.trade_manager

        (total, my_offers_count, taken_offers_count) = await trade_mgr.trade_store.get_trades_count()

        return {"total": total, "my_offers_count": my_offers_count, "taken_offers_count": taken_offers_count}

    async def cancel_offer(self, request: Dict) -> EndpointResult:
        wsm = self.service.wallet_state_manager
        secure = request["secure"]
        trade_id = bytes32.from_hexstr(request["trade_id"])
        fee: uint64 = uint64(request.get("fee", 0))
        async with self.service.wallet_state_manager.lock:
            if secure:
                await wsm.trade_manager.cancel_pending_offer_safely(bytes32(trade_id), fee=fee)
            else:
                await wsm.trade_manager.cancel_pending_offer(bytes32(trade_id))
        return {}

    async def cancel_offers(self, request: Dict) -> EndpointResult:
        secure = request["secure"]
        batch_fee: uint64 = uint64(request.get("batch_fee", 0))
        batch_size = request.get("batch_size", 5)
        cancel_all = request.get("cancel_all", False)
        if cancel_all:
            asset_id = None
        else:
            asset_id = request.get("asset_id", "xch")

        start: int = 0
        end: int = start + batch_size
        trade_mgr = self.service.wallet_state_manager.trade_manager
        log.info(f"Start cancelling offers for  {'asset_id: ' + asset_id if asset_id is not None else 'all'} ...")
        # Traverse offers page by page
        key = None
        if asset_id is not None and asset_id != "xch":
            key = bytes32.from_hexstr(asset_id)
        while True:
            records: List[TradeRecord] = []
            trades = await trade_mgr.trade_store.get_trades_between(
                start,
                end,
                reverse=True,
                exclude_my_offers=False,
                exclude_taken_offers=True,
                include_completed=False,
            )
            for trade in trades:
                if cancel_all:
                    records.append(trade)
                    continue
                if trade.offer and trade.offer != b"":
                    offer = Offer.from_bytes(trade.offer)
                    if key in offer.driver_dict:
                        records.append(trade)
                        continue

            async with self.service.wallet_state_manager.lock:
                await trade_mgr.cancel_pending_offers(records, batch_fee, secure)
            log.info(f"Cancelled offers {start} to {end} ...")
            # If fewer records were returned than requested, we're done
            if len(trades) < batch_size:
                break
            start = end
            end += batch_size
        return {"success": True}

    ##########################################################################################
    # Distributed Identities
    ##########################################################################################

    async def did_set_wallet_name(self, request) -> EndpointResult:
        wallet_id = uint32(request["wallet_id"])
        wallet = self.service.wallet_state_manager.get_wallet(id=wallet_id, required_type=DIDWallet)
        await wallet.set_name(str(request["name"]))
        return {"success": True, "wallet_id": wallet_id}

    async def did_get_wallet_name(self, request) -> EndpointResult:
        wallet_id = uint32(request["wallet_id"])
        wallet = self.service.wallet_state_manager.get_wallet(id=wallet_id, required_type=DIDWallet)
        name: str = wallet.get_name()
        return {"success": True, "wallet_id": wallet_id, "name": name}

    async def did_update_recovery_ids(self, request) -> EndpointResult:
        wallet_id = uint32(request["wallet_id"])
        wallet = self.service.wallet_state_manager.get_wallet(id=wallet_id, required_type=DIDWallet)
        recovery_list = []
        success: bool = False
        for _ in request["new_list"]:
            recovery_list.append(decode_puzzle_hash(_))
        if "num_verifications_required" in request:
            new_amount_verifications_required = uint64(request["num_verifications_required"])
        else:
            new_amount_verifications_required = uint64(len(recovery_list))
        async with self.service.wallet_state_manager.lock:
            update_success = await wallet.update_recovery_list(recovery_list, new_amount_verifications_required)
            # Update coin with new ID info
            if update_success:
                spend_bundle = await wallet.create_update_spend(
                    fee=uint64(request.get("fee", 0)), reuse_puzhash=request.get("reuse_puzhash", None)
                )
                if spend_bundle is not None:
                    success = True
        return {"success": success}

    async def did_message_spend(self, request) -> EndpointResult:
        wallet_id = uint32(request["wallet_id"])
        wallet = self.service.wallet_state_manager.get_wallet(id=wallet_id, required_type=DIDWallet)
        coin_announcements: Set[bytes] = set([])
        for ca in request.get("coin_announcements", []):
            coin_announcements.add(bytes.fromhex(ca))
        puzzle_announcements: Set[bytes] = set([])
        for pa in request.get("puzzle_announcements", []):
            puzzle_announcements.add(bytes.fromhex(pa))
        spend_bundle = await wallet.create_message_spend(coin_announcements, puzzle_announcements)
        return {"success": True, "spend_bundle": spend_bundle}

    async def did_get_info(self, request) -> EndpointResult:
        if "coin_id" not in request:
            return {"success": False, "error": "Coin ID is required."}
        coin_id = request["coin_id"]
        if coin_id.startswith(AddressType.DID.hrp(self.service.config)):
            coin_id = decode_puzzle_hash(coin_id)
        else:
            coin_id = bytes32.from_hexstr(coin_id)
        # Get coin state
        peer = self.service.get_full_node_peer()
        coin_spend, coin_state = await self.get_latest_singleton_coin_spend(peer, coin_id, request.get("latest", True))
        full_puzzle: Program = Program.from_bytes(bytes(coin_spend.puzzle_reveal))
        uncurried = uncurry_puzzle(full_puzzle)
        curried_args = match_did_puzzle(uncurried.mod, uncurried.args)
        if curried_args is None:
            return {"success": False, "error": "The coin is not a DID."}
        p2_puzzle, recovery_list_hash, num_verification, singleton_struct, metadata = curried_args
        uncurried_p2 = uncurry_puzzle(p2_puzzle)
        (public_key,) = uncurried_p2.args.as_iter()
        memos = compute_memos(SpendBundle([coin_spend], G2Element()))
        hints = []
        if coin_state.coin.name() in memos:
            for memo in memos[coin_state.coin.name()]:
                hints.append(memo.hex())
        return {
            "success": True,
            "did_id": encode_puzzle_hash(
                bytes32.from_hexstr(singleton_struct.rest().first().atom.hex()),
                AddressType.DID.hrp(self.service.config),
            ),
            "latest_coin": coin_state.coin.name().hex(),
            "p2_address": encode_puzzle_hash(p2_puzzle.get_tree_hash(), AddressType.XCH.hrp(self.service.config)),
            "public_key": public_key.atom.hex(),
            "recovery_list_hash": recovery_list_hash.atom.hex(),
            "num_verification": num_verification.as_int(),
<<<<<<< HEAD
            "metadata": did_program_to_metadata(metadata),
            "launcher_id": singleton_struct.rest().first().as_python().hex(),
=======
            "metadata": program_to_metadata(metadata),
            "launcher_id": singleton_struct.rest().first().atom.hex(),
>>>>>>> 50c1ea96
            "full_puzzle": full_puzzle,
            "solution": Program.from_bytes(bytes(coin_spend.solution)).as_python(),
            "hints": hints,
        }

    async def did_find_lost_did(self, request) -> EndpointResult:
        """
        Recover a missing or unspendable DID wallet by a coin id of the DID
        :param coin_id: It can be DID ID, launcher coin ID or any coin ID of the DID you want to find.
        The latest coin ID will take less time.
        :return:
        """
        if "coin_id" not in request:
            return {"success": False, "error": "DID coin ID is required."}
        coin_id = request["coin_id"]
        # Check if we have a DID wallet for this
        if coin_id.startswith(AddressType.DID.hrp(self.service.config)):
            coin_id = decode_puzzle_hash(coin_id)
        else:
            coin_id = bytes32.from_hexstr(coin_id)
        # Get coin state
        peer = self.service.get_full_node_peer()
        coin_spend, coin_state = await self.get_latest_singleton_coin_spend(peer, coin_id)
        full_puzzle: Program = Program.from_bytes(bytes(coin_spend.puzzle_reveal))
        uncurried = uncurry_puzzle(full_puzzle)
        curried_args = match_did_puzzle(uncurried.mod, uncurried.args)
        if curried_args is None:
            return {"success": False, "error": "The coin is not a DID."}
        p2_puzzle, recovery_list_hash, num_verification, singleton_struct, metadata = curried_args

        hint_list = compute_coin_hints(coin_spend)
        derivation_record = None
        # Hint is required, if it doesn't have any hint then it should be invalid
        is_invalid = len(hint_list) == 0
        for hint in hint_list:
            derivation_record = (
                await self.service.wallet_state_manager.puzzle_store.get_derivation_record_for_puzzle_hash(
                    bytes32(hint)
                )
            )
            if derivation_record is not None:
                is_invalid = False
                break
            is_invalid = True
        if is_invalid:
            # This is an invalid DID, check if we are owner
            derivation_record = (
                await self.service.wallet_state_manager.puzzle_store.get_derivation_record_for_puzzle_hash(
                    p2_puzzle.get_tree_hash()
                )
            )
        launcher_id = singleton_struct.rest().first().as_python()
        if derivation_record is None:
            return {"success": False, "error": f"This DID {launcher_id.hex()} is not belong to the connected wallet"}
        else:
            our_inner_puzzle: Program = self.service.wallet_state_manager.main_wallet.puzzle_for_pk(
                derivation_record.pubkey
            )
            did_puzzle = DID_INNERPUZ_MOD.curry(
                our_inner_puzzle, recovery_list_hash, num_verification, singleton_struct, metadata
            )
            full_puzzle = create_singleton_puzzle(did_puzzle, launcher_id)
            did_puzzle_empty_recovery = DID_INNERPUZ_MOD.curry(
                our_inner_puzzle, Program.to([]).get_tree_hash(), uint64(0), singleton_struct, metadata
            )
            # Check if we have the DID wallet
            did_wallet: Optional[DIDWallet] = None
            for wallet in self.service.wallet_state_manager.wallets.values():
                if isinstance(wallet, DIDWallet):
                    assert wallet.did_info.origin_coin is not None
                    if wallet.did_info.origin_coin.name() == launcher_id:
                        did_wallet = wallet
                        break

            full_puzzle_empty_recovery = create_singleton_puzzle(did_puzzle_empty_recovery, launcher_id)
            if full_puzzle.get_tree_hash() != coin_state.coin.puzzle_hash:
                if full_puzzle_empty_recovery.get_tree_hash() == coin_state.coin.puzzle_hash:
                    did_puzzle = did_puzzle_empty_recovery
                elif (
                    did_wallet is not None
                    and did_wallet.did_info.current_inner is not None
                    and create_singleton_puzzle(did_wallet.did_info.current_inner, launcher_id).get_tree_hash()
                    == coin_state.coin.puzzle_hash
                ):
                    # Check if the old wallet has the inner puzzle
                    did_puzzle = did_wallet.did_info.current_inner
                else:
                    # Try override
                    if "recovery_list_hash" in request:
                        recovery_list_hash = Program.from_bytes(bytes.fromhex(request["recovery_list_hash"]))
                    num_verification = request.get("num_verification", num_verification)
                    if "metadata" in request:
                        metadata = metadata_to_program(request["metadata"])
                    did_puzzle = DID_INNERPUZ_MOD.curry(
                        our_inner_puzzle, recovery_list_hash, num_verification, singleton_struct, metadata
                    )
                    full_puzzle = create_singleton_puzzle(did_puzzle, launcher_id)
                    matched = True
                    if full_puzzle.get_tree_hash() != coin_state.coin.puzzle_hash:
                        matched = False
                        # Brute force addresses
                        index = 0
                        derivation_record = await self.service.wallet_state_manager.puzzle_store.get_derivation_record(
                            uint32(index), uint32(1), False
                        )
                        while derivation_record is not None:
                            our_inner_puzzle = self.service.wallet_state_manager.main_wallet.puzzle_for_pk(
                                derivation_record.pubkey
                            )
                            did_puzzle = DID_INNERPUZ_MOD.curry(
                                our_inner_puzzle, recovery_list_hash, num_verification, singleton_struct, metadata
                            )
                            full_puzzle = create_singleton_puzzle(did_puzzle, launcher_id)
                            if full_puzzle.get_tree_hash() == coin_state.coin.puzzle_hash:
                                matched = True
                                break
                            index += 1
                            derivation_record = (
                                await self.service.wallet_state_manager.puzzle_store.get_derivation_record(
                                    uint32(index), uint32(1), False
                                )
                            )

                    if not matched:
                        return {
                            "success": False,
                            "error": f"Cannot recover DID {launcher_id.hex()}"
                            f" because the last spend updated recovery_list_hash/num_verification/metadata.",
                        }

            if did_wallet is None:
                # Create DID wallet
                response: List[CoinState] = await self.service.get_coin_state([launcher_id], peer=peer)
                if len(response) == 0:
                    return {"success": False, "error": f"Could not find the launch coin with ID: {launcher_id.hex()}"}
                launcher_coin: CoinState = response[0]
                did_wallet = await DIDWallet.create_new_did_wallet_from_coin_spend(
                    self.service.wallet_state_manager,
                    self.service.wallet_state_manager.main_wallet,
                    launcher_coin.coin,
                    did_puzzle,
                    coin_spend,
                    f"DID {encode_puzzle_hash(launcher_id, AddressType.DID.hrp(self.service.config))}",
                )
            else:
                assert did_wallet.did_info.current_inner is not None
                if did_wallet.did_info.current_inner.get_tree_hash() != did_puzzle.get_tree_hash():
                    # Inner DID puzzle doesn't match, we need to update the DID info
                    full_solution: Program = Program.from_bytes(bytes(coin_spend.solution))
                    inner_solution: Program = full_solution.rest().rest().first()
                    recovery_list: List[bytes32] = []
                    backup_required: int = num_verification.as_int()
                    if recovery_list_hash != Program.to([]).get_tree_hash():
                        try:
                            for did in inner_solution.rest().rest().rest().rest().rest().as_python():
                                recovery_list.append(did[0])
                        except Exception:
                            # We cannot recover the recovery list, but it's okay to leave it blank
                            pass
                    did_info: DIDInfo = DIDInfo(
                        did_wallet.did_info.origin_coin,
                        recovery_list,
                        uint64(backup_required),
                        [],
                        did_puzzle,
                        None,
                        None,
                        None,
                        False,
                        json.dumps(did_wallet_puzzles.did_program_to_metadata(metadata)),
                    )
                    await did_wallet.save_info(did_info)
                    await self.service.wallet_state_manager.update_wallet_puzzle_hashes(did_wallet.wallet_info.id)

            try:
                coins = await did_wallet.select_coins(uint64(1))
                coin = coins.pop()
                if coin.name() == coin_state.coin.name():
                    return {"success": True, "latest_coin_id": coin.name().hex()}
            except ValueError:
                # We don't have any coin for this wallet, add the coin
                pass

            wallet_id = did_wallet.id()
            wallet_type = did_wallet.type()
            assert coin_state.created_height is not None
            coin_record: WalletCoinRecord = WalletCoinRecord(
                coin_state.coin, uint32(coin_state.created_height), uint32(0), False, False, wallet_type, wallet_id
            )
            await self.service.wallet_state_manager.coin_store.add_coin_record(coin_record, coin_state.coin.name())
            await did_wallet.coin_added(coin_state.coin, uint32(coin_state.created_height), peer)
            return {"success": True, "latest_coin_id": coin_state.coin.name().hex()}

    async def did_update_metadata(self, request) -> EndpointResult:
        wallet_id = uint32(request["wallet_id"])
        wallet = self.service.wallet_state_manager.get_wallet(id=wallet_id, required_type=DIDWallet)
        metadata: Dict[str, str] = {}
        if "metadata" in request and type(request["metadata"]) is dict:
            metadata = request["metadata"]
        async with self.service.wallet_state_manager.lock:
            update_success = await wallet.update_metadata(metadata)
            # Update coin with new ID info
            if update_success:
                spend_bundle = await wallet.create_update_spend(
                    uint64(request.get("fee", 0)), reuse_puzhash=request.get("reuse_puzhash", None)
                )
                if spend_bundle is not None:
                    return {"wallet_id": wallet_id, "success": True, "spend_bundle": spend_bundle}
                else:
                    return {"success": False, "error": "Couldn't create an update spend bundle."}
            else:
                return {"success": False, "error": f"Couldn't update metadata with input: {metadata}"}

    async def did_get_did(self, request) -> EndpointResult:
        wallet_id = uint32(request["wallet_id"])
        wallet = self.service.wallet_state_manager.get_wallet(id=wallet_id, required_type=DIDWallet)
        my_did: str = encode_puzzle_hash(bytes32.fromhex(wallet.get_my_DID()), AddressType.DID.hrp(self.service.config))
        async with self.service.wallet_state_manager.lock:
            try:
                coins = await wallet.select_coins(uint64(1))
                coin = coins.pop()
                return {"success": True, "wallet_id": wallet_id, "my_did": my_did, "coin_id": coin.name()}
            except ValueError:
                return {"success": True, "wallet_id": wallet_id, "my_did": my_did}

    async def did_get_recovery_list(self, request) -> EndpointResult:
        wallet_id = uint32(request["wallet_id"])
        wallet = self.service.wallet_state_manager.get_wallet(id=wallet_id, required_type=DIDWallet)
        recovery_list = wallet.did_info.backup_ids
        recovery_dids = []
        for backup_id in recovery_list:
            recovery_dids.append(encode_puzzle_hash(backup_id, AddressType.DID.hrp(self.service.config)))
        return {
            "success": True,
            "wallet_id": wallet_id,
            "recovery_list": recovery_dids,
            "num_required": wallet.did_info.num_of_backup_ids_needed,
        }

    async def did_get_metadata(self, request) -> EndpointResult:
        wallet_id = uint32(request["wallet_id"])
        wallet = self.service.wallet_state_manager.get_wallet(id=wallet_id, required_type=DIDWallet)
        metadata = json.loads(wallet.did_info.metadata)
        return {
            "success": True,
            "wallet_id": wallet_id,
            "metadata": metadata,
        }

    async def did_recovery_spend(self, request) -> EndpointResult:
        wallet_id = uint32(request["wallet_id"])
        wallet = self.service.wallet_state_manager.get_wallet(id=wallet_id, required_type=DIDWallet)
        if len(request["attest_data"]) < wallet.did_info.num_of_backup_ids_needed:
            return {"success": False, "reason": "insufficient messages"}
        spend_bundle = None
        async with self.service.wallet_state_manager.lock:
            (
                info_list,
                message_spend_bundle,
            ) = await wallet.load_attest_files_for_recovery_spend(request["attest_data"])

            if "pubkey" in request:
                pubkey = G1Element.from_bytes(hexstr_to_bytes(request["pubkey"]))
            else:
                assert wallet.did_info.temp_pubkey is not None
                pubkey = wallet.did_info.temp_pubkey

            if "puzhash" in request:
                puzhash = bytes32.from_hexstr(request["puzhash"])
            else:
                assert wallet.did_info.temp_puzhash is not None
                puzhash = wallet.did_info.temp_puzhash

            assert wallet.did_info.temp_coin is not None
            spend_bundle = await wallet.recovery_spend(
                wallet.did_info.temp_coin,
                puzhash,
                info_list,
                pubkey,
                message_spend_bundle,
            )
        if spend_bundle:
            return {"success": True, "spend_bundle": spend_bundle}
        else:
            return {"success": False}

    async def did_get_pubkey(self, request) -> EndpointResult:
        wallet_id = uint32(request["wallet_id"])
        wallet = self.service.wallet_state_manager.get_wallet(id=wallet_id, required_type=DIDWallet)
        pubkey = bytes((await wallet.wallet_state_manager.get_unused_derivation_record(wallet_id)).pubkey).hex()
        return {"success": True, "pubkey": pubkey}

    async def did_create_attest(self, request) -> EndpointResult:
        wallet_id = uint32(request["wallet_id"])
        wallet = self.service.wallet_state_manager.get_wallet(id=wallet_id, required_type=DIDWallet)
        async with self.service.wallet_state_manager.lock:
            info = await wallet.get_info_for_recovery()
            coin = bytes32.from_hexstr(request["coin_name"])
            pubkey = G1Element.from_bytes(hexstr_to_bytes(request["pubkey"]))
            spend_bundle, attest_data = await wallet.create_attestment(
                coin,
                bytes32.from_hexstr(request["puzhash"]),
                pubkey,
            )
        if info is not None and spend_bundle is not None:
            return {
                "success": True,
                "message_spend_bundle": bytes(spend_bundle).hex(),
                "info": [info[0].hex(), info[1].hex(), info[2]],
                "attest_data": attest_data,
            }
        else:
            return {"success": False}

    async def did_get_information_needed_for_recovery(self, request) -> EndpointResult:
        wallet_id = uint32(request["wallet_id"])
        did_wallet = self.service.wallet_state_manager.get_wallet(id=wallet_id, required_type=DIDWallet)
        my_did = encode_puzzle_hash(
            bytes32.from_hexstr(did_wallet.get_my_DID()), AddressType.DID.hrp(self.service.config)
        )
        assert did_wallet.did_info.temp_coin is not None
        coin_name = did_wallet.did_info.temp_coin.name().hex()
        return {
            "success": True,
            "wallet_id": wallet_id,
            "my_did": my_did,
            "coin_name": coin_name,
            "newpuzhash": did_wallet.did_info.temp_puzhash,
            "pubkey": did_wallet.did_info.temp_pubkey,
            "backup_dids": did_wallet.did_info.backup_ids,
        }

    async def did_get_current_coin_info(self, request) -> EndpointResult:
        wallet_id = uint32(request["wallet_id"])
        did_wallet = self.service.wallet_state_manager.get_wallet(id=wallet_id, required_type=DIDWallet)
        my_did = encode_puzzle_hash(
            bytes32.from_hexstr(did_wallet.get_my_DID()), AddressType.DID.hrp(self.service.config)
        )
        did_coin_threeple = await did_wallet.get_info_for_recovery()
        assert my_did is not None
        assert did_coin_threeple is not None
        return {
            "success": True,
            "wallet_id": wallet_id,
            "my_did": my_did,
            "did_parent": did_coin_threeple[0],
            "did_innerpuz": did_coin_threeple[1],
            "did_amount": did_coin_threeple[2],
        }

    async def did_create_backup_file(self, request) -> EndpointResult:
        wallet_id = uint32(request["wallet_id"])
        did_wallet = self.service.wallet_state_manager.get_wallet(id=wallet_id, required_type=DIDWallet)
        return {"wallet_id": wallet_id, "success": True, "backup_data": did_wallet.create_backup()}

    async def did_transfer_did(self, request) -> EndpointResult:
        if await self.service.wallet_state_manager.synced() is False:
            raise ValueError("Wallet needs to be fully synced.")
        wallet_id = uint32(request["wallet_id"])
        did_wallet = self.service.wallet_state_manager.get_wallet(id=wallet_id, required_type=DIDWallet)
        puzzle_hash: bytes32 = decode_puzzle_hash(request["inner_address"])
        async with self.service.wallet_state_manager.lock:
            txs: TransactionRecord = await did_wallet.transfer_did(
                puzzle_hash,
                uint64(request.get("fee", 0)),
                request.get("with_recovery_info", True),
                reuse_puzhash=request.get("reuse_puzhash", None),
            )

        return {
            "success": True,
            "transaction": txs.to_json_dict_convenience(self.service.config),
            "transaction_id": txs.name,
        }

    ##########################################################################################
    # DAO Wallet
    ##########################################################################################

    async def dao_adjust_filter_level(self, request) -> EndpointResult:
        wallet_id = uint32(request["wallet_id"])
        dao_wallet = self.service.wallet_state_manager.get_wallet(id=wallet_id, required_type=DAOWallet)
        await dao_wallet.adjust_filter_level(uint64(request["filter_level"]))
        return {
            "success": True,
            "dao_info": dao_wallet.dao_info,
        }

    async def dao_add_funds_to_treasury(self, request) -> EndpointResult:
        wallet_id = uint32(request["wallet_id"])
        dao_wallet = self.service.wallet_state_manager.get_wallet(id=wallet_id, required_type=DAOWallet)
        funding_wallet_id = uint32(request["funding_wallet_id"])
        wallet_type = self.service.wallet_state_manager.wallets[funding_wallet_id].type()
        if wallet_type not in [WalletType.STANDARD_WALLET, WalletType.CAT]:
            raise ValueError(f"Cannot fund a treasury with assets from a {wallet_type.name} wallet")
        funding_tx = await dao_wallet.create_add_money_to_treasury_spend(
            amount=uint64(request.get("amount")), fee=uint64(request.get("fee", 0)), funding_wallet_id=funding_wallet_id
        )
        return {"success": True, "tx_id": funding_tx.name}

    async def dao_get_treasury_balance(self, request) -> EndpointResult:
        wallet_id = uint32(request["wallet_id"])
        dao_wallet = self.service.wallet_state_manager.get_wallet(id=wallet_id, required_type=DAOWallet)
        assert dao_wallet is not None
        asset_list = dao_wallet.dao_info.assets
        balances = {}
        for asset_id in asset_list:
            balance = await dao_wallet.get_balance_by_asset_type(asset_id=asset_id)
            balances[asset_id] = balance
        return {"success": True, "balances": balances}

    async def dao_send_to_lockup(self, request) -> EndpointResult:
        wallet_id = uint32(request["wallet_id"])
        dao_wallet = self.service.wallet_state_manager.get_wallet(id=wallet_id, required_type=DAOWallet)
        dao_cat_wallet = self.service.wallet_state_manager.get_wallet(
            id=dao_wallet.dao_info.dao_cat_wallet_id, required_type=DAOCATWallet
        )
        amount = request["amount"]
        txs, _ = await dao_cat_wallet.create_new_dao_cats(amount, True)
        return {
            "success": True,
            "tx_id": txs[0].name,
        }

    async def dao_get_proposals(self, request) -> EndpointResult:
        wallet_id = uint32(request["wallet_id"])
        dao_wallet = self.service.wallet_state_manager.get_wallet(id=wallet_id, required_type=DAOWallet)
        assert dao_wallet is not None
        proposal_list = dao_wallet.dao_info.proposals_list
        dao_rules = get_treasury_rules_from_puzzle(dao_wallet.dao_info.current_treasury_innerpuz)
        return {
            "success": True,
            "proposals": proposal_list,
            "lockup_time": dao_rules.proposal_timelock,
            "soft_close_length": dao_rules.soft_close_length,
        }

    async def dao_get_proposal_state(self, request) -> EndpointResult:
        wallet_id = uint32(request["wallet_id"])
        dao_wallet = self.service.wallet_state_manager.get_wallet(id=wallet_id, required_type=DAOWallet)
        assert dao_wallet is not None
        state = await dao_wallet.get_proposal_state(bytes32.from_hexstr(request["proposal_id"]))
        return {"success": True, "state": state}

    async def dao_exit_lockup(self, request) -> EndpointResult:
        wallet_id = uint32(request["wallet_id"])
        dao_wallet = self.service.wallet_state_manager.get_wallet(id=wallet_id, required_type=DAOWallet)
        assert dao_wallet is not None
        dao_cat_wallet = self.service.wallet_state_manager.get_wallet(
            id=dao_wallet.dao_info.dao_cat_wallet_id, required_type=DAOWallet
        )
        assert dao_cat_wallet is not None
        if "coins" in request:
            coins = [Coin.from_json_dict(coin) for coin in request["coins"]]
        else:
            coins = []
            for lci in dao_cat_wallet.dao_cat_info.locked_coins:
                if lci.active_votes == []:
                    coins.append(lci.coin)
        tx = await dao_cat_wallet.exit_vote_state(coins)
        return {"success": True, "tx_id": tx.name}

    async def dao_create_proposal(self, request) -> EndpointResult:
        wallet_id = uint32(request["wallet_id"])
        dao_wallet = self.service.wallet_state_manager.get_wallet(id=wallet_id, required_type=DAOWallet)
        assert dao_wallet is not None

        if request["proposal_type"] == "spend":
            amounts: List[uint64] = []
            puzzle_hashes: List[bytes32] = []
            asset_types: List[Optional[bytes32]] = []
            additions: Optional[List[Dict]] = request.get("additions")
            if additions is not None:
                for addition in additions:
                    if "asset_id" in addition:
                        asset_id = bytes32.from_hexstr(addition["asset_id"])
                    else:
                        asset_id = None
                    receiver_ph = bytes32.from_hexstr(addition["puzzle_hash"])
                    amount = uint64(addition["amount"])
                    amounts.append(amount)
                    puzzle_hashes.append(receiver_ph)
                    asset_types.append(asset_id)
            else:
                amounts.append(uint64(request["amount"]))
                puzzle_hashes.append(decode_puzzle_hash(request["inner_address"]))
                if request["asset_id"] is not None:
                    asset_types.append(bytes32.from_hexstr(request["asset_id"]))
                else:
                    asset_types.append(None)
            proposed_puzzle = dao_wallet.generate_simple_proposal_innerpuz(puzzle_hashes, amounts, asset_types)

        elif request["proposal_type"] == "update":
            rules = dao_wallet.dao_rules
            new_rules = DAORules(
                proposal_timelock=request.get("proposal_timelock") or rules.proposal_timelock,
                soft_close_length=request.get("soft_close_length") or rules.soft_close_length,
                attendance_required=request.get("attendance_required") or rules.attendance_required,
                pass_percentage=request.get("pass_percentage") or rules.pass_percentage,
                self_destruct_length=request.get("self_destruct_length") or rules.self_destruct_length,
                oracle_spend_delay=request.get("oracle_spend_delay") or rules.oracle_spend_delay,
            )

            proposed_puzzle = await dao_wallet.generate_update_proposal_innerpuz(new_rules)
        elif request["proposal_type"] == "mint":
            amount_of_cats = uint64(request["amount"])
            mint_address = decode_puzzle_hash(request["cat_target_address"])
            # amount_of_cats_to_create: uint64,
            # cats_new_innerpuzhash: bytes32,
            proposed_puzzle = await dao_wallet.generate_mint_proposal_innerpuz(amount_of_cats, mint_address)
        else:
            return {"success": False, "error": "Unknown proposal type."}

        if "vote_amount" in request:
            vote_amount = uint64(request["vote_amount"])
        else:
            vote_amount = None
        fee = uint64(0)
        if "fee" in request:
            fee = uint64(request["fee"])
        tx = await dao_wallet.generate_new_proposal(
            proposed_puzzle,
            vote_amount,
            fee,
        )
        assert tx is not None
        return {
            "success": True,
            "tx_id": tx.name().hex(),
        }

    async def dao_vote_on_proposal(self, request) -> EndpointResult:
        wallet_id = uint32(request["wallet_id"])
        dao_wallet = self.service.wallet_state_manager.get_wallet(id=wallet_id, required_type=DAOWallet)
        assert dao_wallet is not None
        vote_amount = None
        if "vote_amount" in request:
            vote_amount = uint64(request["vote_amount"])
        fee = uint64(0)
        if "fee" in request:
            fee = uint64(request["fee"])
        sb = await dao_wallet.generate_proposal_vote_spend(
            bytes32.from_hexstr(request["proposal_id"]),
            vote_amount,
            request["is_yes_vote"],  # bool
            fee,
            push=True,
        )
        assert sb is not None
        return {
            "success": True, "spend_bundle": sb
        }

    async def dao_parse_proposal(self, request) -> EndpointResult:
        wallet_id = uint32(request["wallet_id"])
        dao_wallet = self.service.wallet_state_manager.get_wallet(id=wallet_id, required_type=DAOWallet)
        assert dao_wallet is not None
        proposal_id = bytes32.from_hexstr(request["proposal_id"])
        proposal_dictionary = await dao_wallet.parse_proposal(proposal_id)
        assert proposal_dictionary is not None
        return {"success": True, "proposal_dictionary": proposal_dictionary}

    async def dao_close_proposal(self, request) -> EndpointResult:
        wallet_id = uint32(request["wallet_id"])
        dao_wallet = self.service.wallet_state_manager.get_wallet(id=wallet_id, required_type=DAOWallet)
        assert dao_wallet is not None
        fee = uint64(0)
        if "fee" in request:
            fee = uint64(request["fee"])

        tx = await dao_wallet.create_proposal_close_spend(
            bytes32.from_hexstr(request["proposal_id"]),
            fee,
            push=True,
        )
        assert tx is not None
        return {"success": True, "tx_id": tx.name()}

    async def dao_free_coins_from_finished_proposals(self, request) -> EndpointResult:
        wallet_id = uint32(request["wallet_id"])
        if "fee" in request:
            fee = request["fee"]
        else:
            fee = uint64(0)
        dao_wallet = self.service.wallet_state_manager.get_wallet(id=wallet_id, required_type=DAOWallet)
        assert dao_wallet is not None
        tx = await dao_wallet.free_coins_from_finished_proposals(fee=fee)
        assert tx is not None

        return {"success": True, "spend_name": tx.id()}

    ##########################################################################################
    # NFT Wallet
    ##########################################################################################

    async def nft_mint_nft(self, request) -> EndpointResult:
        log.debug("Got minting RPC request: %s", request)
        wallet_id = uint32(request["wallet_id"])
        assert self.service.wallet_state_manager
        nft_wallet = self.service.wallet_state_manager.get_wallet(id=wallet_id, required_type=NFTWallet)
        royalty_address = request.get("royalty_address")
        royalty_amount = uint16(request.get("royalty_percentage", 0))
        if royalty_amount == 10000:
            raise ValueError("Royalty percentage cannot be 100%")
        if isinstance(royalty_address, str):
            royalty_puzhash = decode_puzzle_hash(royalty_address)
        elif royalty_address is None:
            royalty_puzhash = await nft_wallet.standard_wallet.get_new_puzzlehash()
        else:
            royalty_puzhash = royalty_address
        target_address = request.get("target_address")
        if isinstance(target_address, str):
            target_puzhash = decode_puzzle_hash(target_address)
        elif target_address is None:
            target_puzhash = await nft_wallet.standard_wallet.get_new_puzzlehash()
        else:
            target_puzhash = target_address
        if "uris" not in request:
            return {"success": False, "error": "Data URIs is required"}
        if not isinstance(request["uris"], list):
            return {"success": False, "error": "Data URIs must be a list"}
        if not isinstance(request.get("meta_uris", []), list):
            return {"success": False, "error": "Metadata URIs must be a list"}
        if not isinstance(request.get("license_uris", []), list):
            return {"success": False, "error": "License URIs must be a list"}
        metadata_list = [
            ("u", request["uris"]),
            ("h", hexstr_to_bytes(request["hash"])),
            ("mu", request.get("meta_uris", [])),
            ("lu", request.get("license_uris", [])),
            ("sn", uint64(request.get("edition_number", 1))),
            ("st", uint64(request.get("edition_total", 1))),
        ]
        if "meta_hash" in request and len(request["meta_hash"]) > 0:
            metadata_list.append(("mh", hexstr_to_bytes(request["meta_hash"])))
        if "license_hash" in request and len(request["license_hash"]) > 0:
            metadata_list.append(("lh", hexstr_to_bytes(request["license_hash"])))
        metadata = Program.to(metadata_list)
        fee = uint64(request.get("fee", 0))
        did_id = request.get("did_id", None)
        if did_id is not None:
            if did_id == "":
                did_id = bytes()
            else:
                did_id = decode_puzzle_hash(did_id)
        spend_bundle = await nft_wallet.generate_new_nft(
            metadata,
            target_puzhash,
            royalty_puzhash,
            royalty_amount,
            did_id,
            fee,
            reuse_puzhash=request.get("reuse_puzhash", None),
        )
        nft_id = None
        assert spend_bundle is not None
        for cs in spend_bundle.coin_spends:
            if cs.coin.puzzle_hash == nft_puzzles.LAUNCHER_PUZZLE_HASH:
                nft_id = encode_puzzle_hash(cs.coin.name(), AddressType.NFT.hrp(self.service.config))
        return {"wallet_id": wallet_id, "success": True, "spend_bundle": spend_bundle, "nft_id": nft_id}

    async def nft_count_nfts(self, request) -> EndpointResult:
        wallet_id = request.get("wallet_id", None)
        count = 0
        if wallet_id is not None:
            try:
                nft_wallet = self.service.wallet_state_manager.get_wallet(id=wallet_id, required_type=NFTWallet)
            except KeyError:
                # wallet not found
                return {"success": False, "error": f"Wallet {wallet_id} not found."}
            count = await nft_wallet.get_nft_count()
        else:
            count = await self.service.wallet_state_manager.nft_store.count()
        return {"wallet_id": wallet_id, "success": True, "count": count}

    async def nft_get_nfts(self, request) -> EndpointResult:
        wallet_id = request.get("wallet_id", None)
        nfts: List[NFTCoinInfo] = []
        if wallet_id is not None:
            nft_wallet = self.service.wallet_state_manager.get_wallet(id=wallet_id, required_type=NFTWallet)
        else:
            nft_wallet = None
        try:
            start_index = int(request.get("start_index"))
        except (TypeError, ValueError):
            start_index = 0
        try:
            count = int(request.get("num"))
        except (TypeError, ValueError):
            count = 50
        nft_info_list = []
        if nft_wallet is not None:
            nfts = await nft_wallet.get_current_nfts(start_index=start_index, count=count)
        else:
            nfts = await self.service.wallet_state_manager.nft_store.get_nft_list(start_index=start_index, count=count)
        for nft in nfts:
            nft_info = await nft_puzzles.get_nft_info_from_puzzle(
                nft,
                self.service.wallet_state_manager.config,
                request.get("ignore_size_limit", False),
            )
            nft_info_list.append(nft_info)
        return {"wallet_id": wallet_id, "success": True, "nft_list": nft_info_list}

    async def nft_set_nft_did(self, request):
        wallet_id = uint32(request["wallet_id"])
        nft_wallet = self.service.wallet_state_manager.get_wallet(id=wallet_id, required_type=NFTWallet)
        did_id = request.get("did_id", b"")
        if did_id != b"":
            did_id = decode_puzzle_hash(did_id)
        nft_coin_info = await nft_wallet.get_nft_coin_by_id(bytes32.from_hexstr(request["nft_coin_id"]))
        if not (
            await nft_puzzles.get_nft_info_from_puzzle(nft_coin_info, self.service.wallet_state_manager.config)
        ).supports_did:
            return {"success": False, "error": "The NFT doesn't support setting a DID."}
        fee = uint64(request.get("fee", 0))
        spend_bundle = await nft_wallet.set_nft_did(
            nft_coin_info, did_id, fee=fee, reuse_puzhash=request.get("reuse_puzhash", None)
        )
        return {"wallet_id": wallet_id, "success": True, "spend_bundle": spend_bundle}

    async def nft_set_did_bulk(self, request):
        """
        Bulk set DID for NFTs across different wallets.
        accepted `request` dict keys:
         - required `nft_coin_list`: [{"nft_coin_id": COIN_ID/NFT_ID, "wallet_id": WALLET_ID},....]
         - optional `fee`, in mojos, defaults to 0
         - optional `did_id`, defaults to no DID, meaning it will reset the NFT's DID
        :param request:
        :return:
        """
        if len(request["nft_coin_list"]) > MAX_NFT_CHUNK_SIZE:
            return {"success": False, "error": f"You can only set {MAX_NFT_CHUNK_SIZE} NFTs at once"}
        did_id = request.get("did_id", b"")
        if did_id != b"":
            did_id = decode_puzzle_hash(did_id)
        nft_dict: Dict[uint32, List[NFTCoinInfo]] = {}
        tx_list: List[TransactionRecord] = []
        coin_ids = []
        nft_ids = []
        fee = uint64(request.get("fee", 0))
        for nft_coin in request["nft_coin_list"]:
            if "nft_coin_id" not in nft_coin or "wallet_id" not in nft_coin:
                log.error(f"Cannot set DID for NFT :{nft_coin}, missing nft_coin_id or wallet_id.")
                continue
            wallet_id = uint32(nft_coin["wallet_id"])
            nft_wallet = self.service.wallet_state_manager.wallets[wallet_id]
            assert isinstance(nft_wallet, NFTWallet)
            nft_coin_id = nft_coin["nft_coin_id"]
            if nft_coin_id.startswith(AddressType.NFT.hrp(self.service.config)):
                nft_id = decode_puzzle_hash(nft_coin_id)
                nft_coin_info = await nft_wallet.get_nft(nft_id)
            else:
                nft_coin_id = bytes32.from_hexstr(nft_coin_id)
                nft_coin_info = await nft_wallet.get_nft_coin_by_id(nft_coin_id)
            assert nft_coin_info is not None
            if not (
                await nft_puzzles.get_nft_info_from_puzzle(nft_coin_info, self.service.wallet_state_manager.config)
            ).supports_did:
                log.warning(f"Skipping NFT {nft_coin_info.nft_id.hex()}, doesn't support setting a DID.")
                continue
            if wallet_id in nft_dict:
                nft_dict[wallet_id].append(nft_coin_info)
            else:
                nft_dict[wallet_id] = [nft_coin_info]
            nft_ids.append(nft_coin_info.nft_id)
        first = True
        nft_wallet = None
        for wallet_id, nft_list in nft_dict.items():
            nft_wallet = self.service.wallet_state_manager.wallets[wallet_id]
            assert isinstance(nft_wallet, NFTWallet)
            if not first:
                tx_list.extend(await nft_wallet.set_bulk_nft_did(nft_list, did_id))
            else:
                tx_list.extend(
                    await nft_wallet.set_bulk_nft_did(
                        nft_list, did_id, fee, nft_ids, reuse_puzhash=request.get("reuse_puzhash", None)
                    )
                )
            for coin in nft_list:
                coin_ids.append(coin.coin.name())
            first = False
        spend_bundles: List[SpendBundle] = []
        refined_tx_list: List[TransactionRecord] = []
        for tx in tx_list:
            if tx.spend_bundle is not None:
                spend_bundles.append(tx.spend_bundle)
            refined_tx_list.append(dataclasses.replace(tx, spend_bundle=None))

        if len(spend_bundles) > 0:
            spend_bundle = SpendBundle.aggregate(spend_bundles)
            # Add all spend bundles to the first tx
            refined_tx_list[0] = dataclasses.replace(refined_tx_list[0], spend_bundle=spend_bundle)

            for tx in refined_tx_list:
                await self.service.wallet_state_manager.add_pending_transaction(tx)
            for coin in coin_ids:
                await nft_wallet.update_coin_status(coin, True)
            for wallet_id in nft_dict.keys():
                self.service.wallet_state_manager.state_changed("nft_coin_did_set", wallet_id)
            return {
                "wallet_id": list(nft_dict.keys()),
                "success": True,
                "spend_bundle": spend_bundle,
                "tx_num": len(refined_tx_list),
            }
        else:
            raise ValueError("Couldn't set DID on given NFT")

    async def nft_transfer_bulk(self, request):
        """
        Bulk transfer NFTs to an address.
        accepted `request` dict keys:
         - required `nft_coin_list`: [{"nft_coin_id": COIN_ID/NFT_ID, "wallet_id": WALLET_ID},....]
         - required `target_address`, Transfer NFTs to this address
         - optional `fee`, in mojos, defaults to 0
        :param request:
        :return:
        """
        if len(request["nft_coin_list"]) > MAX_NFT_CHUNK_SIZE:
            return {"success": False, "error": f"You can only transfer {MAX_NFT_CHUNK_SIZE} NFTs at once"}
        address = request["target_address"]
        if isinstance(address, str):
            puzzle_hash = decode_puzzle_hash(address)
        else:
            return dict(success=False, error="target_address parameter missing")
        nft_dict: Dict[uint32, List[NFTCoinInfo]] = {}
        tx_list: List[TransactionRecord] = []
        coin_ids = []
        fee = uint64(request.get("fee", 0))
        for nft_coin in request["nft_coin_list"]:
            if "nft_coin_id" not in nft_coin or "wallet_id" not in nft_coin:
                log.error(f"Cannot transfer NFT :{nft_coin}, missing nft_coin_id or wallet_id.")
                continue
            wallet_id = uint32(nft_coin["wallet_id"])
            nft_wallet = self.service.wallet_state_manager.wallets[wallet_id]
            assert isinstance(nft_wallet, NFTWallet)
            nft_coin_id = nft_coin["nft_coin_id"]
            if nft_coin_id.startswith(AddressType.NFT.hrp(self.service.config)):
                nft_id = decode_puzzle_hash(nft_coin_id)
                nft_coin_info = await nft_wallet.get_nft(nft_id)
            else:
                nft_coin_id = bytes32.from_hexstr(nft_coin_id)
                nft_coin_info = await nft_wallet.get_nft_coin_by_id(nft_coin_id)
            assert nft_coin_info is not None
            if wallet_id in nft_dict:
                nft_dict[wallet_id].append(nft_coin_info)
            else:
                nft_dict[wallet_id] = [nft_coin_info]
        first = True
        nft_wallet = None
        for wallet_id, nft_list in nft_dict.items():
            nft_wallet = self.service.wallet_state_manager.wallets[wallet_id]
            assert isinstance(nft_wallet, NFTWallet)
            if not first:
                tx_list.extend(await nft_wallet.bulk_transfer_nft(nft_list, puzzle_hash))
            else:
                tx_list.extend(
                    await nft_wallet.bulk_transfer_nft(
                        nft_list, puzzle_hash, fee, reuse_puzhash=request.get("reuse_puzhash", None)
                    )
                )
            for coin in nft_list:
                coin_ids.append(coin.coin.name())
            first = False
        spend_bundles: List[SpendBundle] = []
        refined_tx_list: List[TransactionRecord] = []
        for tx in tx_list:
            if tx.spend_bundle is not None:
                spend_bundles.append(tx.spend_bundle)
            refined_tx_list.append(dataclasses.replace(tx, spend_bundle=None))

        if len(spend_bundles) > 0:
            spend_bundle = SpendBundle.aggregate(spend_bundles)
            # Add all spend bundles to the first tx
            refined_tx_list[0] = dataclasses.replace(refined_tx_list[0], spend_bundle=spend_bundle)
            for tx in refined_tx_list:
                await self.service.wallet_state_manager.add_pending_transaction(tx)
            for coin in coin_ids:
                await nft_wallet.update_coin_status(coin, True)
            for wallet_id in nft_dict.keys():
                self.service.wallet_state_manager.state_changed("nft_coin_did_set", wallet_id)
            return {
                "wallet_id": list(nft_dict.keys()),
                "success": True,
                "spend_bundle": spend_bundle,
                "tx_num": len(refined_tx_list),
            }
        else:
            raise ValueError("Couldn't transfer given NFTs")

    async def nft_get_by_did(self, request) -> EndpointResult:
        did_id: Optional[bytes32] = None
        if "did_id" in request:
            did_id = decode_puzzle_hash(request["did_id"])
        for wallet in self.service.wallet_state_manager.wallets.values():
            if isinstance(wallet, NFTWallet) and wallet.get_did() == did_id:
                return {"wallet_id": wallet.wallet_id, "success": True}
        return {"error": f"Cannot find a NFT wallet DID = {did_id}", "success": False}

    async def nft_get_wallet_did(self, request) -> EndpointResult:
        wallet_id = uint32(request["wallet_id"])
        nft_wallet = self.service.wallet_state_manager.get_wallet(id=wallet_id, required_type=NFTWallet)
        did_bytes: Optional[bytes32] = nft_wallet.get_did()
        did_id = ""
        if did_bytes is not None:
            did_id = encode_puzzle_hash(did_bytes, AddressType.DID.hrp(self.service.config))
        return {"success": True, "did_id": None if len(did_id) == 0 else did_id}

    async def nft_get_wallets_with_dids(self, request) -> EndpointResult:
        all_wallets = self.service.wallet_state_manager.wallets.values()
        did_wallets_by_did_id: Dict[bytes32, uint32] = {}

        for wallet in all_wallets:
            if wallet.type() == WalletType.DECENTRALIZED_ID:
                assert isinstance(wallet, DIDWallet)
                if wallet.did_info.origin_coin is not None:
                    did_wallets_by_did_id[wallet.did_info.origin_coin.name()] = wallet.id()

        did_nft_wallets: List[Dict] = []
        for wallet in all_wallets:
            if isinstance(wallet, NFTWallet):
                nft_wallet_did: Optional[bytes32] = wallet.get_did()
                if nft_wallet_did is not None:
                    did_wallet_id: uint32 = did_wallets_by_did_id.get(nft_wallet_did, uint32(0))
                    if did_wallet_id == 0:
                        log.warning(f"NFT wallet {wallet.id()} has DID {nft_wallet_did.hex()} but no DID wallet")
                    else:
                        did_nft_wallets.append(
                            {
                                "wallet_id": wallet.id(),
                                "did_id": encode_puzzle_hash(nft_wallet_did, AddressType.DID.hrp(self.service.config)),
                                "did_wallet_id": did_wallet_id,
                            }
                        )
        return {"success": True, "nft_wallets": did_nft_wallets}

    async def nft_set_nft_status(self, request) -> EndpointResult:
        wallet_id: uint32 = uint32(request["wallet_id"])
        coin_id: bytes32 = bytes32.from_hexstr(request["coin_id"])
        status: bool = request["in_transaction"]
        assert self.service.wallet_state_manager is not None
        nft_wallet = self.service.wallet_state_manager.get_wallet(id=wallet_id, required_type=NFTWallet)
        await nft_wallet.update_coin_status(coin_id, status)
        return {"success": True}

    async def nft_transfer_nft(self, request) -> EndpointResult:
        wallet_id = uint32(request["wallet_id"])
        address = request["target_address"]
        if isinstance(address, str):
            puzzle_hash = decode_puzzle_hash(address)
        else:
            return dict(success=False, error="target_address parameter missing")
        nft_wallet = self.service.wallet_state_manager.get_wallet(id=wallet_id, required_type=NFTWallet)
        try:
            nft_coin_id = request["nft_coin_id"]
            if nft_coin_id.startswith(AddressType.NFT.hrp(self.service.config)):
                nft_id = decode_puzzle_hash(nft_coin_id)
                nft_coin_info = await nft_wallet.get_nft(nft_id)
            else:
                nft_coin_id = bytes32.from_hexstr(nft_coin_id)
                nft_coin_info = await nft_wallet.get_nft_coin_by_id(nft_coin_id)
            assert nft_coin_info is not None
            fee = uint64(request.get("fee", 0))
            txs = await nft_wallet.generate_signed_transaction(
                [uint64(nft_coin_info.coin.amount)],
                [puzzle_hash],
                coins={nft_coin_info.coin},
                fee=fee,
                new_owner=b"",
                new_did_inner_hash=b"",
                reuse_puzhash=request.get("reuse_puzhash", None),
            )
            spend_bundle: Optional[SpendBundle] = None
            for tx in txs:
                if tx.spend_bundle is not None:
                    spend_bundle = tx.spend_bundle
                await self.service.wallet_state_manager.add_pending_transaction(tx)
            await nft_wallet.update_coin_status(nft_coin_info.coin.name(), True)
            return {"wallet_id": wallet_id, "success": True, "spend_bundle": spend_bundle}
        except Exception as e:
            log.exception(f"Failed to transfer NFT: {e}")
            return {"success": False, "error": str(e)}

    async def nft_get_info(self, request: Dict) -> EndpointResult:
        if "coin_id" not in request:
            return {"success": False, "error": "Coin ID is required."}
        coin_id = request["coin_id"]
        if coin_id.startswith(AddressType.NFT.hrp(self.service.config)):
            coin_id = decode_puzzle_hash(coin_id)
        else:
            try:
                coin_id = bytes32.from_hexstr(coin_id)
            except ValueError:
                return {"success": False, "error": f"Invalid Coin ID format for 'coin_id': {request['coin_id']!r}"}
        # Get coin state
        peer = self.service.get_full_node_peer()
        coin_spend, coin_state = await self.get_latest_singleton_coin_spend(peer, coin_id, request.get("latest", True))
        # convert to NFTInfo
        # Check if the metadata is updated
        full_puzzle: Program = Program.from_bytes(bytes(coin_spend.puzzle_reveal))

        uncurried_nft: Optional[UncurriedNFT] = UncurriedNFT.uncurry(*full_puzzle.uncurry())
        if uncurried_nft is None:
            return {"success": False, "error": "The coin is not a NFT."}
        metadata, p2_puzzle_hash = get_metadata_and_phs(uncurried_nft, coin_spend.solution)
        # Note: This is not the actual unspent NFT full puzzle.
        # There is no way to rebuild the full puzzle in a different wallet.
        # But it shouldn't have impact on generating the NFTInfo, since inner_puzzle is not used there.
        if uncurried_nft.supports_did:
            inner_puzzle = nft_puzzles.recurry_nft_puzzle(
                uncurried_nft, coin_spend.solution.to_program(), uncurried_nft.p2_puzzle
            )
        else:
            inner_puzzle = uncurried_nft.p2_puzzle

        full_puzzle = nft_puzzles.create_full_puzzle(
            uncurried_nft.singleton_launcher_id,
            metadata,
            uncurried_nft.metadata_updater_hash,
            inner_puzzle,
        )

        # Get launcher coin
        launcher_coin: List[CoinState] = await self.service.wallet_state_manager.wallet_node.get_coin_state(
            [uncurried_nft.singleton_launcher_id], peer=peer
        )
        if launcher_coin is None or len(launcher_coin) < 1 or launcher_coin[0].spent_height is None:
            return {
                "success": False,
                "error": f"Launcher coin record 0x{uncurried_nft.singleton_launcher_id.hex()} not found",
            }
        minter_did = await self.service.wallet_state_manager.get_minter_did(launcher_coin[0].coin, peer)

        nft_info: NFTInfo = await nft_puzzles.get_nft_info_from_puzzle(
            NFTCoinInfo(
                uncurried_nft.singleton_launcher_id,
                coin_state.coin,
                None,
                full_puzzle,
                uint32(launcher_coin[0].spent_height),
                minter_did,
                uint32(coin_state.created_height) if coin_state.created_height else uint32(0),
            ),
            self.service.wallet_state_manager.config,
            request.get("ignore_size_limit", False),
        )
        # This is a bit hacky, it should just come out like this, but this works for this RPC
        nft_info = dataclasses.replace(nft_info, p2_address=p2_puzzle_hash)
        return {"success": True, "nft_info": nft_info}

    async def nft_add_uri(self, request) -> EndpointResult:
        wallet_id = uint32(request["wallet_id"])
        # Note metadata updater can only add one uri for one field per spend.
        # If you want to add multiple uris for one field, you need to spend multiple times.
        nft_wallet = self.service.wallet_state_manager.get_wallet(id=wallet_id, required_type=NFTWallet)
        uri = request["uri"]
        key = request["key"]
        nft_coin_id = request["nft_coin_id"]
        if nft_coin_id.startswith(AddressType.NFT.hrp(self.service.config)):
            nft_coin_id = decode_puzzle_hash(nft_coin_id)
        else:
            nft_coin_id = bytes32.from_hexstr(nft_coin_id)
        nft_coin_info = await nft_wallet.get_nft_coin_by_id(nft_coin_id)
        fee = uint64(request.get("fee", 0))
        spend_bundle = await nft_wallet.update_metadata(
            nft_coin_info, key, uri, fee=fee, reuse_puzhash=request.get("reuse_puzhash", None)
        )
        return {"wallet_id": wallet_id, "success": True, "spend_bundle": spend_bundle}

    async def nft_calculate_royalties(self, request) -> EndpointResult:
        return NFTWallet.royalty_calculation(
            {
                asset["asset"]: (asset["royalty_address"], uint16(asset["royalty_percentage"]))
                for asset in request.get("royalty_assets", [])
            },
            {asset["asset"]: uint64(asset["amount"]) for asset in request.get("fungible_assets", [])},
        )

    async def nft_mint_bulk(self, request) -> EndpointResult:
        if await self.service.wallet_state_manager.synced() is False:
            raise ValueError("Wallet needs to be fully synced.")
        wallet_id = uint32(request["wallet_id"])
        nft_wallet = self.service.wallet_state_manager.get_wallet(id=wallet_id, required_type=NFTWallet)
        royalty_address = request.get("royalty_address", None)
        if isinstance(royalty_address, str) and royalty_address != "":
            royalty_puzhash = decode_puzzle_hash(royalty_address)
        elif royalty_address in [None, ""]:
            royalty_puzhash = await nft_wallet.standard_wallet.get_new_puzzlehash()
        else:
            royalty_puzhash = bytes32.from_hexstr(royalty_address)
        royalty_percentage = request.get("royalty_percentage", None)
        if royalty_percentage is None:
            royalty_percentage = uint16(0)
        else:
            royalty_percentage = uint16(int(royalty_percentage))
        metadata_list = []
        for meta in request["metadata_list"]:
            if "uris" not in meta.keys():
                return {"success": False, "error": "Data URIs is required"}
            if not isinstance(meta["uris"], list):
                return {"success": False, "error": "Data URIs must be a list"}
            if not isinstance(meta.get("meta_uris", []), list):
                return {"success": False, "error": "Metadata URIs must be a list"}
            if not isinstance(meta.get("license_uris", []), list):
                return {"success": False, "error": "License URIs must be a list"}
            nft_metadata = [
                ("u", meta["uris"]),
                ("h", hexstr_to_bytes(meta["hash"])),
                ("mu", meta.get("meta_uris", [])),
                ("lu", meta.get("license_uris", [])),
                ("sn", uint64(meta.get("edition_number", 1))),
                ("st", uint64(meta.get("edition_total", 1))),
            ]
            if "meta_hash" in meta and len(meta["meta_hash"]) > 0:
                nft_metadata.append(("mh", hexstr_to_bytes(meta["meta_hash"])))
            if "license_hash" in meta and len(meta["license_hash"]) > 0:
                nft_metadata.append(("lh", hexstr_to_bytes(meta["license_hash"])))
            metadata_program = Program.to(nft_metadata)
            metadata_dict = {
                "program": metadata_program,
                "royalty_pc": royalty_percentage,
                "royalty_ph": royalty_puzhash,
            }
            metadata_list.append(metadata_dict)
        target_address_list = request.get("target_list", None)
        target_list = []
        if target_address_list:
            for target in target_address_list:
                target_list.append(decode_puzzle_hash(target))
        mint_number_start = request.get("mint_number_start", 1)
        mint_total = request.get("mint_total", None)
        xch_coin_list = request.get("xch_coins", None)
        xch_coins = None
        if xch_coin_list:
            xch_coins = set([Coin.from_json_dict(xch_coin) for xch_coin in xch_coin_list])
        xch_change_target = request.get("xch_change_target", None)
        if xch_change_target is not None:
            if xch_change_target[:2] == "xch":
                xch_change_ph = decode_puzzle_hash(xch_change_target)
            else:
                xch_change_ph = bytes32(hexstr_to_bytes(xch_change_target))
        else:
            xch_change_ph = None
        new_innerpuzhash = request.get("new_innerpuzhash", None)
        new_p2_puzhash = request.get("new_p2_puzhash", None)
        did_coin_dict = request.get("did_coin", None)
        if did_coin_dict:
            did_coin = Coin.from_json_dict(did_coin_dict)
        else:
            did_coin = None
        did_lineage_parent_hex = request.get("did_lineage_parent", None)
        if did_lineage_parent_hex:
            did_lineage_parent = bytes32(hexstr_to_bytes(did_lineage_parent_hex))
        else:
            did_lineage_parent = None
        mint_from_did = request.get("mint_from_did", False)
        fee = uint64(request.get("fee", 0))
        if mint_from_did:
            sb = await nft_wallet.mint_from_did(
                metadata_list,
                mint_number_start=mint_number_start,
                mint_total=mint_total,
                target_list=target_list,
                xch_coins=xch_coins,
                xch_change_ph=xch_change_ph,
                new_innerpuzhash=new_innerpuzhash,
                new_p2_puzhash=new_p2_puzhash,
                did_coin=did_coin,
                did_lineage_parent=did_lineage_parent,
                fee=fee,
                reuse_puzhash=request.get("reuse_puzhash", None),
            )
        else:
            sb = await nft_wallet.mint_from_xch(
                metadata_list,
                mint_number_start=mint_number_start,
                mint_total=mint_total,
                target_list=target_list,
                xch_coins=xch_coins,
                xch_change_ph=xch_change_ph,
                fee=fee,
                reuse_puzhash=request.get("reuse_puzhash", None),
            )
        nft_id_list = []
        for cs in sb.coin_spends:
            if cs.coin.puzzle_hash == nft_puzzles.LAUNCHER_PUZZLE_HASH:
                nft_id_list.append(encode_puzzle_hash(cs.coin.name(), AddressType.NFT.hrp(self.service.config)))
        return {
            "success": True,
            "spend_bundle": sb,
            "nft_id_list": nft_id_list,
        }

    async def get_farmed_amount(self, request) -> EndpointResult:
        tx_records: List[TransactionRecord] = await self.service.wallet_state_manager.tx_store.get_farming_rewards()
        amount = 0
        pool_reward_amount = 0
        farmer_reward_amount = 0
        fee_amount = 0
        last_height_farmed = 0
        for record in tx_records:
            if record.wallet_id not in self.service.wallet_state_manager.wallets:
                continue
            if record.type == TransactionType.COINBASE_REWARD:
                if self.service.wallet_state_manager.wallets[record.wallet_id].type() == WalletType.POOLING_WALLET:
                    # Don't add pool rewards for pool wallets.
                    continue
                pool_reward_amount += record.amount
            height = record.height_farmed(self.service.constants.GENESIS_CHALLENGE)
            # .get_farming_rewards() above queries for only confirmed records.  This
            # could be hinted by making TransactionRecord generic but streamable can't
            # handle that presently.  Existing code would have raised an exception
            # anyways if this were to fail and we already have an assert below.
            assert height is not None
            if record.type == TransactionType.FEE_REWARD:
                fee_amount += record.amount - calculate_base_farmer_reward(height)
                farmer_reward_amount += calculate_base_farmer_reward(height)
            if height > last_height_farmed:
                last_height_farmed = height
            amount += record.amount

        assert amount == pool_reward_amount + farmer_reward_amount + fee_amount
        return {
            "farmed_amount": amount,
            "pool_reward_amount": pool_reward_amount,
            "farmer_reward_amount": farmer_reward_amount,
            "fee_amount": fee_amount,
            "last_height_farmed": last_height_farmed,
        }

    async def create_signed_transaction(self, request, hold_lock=True) -> EndpointResult:
        if "wallet_id" in request:
            wallet_id = uint32(request["wallet_id"])
            wallet = self.service.wallet_state_manager.wallets[wallet_id]
        else:
            wallet = self.service.wallet_state_manager.main_wallet

        assert isinstance(
            wallet, (Wallet, CATWallet)
        ), "create_signed_transaction only works for standard and CAT wallets"

        if "additions" not in request or len(request["additions"]) < 1:
            raise ValueError("Specify additions list")

        additions: List[Dict] = request["additions"]
        amount_0: uint64 = uint64(additions[0]["amount"])
        assert amount_0 <= self.service.constants.MAX_COIN_AMOUNT
        puzzle_hash_0 = bytes32.from_hexstr(additions[0]["puzzle_hash"])
        if len(puzzle_hash_0) != 32:
            raise ValueError(f"Address must be 32 bytes. {puzzle_hash_0.hex()}")

        memos_0 = [] if "memos" not in additions[0] else [mem.encode("utf-8") for mem in additions[0]["memos"]]

        additional_outputs: List[Payment] = []
        for addition in additions[1:]:
            receiver_ph = bytes32.from_hexstr(addition["puzzle_hash"])
            if len(receiver_ph) != 32:
                raise ValueError(f"Address must be 32 bytes. {receiver_ph.hex()}")
            amount = uint64(addition["amount"])
            if amount > self.service.constants.MAX_COIN_AMOUNT:
                raise ValueError(f"Coin amount cannot exceed {self.service.constants.MAX_COIN_AMOUNT}")
            memos = [] if "memos" not in addition else [mem.encode("utf-8") for mem in addition["memos"]]
            additional_outputs.append(Payment(receiver_ph, amount, memos))

        fee: uint64 = uint64(request.get("fee", 0))
        min_coin_amount: uint64 = uint64(request.get("min_coin_amount", 0))
        max_coin_amount: uint64 = uint64(request.get("max_coin_amount", 0))
        if max_coin_amount == 0:
            max_coin_amount = uint64(self.service.wallet_state_manager.constants.MAX_COIN_AMOUNT)
        exclude_coin_amounts: Optional[List[uint64]] = request.get("exclude_coin_amounts")
        if exclude_coin_amounts is not None:
            exclude_coin_amounts = [uint64(a) for a in exclude_coin_amounts]

        coins = None
        if "coins" in request and len(request["coins"]) > 0:
            coins = set([Coin.from_json_dict(coin_json) for coin_json in request["coins"]])

        exclude_coins = None
        if "exclude_coins" in request and len(request["exclude_coins"]) > 0:
            exclude_coins = set([Coin.from_json_dict(coin_json) for coin_json in request["exclude_coins"]])

        coin_announcements: Optional[Set[Announcement]] = None
        if (
            "coin_announcements" in request
            and request["coin_announcements"] is not None
            and len(request["coin_announcements"]) > 0
        ):
            coin_announcements = {
                Announcement(
                    bytes32.from_hexstr(announcement["coin_id"]),
                    hexstr_to_bytes(announcement["message"]),
                    hexstr_to_bytes(announcement["morph_bytes"])
                    if "morph_bytes" in announcement and len(announcement["morph_bytes"]) > 0
                    else None,
                )
                for announcement in request["coin_announcements"]
            }

        puzzle_announcements: Optional[Set[Announcement]] = None
        if (
            "puzzle_announcements" in request
            and request["puzzle_announcements"] is not None
            and len(request["puzzle_announcements"]) > 0
        ):
            puzzle_announcements = {
                Announcement(
                    bytes32.from_hexstr(announcement["puzzle_hash"]),
                    hexstr_to_bytes(announcement["message"]),
                    hexstr_to_bytes(announcement["morph_bytes"])
                    if "morph_bytes" in announcement and len(announcement["morph_bytes"]) > 0
                    else None,
                )
                for announcement in request["puzzle_announcements"]
            }

        async def _generate_signed_transaction() -> EndpointResult:
            if isinstance(wallet, Wallet):
                tx = await wallet.generate_signed_transaction(
                    amount_0,
                    bytes32(puzzle_hash_0),
                    fee,
                    coins=coins,
                    exclude_coins=exclude_coins,
                    ignore_max_send_amount=True,
                    primaries=additional_outputs,
                    memos=memos_0,
                    coin_announcements_to_consume=coin_announcements,
                    puzzle_announcements_to_consume=puzzle_announcements,
                    min_coin_amount=min_coin_amount,
                    max_coin_amount=max_coin_amount,
                    exclude_coin_amounts=exclude_coin_amounts,
                )
                signed_tx = tx.to_json_dict_convenience(self.service.config)

                return {"signed_txs": [signed_tx], "signed_tx": signed_tx}

            else:
                assert isinstance(wallet, CATWallet)

<<<<<<< HEAD
                txs = await wallet.generate_signed_transactions(
                    [amount_0] + [output["amount"] for output in additional_outputs],
                    [bytes32(puzzle_hash_0)] + [output["puzzlehash"] for output in additional_outputs],
=======
                txs = await wallet.generate_signed_transaction(
                    [amount_0] + [output.amount for output in additional_outputs],
                    [bytes32(puzzle_hash_0)] + [output.puzzle_hash for output in additional_outputs],
>>>>>>> 50c1ea96
                    fee,
                    coins=coins,
                    exclude_cat_coins=exclude_coins,
                    ignore_max_send_amount=True,
                    memos=[memos_0] + [output.memos for output in additional_outputs],
                    coin_announcements_to_consume=coin_announcements,
                    puzzle_announcements_to_consume=puzzle_announcements,
                    min_coin_amount=min_coin_amount,
                    max_coin_amount=max_coin_amount,
                    exclude_coin_amounts=exclude_coin_amounts,
                )
                signed_txs = [tx.to_json_dict_convenience(self.service.config) for tx in txs]

                return {"signed_txs": signed_txs, "signed_tx": signed_txs[0]}

        if hold_lock:
            async with self.service.wallet_state_manager.lock:
                return await _generate_signed_transaction()
        else:
            return await _generate_signed_transaction()

    ##########################################################################################
    # Pool Wallet
    ##########################################################################################
    async def pw_join_pool(self, request) -> EndpointResult:
        fee = uint64(request.get("fee", 0))
        wallet_id = uint32(request["wallet_id"])
        wallet = self.service.wallet_state_manager.get_wallet(id=wallet_id, required_type=PoolWallet)

        pool_wallet_info: PoolWalletInfo = await wallet.get_current_state()
        owner_pubkey = pool_wallet_info.current.owner_pubkey
        target_puzzlehash = None

        if await self.service.wallet_state_manager.synced() is False:
            raise ValueError("Wallet needs to be fully synced.")

        if "target_puzzlehash" in request:
            target_puzzlehash = bytes32(hexstr_to_bytes(request["target_puzzlehash"]))
        assert target_puzzlehash is not None
        new_target_state: PoolState = create_pool_state(
            FARMING_TO_POOL,
            target_puzzlehash,
            owner_pubkey,
            request["pool_url"],
            uint32(request["relative_lock_height"]),
        )
        async with self.service.wallet_state_manager.lock:
            total_fee, tx, fee_tx = await wallet.join_pool(new_target_state, fee)
            return {"total_fee": total_fee, "transaction": tx, "fee_transaction": fee_tx}

    async def pw_self_pool(self, request) -> EndpointResult:
        # Leaving a pool requires two state transitions.
        # First we transition to PoolSingletonState.LEAVING_POOL
        # Then we transition to FARMING_TO_POOL or SELF_POOLING
        fee = uint64(request.get("fee", 0))
        wallet_id = uint32(request["wallet_id"])
        wallet = self.service.wallet_state_manager.get_wallet(id=wallet_id, required_type=PoolWallet)

        if await self.service.wallet_state_manager.synced() is False:
            raise ValueError("Wallet needs to be fully synced.")

        async with self.service.wallet_state_manager.lock:
            total_fee, tx, fee_tx = await wallet.self_pool(fee)
            return {"total_fee": total_fee, "transaction": tx, "fee_transaction": fee_tx}

    async def pw_absorb_rewards(self, request) -> EndpointResult:
        """Perform a sweep of the p2_singleton rewards controlled by the pool wallet singleton"""
        if await self.service.wallet_state_manager.synced() is False:
            raise ValueError("Wallet needs to be fully synced before collecting rewards")
        fee = uint64(request.get("fee", 0))
        max_spends_in_tx = request.get("max_spends_in_tx", None)
        wallet_id = uint32(request["wallet_id"])
        wallet = self.service.wallet_state_manager.get_wallet(id=wallet_id, required_type=PoolWallet)

        assert isinstance(wallet, PoolWallet)
        async with self.service.wallet_state_manager.lock:
            transaction, fee_tx = await wallet.claim_pool_rewards(fee, max_spends_in_tx)
            state: PoolWalletInfo = await wallet.get_current_state()
        return {"state": state.to_json_dict(), "transaction": transaction, "fee_transaction": fee_tx}

    async def pw_status(self, request) -> EndpointResult:
        """Return the complete state of the Pool wallet with id `request["wallet_id"]`"""
        wallet_id = uint32(request["wallet_id"])
        wallet = self.service.wallet_state_manager.get_wallet(id=wallet_id, required_type=PoolWallet)

        assert isinstance(wallet, PoolWallet)
        state: PoolWalletInfo = await wallet.get_current_state()
        unconfirmed_transactions: List[TransactionRecord] = await wallet.get_unconfirmed_transactions()
        return {
            "state": state.to_json_dict(),
            "unconfirmed_transactions": unconfirmed_transactions,
        }

    ##########################################################################################
    # DataLayer Wallet
    ##########################################################################################
    async def create_new_dl(self, request) -> Dict:
        """Initialize the DataLayer Wallet (only one can exist)"""
        if self.service.wallet_state_manager is None:
            raise ValueError("The wallet service is not currently initialized")

        try:
            dl_wallet = self.service.wallet_state_manager.get_dl_wallet()
        except ValueError:
            async with self.service.wallet_state_manager.lock:
                dl_wallet = await DataLayerWallet.create_new_dl_wallet(self.service.wallet_state_manager)

        try:
            async with self.service.wallet_state_manager.lock:
                dl_tx, std_tx, launcher_id = await dl_wallet.generate_new_reporter(
                    bytes32.from_hexstr(request["root"]), fee=request.get("fee", uint64(0))
                )
                await self.service.wallet_state_manager.add_pending_transaction(dl_tx)
                await self.service.wallet_state_manager.add_pending_transaction(std_tx)
        except ValueError as e:
            log.error(f"Error while generating new reporter {e}")
            return {"success": False, "error": str(e)}

        return {
            "success": True,
            "transactions": [tx.to_json_dict_convenience(self.service.config) for tx in (dl_tx, std_tx)],
            "launcher_id": launcher_id,
        }

    async def dl_track_new(self, request) -> Dict:
        """Initialize the DataLayer Wallet (only one can exist)"""
        if self.service.wallet_state_manager is None:
            raise ValueError("The wallet service is not currently initialized")
        try:
            dl_wallet = self.service.wallet_state_manager.get_dl_wallet()
        except ValueError:
            async with self.service.wallet_state_manager.lock:
                dl_wallet = await DataLayerWallet.create_new_dl_wallet(
                    self.service.wallet_state_manager,
                )
        await dl_wallet.track_new_launcher_id(
            bytes32.from_hexstr(request["launcher_id"]),
            self.service.get_full_node_peer(),
        )
        return {}

    async def dl_stop_tracking(self, request) -> Dict:
        """Initialize the DataLayer Wallet (only one can exist)"""
        if self.service.wallet_state_manager is None:
            raise ValueError("The wallet service is not currently initialized")

        dl_wallet = self.service.wallet_state_manager.get_dl_wallet()
        await dl_wallet.stop_tracking_singleton(bytes32.from_hexstr(request["launcher_id"]))
        return {}

    async def dl_latest_singleton(self, request) -> Dict:
        """Get the singleton record for the latest singleton of a launcher ID"""
        if self.service.wallet_state_manager is None:
            raise ValueError("The wallet service is not currently initialized")

        only_confirmed = request.get("only_confirmed")
        if only_confirmed is None:
            only_confirmed = False
        wallet = self.service.wallet_state_manager.get_dl_wallet()
        record = await wallet.get_latest_singleton(bytes32.from_hexstr(request["launcher_id"]), only_confirmed)
        return {"singleton": None if record is None else record.to_json_dict()}

    async def dl_singletons_by_root(self, request) -> Dict:
        """Get the singleton records that contain the specified root"""
        if self.service.wallet_state_manager is None:
            raise ValueError("The wallet service is not currently initialized")

        wallet = self.service.wallet_state_manager.get_dl_wallet()
        records = await wallet.get_singletons_by_root(
            bytes32.from_hexstr(request["launcher_id"]), bytes32.from_hexstr(request["root"])
        )
        records_json = [rec.to_json_dict() for rec in records]
        return {"singletons": records_json}

    async def dl_update_root(self, request) -> Dict:
        """Get the singleton record for the latest singleton of a launcher ID"""
        if self.service.wallet_state_manager is None:
            raise ValueError("The wallet service is not currently initialized")

        wallet = self.service.wallet_state_manager.get_dl_wallet()
        async with self.service.wallet_state_manager.lock:
            records = await wallet.create_update_state_spend(
                bytes32.from_hexstr(request["launcher_id"]),
                bytes32.from_hexstr(request["new_root"]),
                fee=uint64(request.get("fee", 0)),
            )
            for record in records:
                await self.service.wallet_state_manager.add_pending_transaction(record)
            return {"tx_record": records[0].to_json_dict_convenience(self.service.config)}

    async def dl_update_multiple(self, request) -> Dict:
        """Update multiple singletons with new merkle roots"""
        if self.service.wallet_state_manager is None:
            return {"success": False, "error": "not_initialized"}

        wallet = self.service.wallet_state_manager.get_dl_wallet()
        async with self.service.wallet_state_manager.lock:
            # TODO: This method should optionally link the singletons with announcements.
            #       Otherwise spends are vulnerable to signature subtraction.
            tx_records: List[TransactionRecord] = []
            for launcher, root in request["updates"].items():
                records = await wallet.create_update_state_spend(
                    bytes32.from_hexstr(launcher), bytes32.from_hexstr(root)
                )
                tx_records.extend(records)
            # Now that we have all the txs, we need to aggregate them all into just one spend
            modified_txs: List[TransactionRecord] = []
            aggregate_spend = SpendBundle([], G2Element())
            for tx in tx_records:
                if tx.spend_bundle is not None:
                    aggregate_spend = SpendBundle.aggregate([aggregate_spend, tx.spend_bundle])
                    modified_txs.append(dataclasses.replace(tx, spend_bundle=None))
            modified_txs[0] = dataclasses.replace(modified_txs[0], spend_bundle=aggregate_spend)
            for tx in modified_txs:
                await self.service.wallet_state_manager.add_pending_transaction(tx)
            return {"tx_records": [rec.to_json_dict_convenience(self.service.config) for rec in modified_txs]}

    async def dl_history(self, request) -> Dict:
        """Get the singleton record for the latest singleton of a launcher ID"""
        if self.service.wallet_state_manager is None:
            raise ValueError("The wallet service is not currently initialized")

        wallet = self.service.wallet_state_manager.get_dl_wallet()
        additional_kwargs = {}

        if "min_generation" in request:
            additional_kwargs["min_generation"] = uint32(request["min_generation"])
        if "max_generation" in request:
            additional_kwargs["max_generation"] = uint32(request["max_generation"])
        if "num_results" in request:
            additional_kwargs["num_results"] = uint32(request["num_results"])

        history = await wallet.get_history(bytes32.from_hexstr(request["launcher_id"]), **additional_kwargs)
        history_json = [rec.to_json_dict() for rec in history]
        return {"history": history_json, "count": len(history_json)}

    async def dl_owned_singletons(self, request) -> Dict:
        """Get all owned singleton records"""
        if self.service.wallet_state_manager is None:
            raise ValueError("The wallet service is not currently initialized")

        wallet = self.service.wallet_state_manager.get_dl_wallet()
        singletons = await wallet.get_owned_singletons()
        singletons_json = [singleton.to_json_dict() for singleton in singletons]

        return {"singletons": singletons_json, "count": len(singletons_json)}

    async def dl_get_mirrors(self, request) -> Dict:
        """Get all of the mirrors for a specific singleton"""
        if self.service.wallet_state_manager is None:
            raise ValueError("The wallet service is not currently initialized")

        wallet = self.service.wallet_state_manager.get_dl_wallet()
        mirrors_json = []
        for mirror in await wallet.get_mirrors_for_launcher(bytes32.from_hexstr(request["launcher_id"])):
            mirrors_json.append(mirror.to_json_dict())

        return {"mirrors": mirrors_json}

    async def dl_new_mirror(self, request) -> Dict:
        """Add a new on chain message for a specific singleton"""
        if self.service.wallet_state_manager is None:
            raise ValueError("The wallet service is not currently initialized")

        dl_wallet = self.service.wallet_state_manager.get_dl_wallet()
        async with self.service.wallet_state_manager.lock:
            txs = await dl_wallet.create_new_mirror(
                bytes32.from_hexstr(request["launcher_id"]),
                request["amount"],
                [bytes(url, "utf8") for url in request["urls"]],
                fee=request.get("fee", uint64(0)),
            )
            for tx in txs:
                await self.service.wallet_state_manager.add_pending_transaction(tx)

        return {
            "transactions": [tx.to_json_dict_convenience(self.service.config) for tx in txs],
        }

    async def dl_delete_mirror(self, request) -> Dict:
        """Remove an existing mirror for a specific singleton"""
        if self.service.wallet_state_manager is None:
            raise ValueError("The wallet service is not currently initialized")

        dl_wallet = self.service.wallet_state_manager.get_dl_wallet()

        async with self.service.wallet_state_manager.lock:
            txs = await dl_wallet.delete_mirror(
                bytes32.from_hexstr(request["coin_id"]),
                self.service.get_full_node_peer(),
                fee=request.get("fee", uint64(0)),
            )
            for tx in txs:
                await self.service.wallet_state_manager.add_pending_transaction(tx)

        return {
            "transactions": [tx.to_json_dict_convenience(self.service.config) for tx in txs],
        }<|MERGE_RESOLUTION|>--- conflicted
+++ resolved
@@ -1892,13 +1892,8 @@
             "public_key": public_key.atom.hex(),
             "recovery_list_hash": recovery_list_hash.atom.hex(),
             "num_verification": num_verification.as_int(),
-<<<<<<< HEAD
-            "metadata": did_program_to_metadata(metadata),
-            "launcher_id": singleton_struct.rest().first().as_python().hex(),
-=======
             "metadata": program_to_metadata(metadata),
             "launcher_id": singleton_struct.rest().first().atom.hex(),
->>>>>>> 50c1ea96
             "full_puzzle": full_puzzle,
             "solution": Program.from_bytes(bytes(coin_spend.solution)).as_python(),
             "hints": hints,
@@ -3239,15 +3234,9 @@
             else:
                 assert isinstance(wallet, CATWallet)
 
-<<<<<<< HEAD
                 txs = await wallet.generate_signed_transactions(
-                    [amount_0] + [output["amount"] for output in additional_outputs],
-                    [bytes32(puzzle_hash_0)] + [output["puzzlehash"] for output in additional_outputs],
-=======
-                txs = await wallet.generate_signed_transaction(
                     [amount_0] + [output.amount for output in additional_outputs],
                     [bytes32(puzzle_hash_0)] + [output.puzzle_hash for output in additional_outputs],
->>>>>>> 50c1ea96
                     fee,
                     coins=coins,
                     exclude_cat_coins=exclude_coins,
