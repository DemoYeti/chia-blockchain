--- conflicted
+++ resolved
@@ -35,11 +35,8 @@
     match_address_to_sk,
 )
 from chia.wallet.did_wallet.did_wallet import DIDWallet
-<<<<<<< HEAD
-=======
 from chia.wallet.nft_wallet.nft_puzzles import get_nft_info_from_puzzle
 from chia.wallet.nft_wallet.nft_wallet import NFTWallet
->>>>>>> 60ef79bc
 from chia.wallet.outer_puzzles import AssetType
 from chia.wallet.puzzle_drivers import PuzzleInfo
 from chia.wallet.rl_wallet.rl_wallet import RLWallet
@@ -973,34 +970,21 @@
         driver_dict: Dict[bytes32, PuzzleInfo] = {}
         if driver_dict_str is None:
             for key in offer:
-<<<<<<< HEAD
                 try:
                     driver_dict[bytes32.from_hexstr(key)] = PuzzleInfo(
                         {"type": AssetType.CAT.value, "tail": "0x" + key}
                     )
                 except ValueError:
                     pass
-=======
-                if len(key) == 64:
-                    driver_dict[bytes32.from_hexstr(key)] = PuzzleInfo(
-                        {"type": AssetType.CAT.value, "tail": "0x" + key}
-                    )
->>>>>>> 60ef79bc
         else:
             for key, value in driver_dict_str.items():
                 driver_dict[bytes32.from_hexstr(key)] = PuzzleInfo(value)
 
         modified_offer = {}
         for key in offer:
-<<<<<<< HEAD
             try:
                 modified_offer[bytes32.from_hexstr(key)] = offer[key]
             except ValueError:
-=======
-            if len(key) == 64:
-                modified_offer[bytes32.from_hexstr(key)] = offer[key]
-            else:
->>>>>>> 60ef79bc
                 modified_offer[int(key)] = offer[key]
 
         async with self.service.wallet_state_manager.lock:
