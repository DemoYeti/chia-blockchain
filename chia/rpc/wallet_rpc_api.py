--- conflicted
+++ resolved
@@ -2259,6 +2259,7 @@
         spend_bundles: List[SpendBundle] = []
         refined_tx_list: List[TransactionRecord] = []
         for tx in tx_list:
+            print(tx)
             if tx.spend_bundle is not None:
                 spend_bundles.append(tx.spend_bundle)
             refined_tx_list.append(dataclasses.replace(tx, spend_bundle=None))
@@ -2274,7 +2275,12 @@
                 await nft_wallet.update_coin_status(coin, True)
             for wallet_id in nft_dict.keys():
                 self.service.wallet_state_manager.state_changed("nft_coin_did_set", wallet_id)
-            return {"wallet_id": list(nft_dict.keys()), "success": True, "spend_bundle": spend_bundle}
+            return {
+                "wallet_id": list(nft_dict.keys()),
+                "success": True,
+                "spend_bundle": spend_bundle,
+                "tx_num": len(refined_tx_list),
+            }
         else:
             raise ValueError("Couldn't set DID on given NFT")
 
@@ -2335,11 +2341,7 @@
         for tx in tx_list:
             if tx.spend_bundle is not None:
                 spend_bundles.append(tx.spend_bundle)
-<<<<<<< HEAD
             refined_tx_list.append(dataclasses.replace(tx, spend_bundle=None))
-=======
-                refined_tx_list.append(dataclasses.replace(tx, spend_bundle=None))
->>>>>>> 71d9e981
 
         if len(spend_bundles) > 0:
             spend_bundle = SpendBundle.aggregate(spend_bundles)
@@ -2351,7 +2353,12 @@
                 await nft_wallet.update_coin_status(coin, True)
             for wallet_id in nft_dict.keys():
                 self.service.wallet_state_manager.state_changed("nft_coin_did_set", wallet_id)
-            return {"wallet_id": list(nft_dict.keys()), "success": True, "spend_bundle": spend_bundle}
+            return {
+                "wallet_id": list(nft_dict.keys()),
+                "success": True,
+                "spend_bundle": spend_bundle,
+                "tx_num": len(refined_tx_list),
+            }
         else:
             raise ValueError("Couldn't transfer given NFTs")
 
