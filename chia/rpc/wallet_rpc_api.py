import asyncio
import dataclasses
import json
import logging
from pathlib import Path
from typing import Any, Dict, List, Optional, Set, Tuple, Union

from blspy import G1Element, PrivateKey

from chia.consensus.block_rewards import calculate_base_farmer_reward
from chia.pools.pool_wallet import PoolWallet
from chia.pools.pool_wallet_info import FARMING_TO_POOL, PoolState, PoolWalletInfo, create_pool_state
from chia.protocols.protocol_message_types import ProtocolMessageTypes
from chia.protocols.wallet_protocol import CoinState
from chia.rpc.rpc_server import Endpoint, EndpointResult
from chia.server.outbound_message import NodeType, make_msg
from chia.simulator.simulator_protocol import FarmNewBlockProtocol
from chia.types.announcement import Announcement
from chia.types.blockchain_format.coin import Coin, coin_as_list
from chia.types.blockchain_format.program import Program
from chia.types.blockchain_format.sized_bytes import bytes32
from chia.types.coin_spend import CoinSpend
from chia.types.spend_bundle import SpendBundle
from chia.util.bech32m import decode_puzzle_hash, encode_puzzle_hash
from chia.util.byte_types import hexstr_to_bytes
from chia.util.config import load_config
from chia.util.ints import uint8, uint32, uint64, uint16
from chia.util.keychain import KeyringIsLocked, bytes_to_mnemonic, generate_mnemonic
from chia.util.path import path_from_root
from chia.util.ws_message import WsRpcMessage, create_payload_dict
from chia.wallet.cat_wallet.cat_constants import DEFAULT_CATS
from chia.wallet.cat_wallet.cat_wallet import CATWallet
from chia.wallet.derive_keys import (
    MAX_POOL_WALLETS,
    master_sk_to_farmer_sk,
    master_sk_to_pool_sk,
    master_sk_to_singleton_owner_sk,
    match_address_to_sk,
)
from chia.wallet.did_wallet.did_info import DID_HRP
from chia.wallet.did_wallet.did_wallet import DIDWallet
from chia.wallet.nft_wallet import nft_puzzles
from chia.wallet.nft_wallet.nft_info import NFT_HRP, NFTInfo
from chia.wallet.nft_wallet.nft_puzzles import get_metadata_and_phs
from chia.wallet.nft_wallet.nft_wallet import NFTWallet, NFTCoinInfo
from chia.wallet.nft_wallet.uncurry_nft import UncurriedNFT
from chia.wallet.outer_puzzles import AssetType
from chia.wallet.puzzle_drivers import PuzzleInfo
from chia.wallet.rl_wallet.rl_wallet import RLWallet
from chia.wallet.trade_record import TradeRecord
from chia.wallet.trading.offer import Offer
from chia.wallet.transaction_record import TransactionRecord
from chia.wallet.util.transaction_type import TransactionType
from chia.wallet.util.wallet_types import AmountWithPuzzlehash, WalletType
from chia.wallet.wallet_info import WalletInfo
from chia.wallet.wallet_node import WalletNode

# Timeout for response from wallet/full node for sending a transaction
TIMEOUT = 30
MAX_DERIVATION_INDEX_DELTA = 1000

log = logging.getLogger(__name__)


class WalletRpcApi:
    def __init__(self, wallet_node: WalletNode):
        assert wallet_node is not None
        self.service = wallet_node
        self.service_name = "chia_wallet"
        self.balance_cache: Dict[int, Any] = {}

    def get_routes(self) -> Dict[str, Endpoint]:
        return {
            # Key management
            "/log_in": self.log_in,
            "/get_logged_in_fingerprint": self.get_logged_in_fingerprint,
            "/get_public_keys": self.get_public_keys,
            "/get_private_key": self.get_private_key,
            "/generate_mnemonic": self.generate_mnemonic,
            "/add_key": self.add_key,
            "/delete_key": self.delete_key,
            "/check_delete_key": self.check_delete_key,
            "/delete_all_keys": self.delete_all_keys,
            # Wallet node
            "/get_sync_status": self.get_sync_status,
            "/get_height_info": self.get_height_info,
            "/push_tx": self.push_tx,
            "/farm_block": self.farm_block,  # Only when node simulator is running
            # this function is just here for backwards-compatibility. It will probably
            # be removed in the future
            "/get_initial_freeze_period": self.get_initial_freeze_period,
            "/get_network_info": self.get_network_info,
            # Wallet management
            "/get_wallets": self.get_wallets,
            "/create_new_wallet": self.create_new_wallet,
            # Wallet
            "/get_wallet_balance": self.get_wallet_balance,
            "/get_transaction": self.get_transaction,
            "/get_transactions": self.get_transactions,
            "/get_transaction_count": self.get_transaction_count,
            "/get_next_address": self.get_next_address,
            "/send_transaction": self.send_transaction,
            "/send_transaction_multi": self.send_transaction_multi,
            "/get_farmed_amount": self.get_farmed_amount,
            "/create_signed_transaction": self.create_signed_transaction,
            "/delete_unconfirmed_transactions": self.delete_unconfirmed_transactions,
            "/select_coins": self.select_coins,
            "/get_current_derivation_index": self.get_current_derivation_index,
            "/extend_derivation_index": self.extend_derivation_index,
            # CATs and trading
            "/cat_set_name": self.cat_set_name,
            "/cat_asset_id_to_name": self.cat_asset_id_to_name,
            "/cat_get_name": self.cat_get_name,
            "/get_stray_cats": self.get_stray_cats,
            "/cat_spend": self.cat_spend,
            "/cat_get_asset_id": self.cat_get_asset_id,
            "/create_offer_for_ids": self.create_offer_for_ids,
            "/get_offer_summary": self.get_offer_summary,
            "/check_offer_validity": self.check_offer_validity,
            "/take_offer": self.take_offer,
            "/get_offer": self.get_offer,
            "/get_all_offers": self.get_all_offers,
            "/get_offers_count": self.get_offers_count,
            "/cancel_offer": self.cancel_offer,
            "/get_cat_list": self.get_cat_list,
            # DID Wallet
            "/did_set_wallet_name": self.did_set_wallet_name,
            "/did_get_wallet_name": self.did_get_wallet_name,
            "/did_update_recovery_ids": self.did_update_recovery_ids,
            "/did_update_metadata": self.did_update_metadata,
            "/did_get_pubkey": self.did_get_pubkey,
            "/did_get_did": self.did_get_did,
            "/did_recovery_spend": self.did_recovery_spend,
            "/did_get_recovery_list": self.did_get_recovery_list,
            "/did_get_metadata": self.did_get_metadata,
            "/did_create_attest": self.did_create_attest,
            "/did_get_information_needed_for_recovery": self.did_get_information_needed_for_recovery,
            "/did_get_current_coin_info": self.did_get_current_coin_info,
            "/did_create_backup_file": self.did_create_backup_file,
            "/did_transfer_did": self.did_transfer_did,
            # NFT Wallet
            "/nft_mint_nft": self.nft_mint_nft,
            "/nft_get_nfts": self.nft_get_nfts,
            "/nft_get_by_did": self.nft_get_by_did,
            "/nft_set_nft_did": self.nft_set_nft_did,
            "/nft_set_nft_status": self.nft_set_nft_status,
            "/nft_get_wallet_did": self.nft_get_wallet_did,
            "/nft_get_wallets_with_dids": self.nft_get_wallets_with_dids,
            "/nft_get_info": self.nft_get_info,
            "/nft_transfer_nft": self.nft_transfer_nft,
            "/nft_add_uri": self.nft_add_uri,
            # RL wallet
            "/rl_set_user_info": self.rl_set_user_info,
            "/send_clawback_transaction:": self.send_clawback_transaction,
            "/add_rate_limited_funds:": self.add_rate_limited_funds,
            # Pool Wallet
            "/pw_join_pool": self.pw_join_pool,
            "/pw_self_pool": self.pw_self_pool,
            "/pw_absorb_rewards": self.pw_absorb_rewards,
            "/pw_status": self.pw_status,
        }

    async def _state_changed(self, change: str, change_data: Dict[str, Any]) -> List[WsRpcMessage]:
        """
        Called by the WalletNode or WalletStateManager when something has changed in the wallet. This
        gives us an opportunity to send notifications to all connected clients via WebSocket.
        """
        payloads = []
        if change in {"sync_changed", "coin_added"}:
            # Metrics is the only current consumer for this event
            payloads.append(create_payload_dict(change, change_data, self.service_name, "metrics"))

        if "wallet_id" in change_data or "additional_data" in change_data:
            payloads.append(create_payload_dict("state_changed", change_data, self.service_name, "wallet_ui"))

        return payloads

    async def _stop_wallet(self):
        """
        Stops a currently running wallet/key, which allows starting the wallet with a new key.
        Each key has it's own wallet database.
        """
        if self.service is not None:
            self.service._close()
            peers_close_task: Optional[asyncio.Task] = await self.service._await_closed(shutting_down=False)
            if peers_close_task is not None:
                await peers_close_task

    async def _convert_tx_puzzle_hash(self, tx: TransactionRecord) -> TransactionRecord:
        return dataclasses.replace(
            tx,
            to_puzzle_hash=(
                await self.service.wallet_state_manager.convert_puzzle_hash(tx.wallet_id, tx.to_puzzle_hash)
            ),
        )

    ##########################################################################################
    # Key management
    ##########################################################################################

    async def log_in(self, request) -> EndpointResult:
        """
        Logs in the wallet with a specific key.
        """

        fingerprint = request["fingerprint"]
        if self.service.logged_in_fingerprint == fingerprint:
            return {"fingerprint": fingerprint}

        await self._stop_wallet()
        self.balance_cache = {}
        started = await self.service._start(fingerprint)
        if started is True:
            return {"fingerprint": fingerprint}

        return {"success": False, "error": "Unknown Error"}

    async def get_logged_in_fingerprint(self, request: Dict) -> EndpointResult:
        return {"fingerprint": self.service.logged_in_fingerprint}

    async def get_public_keys(self, request: Dict) -> EndpointResult:
        try:
            fingerprints = [
                sk.get_g1().get_fingerprint() for (sk, seed) in await self.service.keychain_proxy.get_all_private_keys()
            ]
        except KeyringIsLocked:
            return {"keyring_is_locked": True}
        except Exception as e:
            raise Exception(
                "Error while getting keys.  If the issue persists, restart all services."
                f"  Original error: {type(e).__name__}: {e}"
            ) from e
        else:
            return {"public_key_fingerprints": fingerprints}

    async def _get_private_key(self, fingerprint) -> Tuple[Optional[PrivateKey], Optional[bytes]]:
        try:
            all_keys = await self.service.keychain_proxy.get_all_private_keys()
            for sk, seed in all_keys:
                if sk.get_g1().get_fingerprint() == fingerprint:
                    return sk, seed
        except Exception as e:
            log.error(f"Failed to get private key by fingerprint: {e}")
        return None, None

    async def get_private_key(self, request) -> EndpointResult:
        fingerprint = request["fingerprint"]
        sk, seed = await self._get_private_key(fingerprint)
        if sk is not None:
            s = bytes_to_mnemonic(seed) if seed is not None else None
            return {
                "private_key": {
                    "fingerprint": fingerprint,
                    "sk": bytes(sk).hex(),
                    "pk": bytes(sk.get_g1()).hex(),
                    "farmer_pk": bytes(master_sk_to_farmer_sk(sk).get_g1()).hex(),
                    "pool_pk": bytes(master_sk_to_pool_sk(sk).get_g1()).hex(),
                    "seed": s,
                },
            }
        return {"success": False, "private_key": {"fingerprint": fingerprint}}

    async def generate_mnemonic(self, request: Dict) -> EndpointResult:
        return {"mnemonic": generate_mnemonic().split(" ")}

    async def add_key(self, request) -> EndpointResult:
        if "mnemonic" not in request:
            raise ValueError("Mnemonic not in request")

        # Adding a key from 24 word mnemonic
        mnemonic = request["mnemonic"]
        passphrase = ""
        try:
            sk = await self.service.keychain_proxy.add_private_key(" ".join(mnemonic), passphrase)
        except KeyError as e:
            return {
                "success": False,
                "error": f"The word '{e.args[0]}' is incorrect.'",
                "word": e.args[0],
            }
        except Exception as e:
            return {"success": False, "error": str(e)}

        fingerprint = sk.get_g1().get_fingerprint()
        await self._stop_wallet()

        # Makes sure the new key is added to config properly
        started = False
        try:
            await self.service.keychain_proxy.check_keys(self.service.root_path)
        except Exception as e:
            log.error(f"Failed to check_keys after adding a new key: {e}")
        started = await self.service._start(fingerprint=fingerprint)
        if started is True:
            return {"fingerprint": fingerprint}
        raise ValueError("Failed to start")

    async def delete_key(self, request) -> EndpointResult:
        await self._stop_wallet()
        fingerprint = request["fingerprint"]
        try:
            await self.service.keychain_proxy.delete_key_by_fingerprint(fingerprint)
        except Exception as e:
            log.error(f"Failed to delete key by fingerprint: {e}")
            return {"success": False, "error": str(e)}
        path = path_from_root(
            self.service.root_path,
            f"{self.service.config['database_path']}-{fingerprint}",
        )
        if path.exists():
            path.unlink()
        return {}

    async def _check_key_used_for_rewards(
        self, new_root: Path, sk: PrivateKey, max_ph_to_search: int
    ) -> Tuple[bool, bool]:
        """Checks if the given key is used for either the farmer rewards or pool rewards
        returns a tuple of two booleans
        The first is true if the key is used as the Farmer rewards, otherwise false
        The second is true if the key is used as the Pool rewards, otherwise false
        Returns both false if the key cannot be found with the given fingerprint
        """
        if sk is None:
            return False, False

        config: Dict = load_config(new_root, "config.yaml")
        farmer_target = config["farmer"].get("xch_target_address")
        pool_target = config["pool"].get("xch_target_address")
        address_to_check: List[bytes32] = [decode_puzzle_hash(farmer_target), decode_puzzle_hash(pool_target)]

        found_addresses: Set[bytes32] = match_address_to_sk(sk, address_to_check, max_ph_to_search)

        found_farmer = address_to_check[0] in found_addresses
        found_pool = address_to_check[1] in found_addresses

        return found_farmer, found_pool

    async def check_delete_key(self, request) -> EndpointResult:
        """Check the key use prior to possible deletion
        checks whether key is used for either farm or pool rewards
        checks if any wallets have a non-zero balance
        """
        used_for_farmer: bool = False
        used_for_pool: bool = False
        walletBalance: bool = False

        fingerprint = request["fingerprint"]
        max_ph_to_search = request.get("max_ph_to_search", 100)
        sk, _ = await self._get_private_key(fingerprint)
        if sk is not None:
            used_for_farmer, used_for_pool = await self._check_key_used_for_rewards(
                self.service.root_path, sk, max_ph_to_search
            )

            if self.service.logged_in_fingerprint != fingerprint:
                await self._stop_wallet()
                await self.service._start(fingerprint=fingerprint)

            wallets: List[WalletInfo] = await self.service.wallet_state_manager.get_all_wallet_info_entries()
            for w in wallets:
                wallet = self.service.wallet_state_manager.wallets[w.id]
                unspent = await self.service.wallet_state_manager.coin_store.get_unspent_coins_for_wallet(w.id)
                balance = await wallet.get_confirmed_balance(unspent)
                pending_balance = await wallet.get_unconfirmed_balance(unspent)

                if (balance + pending_balance) > 0:
                    walletBalance = True
                    break

        return {
            "fingerprint": fingerprint,
            "used_for_farmer_rewards": used_for_farmer,
            "used_for_pool_rewards": used_for_pool,
            "wallet_balance": walletBalance,
        }

    async def delete_all_keys(self, request: Dict) -> EndpointResult:
        await self._stop_wallet()
        try:
            await self.service.keychain_proxy.delete_all_keys()
        except Exception as e:
            log.error(f"Failed to delete all keys: {e}")
            return {"success": False, "error": str(e)}
        path = path_from_root(self.service.root_path, self.service.config["database_path"])
        if path.exists():
            path.unlink()
        return {}

    ##########################################################################################
    # Wallet Node
    ##########################################################################################

    async def get_sync_status(self, request: Dict) -> EndpointResult:
        syncing = self.service.wallet_state_manager.sync_mode
        synced = await self.service.wallet_state_manager.synced()
        return {"synced": synced, "syncing": syncing, "genesis_initialized": True}

    async def get_height_info(self, request: Dict) -> EndpointResult:
        height = await self.service.wallet_state_manager.blockchain.get_finished_sync_up_to()
        return {"height": height}

    async def get_network_info(self, request: Dict) -> EndpointResult:
        network_name = self.service.config["selected_network"]
        address_prefix = self.service.config["network_overrides"]["config"][network_name]["address_prefix"]
        return {"network_name": network_name, "network_prefix": address_prefix}

    async def push_tx(self, request: Dict) -> EndpointResult:
        nodes = self.service.server.get_full_node_connections()
        if len(nodes) == 0:
            raise ValueError("Wallet is not currently connected to any full node peers")
        await self.service.push_tx(SpendBundle.from_bytes(hexstr_to_bytes(request["spend_bundle"])))
        return {}

    async def farm_block(self, request) -> EndpointResult:
        raw_puzzle_hash = decode_puzzle_hash(request["address"])
        request = FarmNewBlockProtocol(raw_puzzle_hash)
        msg = make_msg(ProtocolMessageTypes.farm_new_block, request)

        await self.service.server.send_to_all([msg], NodeType.FULL_NODE)
        return {}

    ##########################################################################################
    # Wallet Management
    ##########################################################################################

    async def get_wallets(self, request: Dict) -> EndpointResult:
        include_data: bool = request.get("include_data", True)
        wallet_type: Optional[WalletType] = None
        if "type" in request:
            wallet_type = WalletType(request["type"])

        wallets: List[WalletInfo] = await self.service.wallet_state_manager.get_all_wallet_info_entries(wallet_type)
        if not include_data:
            result: List[WalletInfo] = []
            for wallet in wallets:
                result.append(WalletInfo(wallet.id, wallet.name, wallet.type, ""))
            wallets = result
        response: EndpointResult = {"wallets": wallets}
        if self.service.logged_in_fingerprint is not None:
            response["fingerprint"] = self.service.logged_in_fingerprint
        return response

    async def create_new_wallet(self, request: Dict) -> EndpointResult:
        wallet_state_manager = self.service.wallet_state_manager

        if await self.service.wallet_state_manager.synced() is False:
            raise ValueError("Wallet needs to be fully synced.")
        main_wallet = wallet_state_manager.main_wallet
        fee = uint64(request.get("fee", 0))

        if request["wallet_type"] == "cat_wallet":
            # If not provided, the name will be autogenerated based on the tail hash.
            name = request.get("name", None)
            if request["mode"] == "new":
                async with self.service.wallet_state_manager.lock:
                    cat_wallet: CATWallet = await CATWallet.create_new_cat_wallet(
                        wallet_state_manager,
                        main_wallet,
                        {"identifier": "genesis_by_id"},
                        uint64(request["amount"]),
                        name,
                    )
                    asset_id = cat_wallet.get_asset_id()
                self.service.wallet_state_manager.state_changed("wallet_created")
                return {"type": cat_wallet.type(), "asset_id": asset_id, "wallet_id": cat_wallet.id()}

            elif request["mode"] == "existing":
                async with self.service.wallet_state_manager.lock:
                    cat_wallet = await CATWallet.create_wallet_for_cat(
                        wallet_state_manager, main_wallet, request["asset_id"], name
                    )
                self.service.wallet_state_manager.state_changed("wallet_created")
                return {"type": cat_wallet.type(), "asset_id": request["asset_id"], "wallet_id": cat_wallet.id()}

            else:  # undefined mode
                pass

        elif request["wallet_type"] == "rl_wallet":
            if request["rl_type"] == "admin":
                log.info("Create rl admin wallet")
                async with self.service.wallet_state_manager.lock:
                    rl_admin: RLWallet = await RLWallet.create_rl_admin(wallet_state_manager)
                    success = await rl_admin.admin_create_coin(
                        uint64(int(request["interval"])),
                        uint64(int(request["limit"])),
                        request["pubkey"],
                        uint64(int(request["amount"])),
                        uint64(int(request["fee"])) if "fee" in request else uint64(0),
                    )
                assert rl_admin.rl_info.admin_pubkey is not None
                return {
                    "success": success,
                    "id": rl_admin.id(),
                    "type": rl_admin.type(),
                    "origin": rl_admin.rl_info.rl_origin,
                    "pubkey": rl_admin.rl_info.admin_pubkey.hex(),
                }

            elif request["rl_type"] == "user":
                log.info("Create rl user wallet")
                async with self.service.wallet_state_manager.lock:
                    rl_user: RLWallet = await RLWallet.create_rl_user(wallet_state_manager)
                assert rl_user.rl_info.user_pubkey is not None
                return {
                    "id": rl_user.id(),
                    "type": rl_user.type(),
                    "pubkey": rl_user.rl_info.user_pubkey.hex(),
                }

            else:  # undefined rl_type
                pass

        elif request["wallet_type"] == "did_wallet":
            if request["did_type"] == "new":
                backup_dids = []
                num_needed = 0
                for d in request["backup_dids"]:
                    backup_dids.append(decode_puzzle_hash(d))
                if len(backup_dids) > 0:
                    num_needed = uint64(request["num_of_backup_ids_needed"])
                metadata: Dict[str, str] = {}
                if "metadata" in request:
                    if type(request["metadata"]) is dict:
                        metadata = request["metadata"]

                async with self.service.wallet_state_manager.lock:
                    did_wallet: DIDWallet = await DIDWallet.create_new_did_wallet(
                        wallet_state_manager,
                        main_wallet,
                        uint64(request["amount"]),
                        backup_dids,
                        uint64(num_needed),
                        metadata,
                        request.get("wallet_name", None),
                        uint64(request.get("fee", 0)),
                    )

                    my_did_id = encode_puzzle_hash(bytes32.fromhex(did_wallet.get_my_DID()), DID_HRP)
                    await NFTWallet.create_new_nft_wallet(
                        wallet_state_manager,
                        main_wallet,
                        bytes32.fromhex(did_wallet.get_my_DID()),
                        request.get("wallet_name", None),
                    )
                return {
                    "success": True,
                    "type": did_wallet.type(),
                    "my_did": my_did_id,
                    "wallet_id": did_wallet.id(),
                }

            elif request["did_type"] == "recovery":
                async with self.service.wallet_state_manager.lock:
                    did_wallet = await DIDWallet.create_new_did_wallet_from_recovery(
                        wallet_state_manager, main_wallet, request["backup_data"]
                    )
                assert did_wallet.did_info.temp_coin is not None
                assert did_wallet.did_info.temp_puzhash is not None
                assert did_wallet.did_info.temp_pubkey is not None
                my_did = did_wallet.get_my_DID()
                coin_name = did_wallet.did_info.temp_coin.name().hex()
                coin_list = coin_as_list(did_wallet.did_info.temp_coin)
                newpuzhash = did_wallet.did_info.temp_puzhash
                pubkey = did_wallet.did_info.temp_pubkey
                return {
                    "success": True,
                    "type": did_wallet.type(),
                    "my_did": my_did,
                    "wallet_id": did_wallet.id(),
                    "coin_name": coin_name,
                    "coin_list": coin_list,
                    "newpuzhash": newpuzhash.hex(),
                    "pubkey": pubkey.hex(),
                    "backup_dids": did_wallet.did_info.backup_ids,
                    "num_verifications_required": did_wallet.did_info.num_of_backup_ids_needed,
                }
            else:  # undefined did_type
                pass
        elif request["wallet_type"] == "nft_wallet":
            for wallet in self.service.wallet_state_manager.wallets.values():
                did_id: Optional[bytes32] = None
                if "did_id" in request and request["did_id"] is not None:
                    did_id = decode_puzzle_hash(request["did_id"])
                if wallet.type() == WalletType.NFT and wallet.get_did() == did_id:
                    log.info("NFT wallet already existed, skipping.")
                    return {
                        "success": True,
                        "type": wallet.type(),
                        "wallet_id": wallet.id(),
                    }

            async with self.service.wallet_state_manager.lock:
                nft_wallet: NFTWallet = await NFTWallet.create_new_nft_wallet(
                    wallet_state_manager, main_wallet, did_id, request.get("name", None)
                )
            return {
                "success": True,
                "type": nft_wallet.type(),
                "wallet_id": nft_wallet.id(),
            }
        elif request["wallet_type"] == "pool_wallet":
            if request["mode"] == "new":
                owner_puzzle_hash: bytes32 = await self.service.wallet_state_manager.main_wallet.get_puzzle_hash(True)

                from chia.pools.pool_wallet_info import initial_pool_state_from_dict

                async with self.service.wallet_state_manager.lock:
                    # We assign a pseudo unique id to each pool wallet, so that each one gets its own deterministic
                    # owner and auth keys. The public keys will go on the blockchain, and the private keys can be found
                    # using the root SK and trying each index from zero. The indexes are not fully unique though,
                    # because the PoolWallet is not created until the tx gets confirmed on chain. Therefore if we
                    # make multiple pool wallets at the same time, they will have the same ID.
                    max_pwi = 1
                    for _, wallet in self.service.wallet_state_manager.wallets.items():
                        if wallet.type() == WalletType.POOLING_WALLET:
                            pool_wallet_index = await wallet.get_pool_wallet_index()
                            if pool_wallet_index > max_pwi:
                                max_pwi = pool_wallet_index

                    if max_pwi + 1 >= (MAX_POOL_WALLETS - 1):
                        raise ValueError(f"Too many pool wallets ({max_pwi}), cannot create any more on this key.")

                    owner_sk: PrivateKey = master_sk_to_singleton_owner_sk(
                        self.service.wallet_state_manager.private_key, uint32(max_pwi + 1)
                    )
                    owner_pk: G1Element = owner_sk.get_g1()

                    initial_target_state = initial_pool_state_from_dict(
                        request["initial_target_state"], owner_pk, owner_puzzle_hash
                    )
                    assert initial_target_state is not None

                    try:
                        delayed_address = None
                        if "p2_singleton_delayed_ph" in request:
                            delayed_address = bytes32.from_hexstr(request["p2_singleton_delayed_ph"])
                        tr, p2_singleton_puzzle_hash, launcher_id = await PoolWallet.create_new_pool_wallet_transaction(
                            wallet_state_manager,
                            main_wallet,
                            initial_target_state,
                            fee,
                            request.get("p2_singleton_delay_time", None),
                            delayed_address,
                        )
                    except Exception as e:
                        raise ValueError(str(e))
                    return {
                        "total_fee": fee * 2,
                        "transaction": tr,
                        "launcher_id": launcher_id.hex(),
                        "p2_singleton_puzzle_hash": p2_singleton_puzzle_hash.hex(),
                    }
            elif request["mode"] == "recovery":
                raise ValueError("Need upgraded singleton for on-chain recovery")

        else:  # undefined wallet_type
            pass

        # TODO: rework this function to report detailed errors for each error case
        return {"success": False, "error": "invalid request"}

    ##########################################################################################
    # Wallet
    ##########################################################################################

    async def get_wallet_balance(self, request: Dict) -> EndpointResult:
        wallet_id = uint32(int(request["wallet_id"]))
        wallet = self.service.wallet_state_manager.wallets[wallet_id]

        # If syncing return the last available info or 0s
        syncing = self.service.wallet_state_manager.sync_mode
        if syncing:
            if wallet_id in self.balance_cache:
                wallet_balance = self.balance_cache[wallet_id]
            else:
                wallet_balance = {
                    "wallet_id": wallet_id,
                    "confirmed_wallet_balance": 0,
                    "unconfirmed_wallet_balance": 0,
                    "spendable_balance": 0,
                    "pending_change": 0,
                    "max_send_amount": 0,
                    "unspent_coin_count": 0,
                    "pending_coin_removal_count": 0,
                    "wallet_type": wallet.type(),
                }
                if self.service.logged_in_fingerprint is not None:
                    wallet_balance["fingerprint"] = self.service.logged_in_fingerprint
                if wallet.type() == WalletType.CAT:
                    wallet_balance["asset_id"] = wallet.get_asset_id()
        else:
            async with self.service.wallet_state_manager.lock:
                unspent_records = await self.service.wallet_state_manager.coin_store.get_unspent_coins_for_wallet(
                    wallet_id
                )
                balance = await wallet.get_confirmed_balance(unspent_records)
                pending_balance = await wallet.get_unconfirmed_balance(unspent_records)
                spendable_balance = await wallet.get_spendable_balance(unspent_records)
                pending_change = await wallet.get_pending_change_balance()
                max_send_amount = await wallet.get_max_send_amount(unspent_records)

                unconfirmed_removals: Dict[
                    bytes32, Coin
                ] = await wallet.wallet_state_manager.unconfirmed_removals_for_wallet(wallet_id)
                wallet_balance = {
                    "wallet_id": wallet_id,
                    "confirmed_wallet_balance": balance,
                    "unconfirmed_wallet_balance": pending_balance,
                    "spendable_balance": spendable_balance,
                    "pending_change": pending_change,
                    "max_send_amount": max_send_amount,
                    "unspent_coin_count": len(unspent_records),
                    "pending_coin_removal_count": len(unconfirmed_removals),
                    "wallet_type": wallet.type(),
                }
                if self.service.logged_in_fingerprint is not None:
                    wallet_balance["fingerprint"] = self.service.logged_in_fingerprint
                if wallet.type() == WalletType.CAT:
                    wallet_balance["asset_id"] = wallet.get_asset_id()
                self.balance_cache[wallet_id] = wallet_balance

        return {"wallet_balance": wallet_balance}

    async def get_transaction(self, request: Dict) -> EndpointResult:
        transaction_id: bytes32 = bytes32(hexstr_to_bytes(request["transaction_id"]))
        tr: Optional[TransactionRecord] = await self.service.wallet_state_manager.get_transaction(transaction_id)
        if tr is None:
            raise ValueError(f"Transaction 0x{transaction_id.hex()} not found")

        return {
            "transaction": (await self._convert_tx_puzzle_hash(tr)).to_json_dict_convenience(self.service.config),
            "transaction_id": tr.name,
        }

    async def get_transactions(self, request: Dict) -> EndpointResult:
        wallet_id = int(request["wallet_id"])

        start = request.get("start", 0)
        end = request.get("end", 50)
        sort_key = request.get("sort_key", None)
        reverse = request.get("reverse", False)

        to_address = request.get("to_address", None)
        to_puzzle_hash: Optional[bytes32] = None
        if to_address is not None:
            to_puzzle_hash = decode_puzzle_hash(to_address)

        transactions = await self.service.wallet_state_manager.tx_store.get_transactions_between(
            wallet_id, start, end, sort_key=sort_key, reverse=reverse, to_puzzle_hash=to_puzzle_hash
        )
        return {
            "transactions": [
                (await self._convert_tx_puzzle_hash(tr)).to_json_dict_convenience(self.service.config)
                for tr in transactions
            ],
            "wallet_id": wallet_id,
        }

    async def get_transaction_count(self, request: Dict) -> EndpointResult:
        wallet_id = int(request["wallet_id"])
        count = await self.service.wallet_state_manager.tx_store.get_transaction_count_for_wallet(wallet_id)
        return {
            "count": count,
            "wallet_id": wallet_id,
        }

    # this function is just here for backwards-compatibility. It will probably
    # be removed in the future
    async def get_initial_freeze_period(self, _: Dict) -> EndpointResult:
        # Mon May 03 2021 17:00:00 GMT+0000
        return {"INITIAL_FREEZE_END_TIMESTAMP": 1620061200}

    async def get_next_address(self, request: Dict) -> EndpointResult:
        """
        Returns a new address
        """
        if request["new_address"] is True:
            create_new = True
        else:
            create_new = False
        wallet_id = uint32(int(request["wallet_id"]))
        wallet = self.service.wallet_state_manager.wallets[wallet_id]
        selected = self.service.config["selected_network"]
        prefix = self.service.config["network_overrides"]["config"][selected]["address_prefix"]
        if wallet.type() == WalletType.STANDARD_WALLET:
            raw_puzzle_hash = await wallet.get_puzzle_hash(create_new)
            address = encode_puzzle_hash(raw_puzzle_hash, prefix)
        elif wallet.type() == WalletType.CAT:
            raw_puzzle_hash = await wallet.standard_wallet.get_puzzle_hash(create_new)
            address = encode_puzzle_hash(raw_puzzle_hash, prefix)
        else:
            raise ValueError(f"Wallet type {wallet.type()} cannot create puzzle hashes")

        return {
            "wallet_id": wallet_id,
            "address": address,
        }

    async def send_transaction(self, request) -> EndpointResult:
        if await self.service.wallet_state_manager.synced() is False:
            raise ValueError("Wallet needs to be fully synced before sending transactions")

        wallet_id = uint32(request["wallet_id"])
        wallet = self.service.wallet_state_manager.wallets[wallet_id]

        if wallet.type() == WalletType.CAT:
            raise ValueError("send_transaction does not work for CAT wallets")

        if not isinstance(request["amount"], int) or not isinstance(request["fee"], int):
            raise ValueError("An integer amount or fee is required (too many decimals)")
        amount: uint64 = uint64(request["amount"])
        address = request["address"]
        selected_network = self.service.config["selected_network"]
        expected_prefix = self.service.config["network_overrides"]["config"][selected_network]["address_prefix"]
        if address[0 : len(expected_prefix)] != expected_prefix:
            raise ValueError("Unexpected Address Prefix")
        puzzle_hash: bytes32 = decode_puzzle_hash(address)

        memos: List[bytes] = []
        if "memos" in request:
            memos = [mem.encode("utf-8") for mem in request["memos"]]

        fee: uint64 = uint64(request.get("fee", 0))
        min_coin_amount: uint64 = uint64(request.get("min_coin_amount", 0))
        async with self.service.wallet_state_manager.lock:
            tx: TransactionRecord = await wallet.generate_signed_transaction(
                amount, puzzle_hash, fee, memos=memos, min_coin_amount=min_coin_amount
            )
            await wallet.push_transaction(tx)

        # Transaction may not have been included in the mempool yet. Use get_transaction to check.
        return {
            "transaction": tx.to_json_dict_convenience(self.service.config),
            "transaction_id": tx.name,
        }

    async def send_transaction_multi(self, request) -> EndpointResult:
        if await self.service.wallet_state_manager.synced() is False:
            raise ValueError("Wallet needs to be fully synced before sending transactions")

        wallet_id = uint32(request["wallet_id"])
        wallet = self.service.wallet_state_manager.wallets[wallet_id]

        async with self.service.wallet_state_manager.lock:
            transaction: Dict = (await self.create_signed_transaction(request, hold_lock=False))["signed_tx"]
            tr: TransactionRecord = TransactionRecord.from_json_dict_convenience(transaction)
            await wallet.push_transaction(tr)

        # Transaction may not have been included in the mempool yet. Use get_transaction to check.
        return {"transaction": transaction, "transaction_id": tr.name}

    async def delete_unconfirmed_transactions(self, request) -> EndpointResult:
        wallet_id = uint32(request["wallet_id"])
        if wallet_id not in self.service.wallet_state_manager.wallets:
            raise ValueError(f"Wallet id {wallet_id} does not exist")
        if await self.service.wallet_state_manager.synced() is False:
            raise ValueError("Wallet needs to be fully synced.")

        async with self.service.wallet_state_manager.db_wrapper.writer():
            await self.service.wallet_state_manager.tx_store.delete_unconfirmed_transactions(wallet_id)
            if self.service.wallet_state_manager.wallets[wallet_id].type() == WalletType.POOLING_WALLET.value:
                self.service.wallet_state_manager.wallets[wallet_id].target_state = None
            return {}

    async def select_coins(self, request) -> EndpointResult:
        if await self.service.wallet_state_manager.synced() is False:
            raise ValueError("Wallet needs to be fully synced before selecting coins")

        amount = uint64(request["amount"])
        wallet_id = uint32(request["wallet_id"])
        min_coin_amount = uint64(request.get("min_coin_amount", 0))
        excluded_coins: Optional[List] = request.get("excluded_coins")
        if excluded_coins is not None:
            excluded_coins = [Coin.from_json_dict(json_coin) for json_coin in excluded_coins]

        wallet = self.service.wallet_state_manager.wallets[wallet_id]
        async with self.service.wallet_state_manager.lock:
            selected_coins = await wallet.select_coins(
                amount=amount, min_coin_amount=min_coin_amount, exclude=excluded_coins
            )

        return {"coins": [coin.to_json_dict() for coin in selected_coins]}

    async def get_current_derivation_index(self, request) -> Dict[str, Any]:
        assert self.service.wallet_state_manager is not None

        index: Optional[uint32] = await self.service.wallet_state_manager.puzzle_store.get_last_derivation_path()

        return {"success": True, "index": index}

    async def extend_derivation_index(self, request) -> Dict[str, Any]:
        assert self.service.wallet_state_manager is not None

        # Require a new max derivation index
        if "index" not in request:
            raise ValueError("Derivation index is required")

        # Require that the wallet is fully synced
        synced = await self.service.wallet_state_manager.synced()
        if synced is False:
            raise ValueError("Wallet needs to be fully synced before extending derivation index")

        index = uint32(request["index"])
        current: Optional[uint32] = await self.service.wallet_state_manager.puzzle_store.get_last_derivation_path()

        # Additional sanity check that the wallet is synced
        if current is None:
            raise ValueError("No current derivation record found, unable to extend index")

        # Require that the new index is greater than the current index
        if index <= current:
            raise ValueError(f"New derivation index must be greater than current index: {current}")

        if index - current > MAX_DERIVATION_INDEX_DELTA:
            raise ValueError(
                "Too many derivations requested. "
                f"Use a derivation index less than {current + MAX_DERIVATION_INDEX_DELTA + 1}"
            )

        # Since we've bumping the derivation index without having found any new puzzles, we want
        # to preserve the current last used index, so we call create_more_puzzle_hashes with
        # mark_existing_as_used=False
        await self.service.wallet_state_manager.create_more_puzzle_hashes(
            from_zero=False, mark_existing_as_used=False, up_to_index=index, num_additional_phs=0
        )

        updated: Optional[uint32] = await self.service.wallet_state_manager.puzzle_store.get_last_derivation_path()
        updated_index = updated if updated is not None else None

        return {"success": True, "index": updated_index}

    ##########################################################################################
    # CATs and Trading
    ##########################################################################################

    async def get_cat_list(self, request) -> EndpointResult:
        return {"cat_list": list(DEFAULT_CATS.values())}

    async def cat_set_name(self, request) -> EndpointResult:
        wallet_id = uint32(request["wallet_id"])
        wallet: CATWallet = self.service.wallet_state_manager.wallets[wallet_id]
        await wallet.set_name(str(request["name"]))
        return {"wallet_id": wallet_id}

    async def cat_get_name(self, request) -> EndpointResult:
        wallet_id = uint32(request["wallet_id"])
        wallet: CATWallet = self.service.wallet_state_manager.wallets[wallet_id]
        name: str = await wallet.get_name()
        return {"wallet_id": wallet_id, "name": name}

    async def get_stray_cats(self, request) -> EndpointResult:
        """
        Get a list of all unacknowledged CATs
        :param request: RPC request
        :return: A list of unacknowledged CATs
        """
        cats = await self.service.wallet_state_manager.interested_store.get_unacknowledged_tokens()
        return {"stray_cats": cats}

    async def cat_spend(self, request) -> EndpointResult:
        if await self.service.wallet_state_manager.synced() is False:
            raise ValueError("Wallet needs to be fully synced.")
        wallet_id = uint32(request["wallet_id"])
        wallet: CATWallet = self.service.wallet_state_manager.wallets[wallet_id]

        puzzle_hash: bytes32 = decode_puzzle_hash(request["inner_address"])

        memos: List[bytes] = []
        if "memos" in request:
            memos = [mem.encode("utf-8") for mem in request["memos"]]
        if not isinstance(request["amount"], int) or not isinstance(request["fee"], int):
            raise ValueError("An integer amount or fee is required (too many decimals)")
        amount: uint64 = uint64(request["amount"])
        fee: uint64 = uint64(request.get("fee", 0))
        min_coin_amount: uint64 = uint64(request.get("min_coin_amount", 0))
        async with self.service.wallet_state_manager.lock:
            txs: List[TransactionRecord] = await wallet.generate_signed_transaction(
                [amount], [puzzle_hash], fee, memos=[memos], min_coin_amount=min_coin_amount
            )
            for tx in txs:
                await wallet.standard_wallet.push_transaction(tx)

        return {
            "transaction": tx.to_json_dict_convenience(self.service.config),
            "transaction_id": tx.name,
        }

    async def cat_get_asset_id(self, request) -> EndpointResult:
        wallet_id = uint32(request["wallet_id"])
        wallet: CATWallet = self.service.wallet_state_manager.wallets[wallet_id]
        asset_id: str = wallet.get_asset_id()
        return {"asset_id": asset_id, "wallet_id": wallet_id}

    async def cat_asset_id_to_name(self, request) -> EndpointResult:
        wallet = await self.service.wallet_state_manager.get_wallet_for_asset_id(request["asset_id"])
        if wallet is None:
            if request["asset_id"] in DEFAULT_CATS:
                return {"wallet_id": None, "name": DEFAULT_CATS[request["asset_id"]]["name"]}
            else:
                raise ValueError("The asset ID specified does not belong to a wallet")
        else:
            return {"wallet_id": wallet.id(), "name": (await wallet.get_name())}

    async def create_offer_for_ids(self, request) -> EndpointResult:
        offer: Dict[str, int] = request["offer"]
        fee: uint64 = uint64(request.get("fee", 0))
        validate_only: bool = request.get("validate_only", False)
        driver_dict_str: Optional[Dict[str, Any]] = request.get("driver_dict", None)
        min_coin_amount: uint64 = uint64(request.get("min_coin_amount", 0))

        # This driver_dict construction is to maintain backward compatibility where everything is assumed to be a CAT
        driver_dict: Dict[bytes32, PuzzleInfo] = {}
        if driver_dict_str is None:
            for key, amount in offer.items():
                if amount > 0:
                    try:
                        driver_dict[bytes32.from_hexstr(key)] = PuzzleInfo(
                            {"type": AssetType.CAT.value, "tail": "0x" + key}
                        )
                    except ValueError:
                        pass
        else:
            for key, value in driver_dict_str.items():
                driver_dict[bytes32.from_hexstr(key)] = PuzzleInfo(value)

        modified_offer: Dict[Union[int, bytes32], int] = {}
        for key in offer:
            try:
                modified_offer[bytes32.from_hexstr(key)] = offer[key]
            except ValueError:
                modified_offer[int(key)] = offer[key]

        async with self.service.wallet_state_manager.lock:
<<<<<<< HEAD
            result = await self.service.wallet_state_manager.trade_manager.create_offer_for_ids(
=======
            (
                success,
                trade_record,
                error,
            ) = await self.service.wallet_state_manager.trade_manager.create_offer_for_ids(
>>>>>>> 916ccee5
                modified_offer, driver_dict, fee=fee, validate_only=validate_only, min_coin_amount=min_coin_amount
            )
        if result[0]:
            success, trade_record, error = result
            return {
                "offer": Offer.from_bytes(trade_record.offer).to_bech32(),
                "trade_record": trade_record.to_json_dict_convenience(),
            }
        raise ValueError(result[2])

    async def get_offer_summary(self, request) -> EndpointResult:
        offer_hex: str = request["offer"]
        offer = Offer.from_bech32(offer_hex)
        offered, requested, infos = offer.summary()

        return {"summary": {"offered": offered, "requested": requested, "fees": offer.bundle.fees(), "infos": infos}}

    async def check_offer_validity(self, request) -> EndpointResult:
        offer_hex: str = request["offer"]
        offer = Offer.from_bech32(offer_hex)

        return {"valid": (await self.service.wallet_state_manager.trade_manager.check_offer_validity(offer))}

    async def take_offer(self, request) -> EndpointResult:
        offer_hex: str = request["offer"]
        offer = Offer.from_bech32(offer_hex)
        fee: uint64 = uint64(request.get("fee", 0))
        min_coin_amount: uint64 = uint64(request.get("min_coin_amount", 0))

        async with self.service.wallet_state_manager.lock:
<<<<<<< HEAD
            result = await self.service.wallet_state_manager.trade_manager.respond_to_offer(
                offer, fee=fee, min_coin_amount=min_coin_amount
            )
        if not result[0]:
            raise ValueError(result[2])
        success, trade_record, error = result
=======
            (success, trade_record, error,) = await self.service.wallet_state_manager.trade_manager.respond_to_offer(
                offer, fee=fee, min_coin_amount=min_coin_amount
            )
        if not success:
            raise ValueError(error)
>>>>>>> 916ccee5
        return {"trade_record": trade_record.to_json_dict_convenience()}

    async def get_offer(self, request: Dict) -> EndpointResult:
        trade_mgr = self.service.wallet_state_manager.trade_manager

        trade_id = bytes32.from_hexstr(request["trade_id"])
        file_contents: bool = request.get("file_contents", False)
        trade_record: Optional[TradeRecord] = await trade_mgr.get_trade_by_id(bytes32(trade_id))
        if trade_record is None:
            raise ValueError(f"No trade with trade id: {trade_id.hex()}")

        offer_to_return: bytes = trade_record.offer if trade_record.taken_offer is None else trade_record.taken_offer
        offer_value: Optional[str] = Offer.from_bytes(offer_to_return).to_bech32() if file_contents else None
        return {"trade_record": trade_record.to_json_dict_convenience(), "offer": offer_value}

    async def get_all_offers(self, request: Dict) -> EndpointResult:
        trade_mgr = self.service.wallet_state_manager.trade_manager

        start: int = request.get("start", 0)
        end: int = request.get("end", 10)
        exclude_my_offers: bool = request.get("exclude_my_offers", False)
        exclude_taken_offers: bool = request.get("exclude_taken_offers", False)
        include_completed: bool = request.get("include_completed", False)
        sort_key: Optional[str] = request.get("sort_key", None)
        reverse: bool = request.get("reverse", False)
        file_contents: bool = request.get("file_contents", False)

        all_trades = await trade_mgr.trade_store.get_trades_between(
            start,
            end,
            sort_key=sort_key,
            reverse=reverse,
            exclude_my_offers=exclude_my_offers,
            exclude_taken_offers=exclude_taken_offers,
            include_completed=include_completed,
        )
        result = []
        offer_values: Optional[List[str]] = [] if file_contents else None
        for trade in all_trades:
            result.append(trade.to_json_dict_convenience())
            if file_contents and offer_values is not None:
                offer_to_return: bytes = trade.offer if trade.taken_offer is None else trade.taken_offer
                offer_values.append(Offer.from_bytes(offer_to_return).to_bech32())

        return {"trade_records": result, "offers": offer_values}

    async def get_offers_count(self, request: Dict) -> EndpointResult:
        trade_mgr = self.service.wallet_state_manager.trade_manager

        (total, my_offers_count, taken_offers_count) = await trade_mgr.trade_store.get_trades_count()

        return {"total": total, "my_offers_count": my_offers_count, "taken_offers_count": taken_offers_count}

    async def cancel_offer(self, request: Dict) -> EndpointResult:
        wsm = self.service.wallet_state_manager
        secure = request["secure"]
        trade_id = bytes32.from_hexstr(request["trade_id"])
        fee: uint64 = uint64(request.get("fee", 0))

        async with self.service.wallet_state_manager.lock:
            if secure:
                await wsm.trade_manager.cancel_pending_offer_safely(bytes32(trade_id), fee=fee)
            else:
                await wsm.trade_manager.cancel_pending_offer(bytes32(trade_id))
        return {}

    ##########################################################################################
    # Distributed Identities
    ##########################################################################################

    async def did_set_wallet_name(self, request) -> EndpointResult:
        wallet_id = uint32(request["wallet_id"])
        wallet: DIDWallet = self.service.wallet_state_manager.wallets[wallet_id]
        if wallet.type() == WalletType.DECENTRALIZED_ID:
            await wallet.set_name(str(request["name"]))
            return {"success": True, "wallet_id": wallet_id}
        else:
            return {"success": False, "error": f"Wallet id {wallet_id} is not a DID wallet"}

    async def did_get_wallet_name(self, request) -> EndpointResult:
        wallet_id = uint32(request["wallet_id"])
        wallet: DIDWallet = self.service.wallet_state_manager.wallets[wallet_id]
        name: str = await wallet.get_name()
        return {"success": True, "wallet_id": wallet_id, "name": name}

    async def did_update_recovery_ids(self, request) -> EndpointResult:
        wallet_id = uint32(request["wallet_id"])
        wallet: DIDWallet = self.service.wallet_state_manager.wallets[wallet_id]
        recovery_list = []
        success: bool = False
        for _ in request["new_list"]:
            recovery_list.append(decode_puzzle_hash(_))
        if "num_verifications_required" in request:
            new_amount_verifications_required = uint64(request["num_verifications_required"])
        else:
            new_amount_verifications_required = uint64(len(recovery_list))
        async with self.service.wallet_state_manager.lock:
            update_success = await wallet.update_recovery_list(recovery_list, new_amount_verifications_required)
            # Update coin with new ID info
            if update_success:
                spend_bundle = await wallet.create_update_spend()
                if spend_bundle is not None:
                    success = True
        return {"success": success}

    async def did_update_metadata(self, request) -> EndpointResult:
        wallet_id = uint32(request["wallet_id"])
        wallet: DIDWallet = self.service.wallet_state_manager.wallets[wallet_id]
        if wallet.type() != WalletType.DECENTRALIZED_ID.value:
            return {"success": False, "error": f"Wallet with id {wallet_id} is not a DID one"}
        metadata: Dict[str, str] = {}
        if "metadata" in request and type(request["metadata"]) is dict:
            metadata = request["metadata"]
        async with self.service.wallet_state_manager.lock:
            update_success = await wallet.update_metadata(metadata)
            # Update coin with new ID info
            if update_success:
                spend_bundle = await wallet.create_update_spend(uint64(request.get("fee", 0)))
                if spend_bundle is not None:
                    return {"wallet_id": wallet_id, "success": True, "spend_bundle": spend_bundle}
                else:
                    return {"success": False, "error": "Couldn't create an update spend bundle."}
            else:
                return {"success": False, "error": f"Couldn't update metadata with input: {metadata}"}

    async def did_get_did(self, request) -> EndpointResult:
        wallet_id = uint32(request["wallet_id"])
        wallet: DIDWallet = self.service.wallet_state_manager.wallets[wallet_id]
        my_did: str = encode_puzzle_hash(bytes32.fromhex(wallet.get_my_DID()), DID_HRP)
        async with self.service.wallet_state_manager.lock:
            coins = await wallet.select_coins(uint64(1))
        if coins is None or coins == set():
            return {"success": True, "wallet_id": wallet_id, "my_did": my_did}
        else:
            coin = coins.pop()
            return {"success": True, "wallet_id": wallet_id, "my_did": my_did, "coin_id": coin.name()}

    async def did_get_recovery_list(self, request) -> EndpointResult:
        wallet_id = uint32(request["wallet_id"])
        wallet: DIDWallet = self.service.wallet_state_manager.wallets[wallet_id]
        recovery_list = wallet.did_info.backup_ids
        recovery_dids = []
        for backup_id in recovery_list:
            recovery_dids.append(encode_puzzle_hash(backup_id, DID_HRP))
        return {
            "success": True,
            "wallet_id": wallet_id,
            "recovery_list": recovery_dids,
            "num_required": wallet.did_info.num_of_backup_ids_needed,
        }

    async def did_get_metadata(self, request) -> EndpointResult:
        wallet_id = uint32(request["wallet_id"])
        wallet: DIDWallet = self.service.wallet_state_manager.wallets[wallet_id]
        metadata = json.loads(wallet.did_info.metadata)
        return {
            "success": True,
            "wallet_id": wallet_id,
            "metadata": metadata,
        }

    async def did_recovery_spend(self, request) -> EndpointResult:
        wallet_id = uint32(request["wallet_id"])
        wallet: DIDWallet = self.service.wallet_state_manager.wallets[wallet_id]
        if len(request["attest_data"]) < wallet.did_info.num_of_backup_ids_needed:
            return {"success": False, "reason": "insufficient messages"}
        spend_bundle = None
        async with self.service.wallet_state_manager.lock:
            (
                info_list,
                message_spend_bundle,
            ) = await wallet.load_attest_files_for_recovery_spend(request["attest_data"])

            if "pubkey" in request:
                pubkey = G1Element.from_bytes(hexstr_to_bytes(request["pubkey"]))
            else:
                assert wallet.did_info.temp_pubkey is not None
                pubkey = wallet.did_info.temp_pubkey

            if "puzhash" in request:
                puzhash = bytes32.from_hexstr(request["puzhash"])
            else:
                assert wallet.did_info.temp_puzhash is not None
                puzhash = wallet.did_info.temp_puzhash

            # TODO: this ignore should be dealt with
            spend_bundle = await wallet.recovery_spend(
                wallet.did_info.temp_coin,  # type: ignore[arg-type]
                puzhash,
                info_list,
                pubkey,
                message_spend_bundle,
            )
        if spend_bundle:
            return {"success": True, "spend_bundle": spend_bundle}
        else:
            return {"success": False}

    async def did_get_pubkey(self, request) -> EndpointResult:
        wallet_id = uint32(request["wallet_id"])
        wallet: DIDWallet = self.service.wallet_state_manager.wallets[wallet_id]
        pubkey = bytes((await wallet.wallet_state_manager.get_unused_derivation_record(wallet_id)).pubkey).hex()
        return {"success": True, "pubkey": pubkey}

    async def did_create_attest(self, request) -> EndpointResult:
        wallet_id = uint32(request["wallet_id"])
        wallet: DIDWallet = self.service.wallet_state_manager.wallets[wallet_id]
        async with self.service.wallet_state_manager.lock:
            info = await wallet.get_info_for_recovery()
            coin = bytes32.from_hexstr(request["coin_name"])
            pubkey = G1Element.from_bytes(hexstr_to_bytes(request["pubkey"]))
            spend_bundle, attest_data = await wallet.create_attestment(
                coin,
                bytes32.from_hexstr(request["puzhash"]),
                pubkey,
            )
        if info is not None and spend_bundle is not None:
            return {
                "success": True,
                "message_spend_bundle": bytes(spend_bundle).hex(),
                "info": [info[0].hex(), info[1].hex(), info[2]],
                "attest_data": attest_data,
            }
        else:
            return {"success": False}

    async def did_get_information_needed_for_recovery(self, request) -> EndpointResult:
        wallet_id = uint32(request["wallet_id"])
        did_wallet: DIDWallet = self.service.wallet_state_manager.wallets[wallet_id]
        my_did = encode_puzzle_hash(bytes32.from_hexstr(did_wallet.get_my_DID()), DID_HRP)
        # TODO: this ignore should be dealt with
        coin_name = did_wallet.did_info.temp_coin.name().hex()  # type: ignore[union-attr]
        return {
            "success": True,
            "wallet_id": wallet_id,
            "my_did": my_did,
            "coin_name": coin_name,
            "newpuzhash": did_wallet.did_info.temp_puzhash,
            "pubkey": did_wallet.did_info.temp_pubkey,
            "backup_dids": did_wallet.did_info.backup_ids,
        }

    async def did_get_current_coin_info(self, request) -> EndpointResult:
        wallet_id = uint32(request["wallet_id"])
        did_wallet: DIDWallet = self.service.wallet_state_manager.wallets[wallet_id]
        my_did = encode_puzzle_hash(bytes32.from_hexstr(did_wallet.get_my_DID()), DID_HRP)
        did_coin_threeple = await did_wallet.get_info_for_recovery()
        assert my_did is not None
        assert did_coin_threeple is not None
        return {
            "success": True,
            "wallet_id": wallet_id,
            "my_did": my_did,
            "did_parent": did_coin_threeple[0],
            "did_innerpuz": did_coin_threeple[1],
            "did_amount": did_coin_threeple[2],
        }

    async def did_create_backup_file(self, request) -> EndpointResult:
        wallet_id = uint32(request["wallet_id"])
        did_wallet: DIDWallet = self.service.wallet_state_manager.wallets[wallet_id]
        return {"wallet_id": wallet_id, "success": True, "backup_data": did_wallet.create_backup()}

    async def did_transfer_did(self, request) -> EndpointResult:
        if await self.service.wallet_state_manager.synced() is False:
            raise ValueError("Wallet needs to be fully synced.")
        wallet_id = uint32(request["wallet_id"])
        did_wallet: DIDWallet = self.service.wallet_state_manager.wallets[wallet_id]
        puzzle_hash: bytes32 = decode_puzzle_hash(request["inner_address"])
        async with self.service.wallet_state_manager.lock:
            txs: TransactionRecord = await did_wallet.transfer_did(
                puzzle_hash, uint64(request.get("fee", 0)), request.get("with_recovery_info", True)
            )

        return {
            "success": True,
            "transaction": txs.to_json_dict_convenience(self.service.config),
            "transaction_id": txs.name,
        }

    ##########################################################################################
    # NFT Wallet
    ##########################################################################################

    async def nft_mint_nft(self, request) -> EndpointResult:
        log.debug("Got minting RPC request: %s", request)
        wallet_id = uint32(request["wallet_id"])
        assert self.service.wallet_state_manager
        nft_wallet: NFTWallet = self.service.wallet_state_manager.wallets[wallet_id]
        if nft_wallet.type() != WalletType.NFT.value:
            return {"success": False, "error": f"Wallet with id {wallet_id} is not an NFT one"}
        royalty_address = request.get("royalty_address")
        if isinstance(royalty_address, str):
            royalty_puzhash = decode_puzzle_hash(royalty_address)
        elif royalty_address is None:
            royalty_puzhash = await nft_wallet.standard_wallet.get_new_puzzlehash()
        else:
            royalty_puzhash = royalty_address
        target_address = request.get("target_address")
        if isinstance(target_address, str):
            target_puzhash = decode_puzzle_hash(target_address)
        elif target_address is None:
            target_puzhash = await nft_wallet.standard_wallet.get_new_puzzlehash()
        else:
            target_puzhash = target_address
        if "uris" not in request:
            return {"success": False, "error": "Data URIs is required"}
        if not isinstance(request["uris"], list):
            return {"success": False, "error": "Data URIs must be a list"}
        if not isinstance(request.get("meta_uris", []), list):
            return {"success": False, "error": "Metadata URIs must be a list"}
        if not isinstance(request.get("license_uris", []), list):
            return {"success": False, "error": "License URIs must be a list"}
        metadata_list = [
            ("u", request["uris"]),
            ("h", hexstr_to_bytes(request["hash"])),
            ("mu", request.get("meta_uris", [])),
            ("lu", request.get("license_uris", [])),
            ("sn", uint64(request.get("edition_number", 1))),
            ("st", uint64(request.get("edition_total", 1))),
        ]
        if "meta_hash" in request and len(request["meta_hash"]) > 0:
            metadata_list.append(("mh", hexstr_to_bytes(request["meta_hash"])))
        if "license_hash" in request and len(request["license_hash"]) > 0:
            metadata_list.append(("lh", hexstr_to_bytes(request["license_hash"])))
        metadata = Program.to(metadata_list)
        fee = uint64(request.get("fee", 0))
        did_id = request.get("did_id", None)
        if did_id is not None:
            if did_id == "":
                did_id = bytes()
            else:
                did_id = decode_puzzle_hash(did_id)
        spend_bundle = await nft_wallet.generate_new_nft(
            metadata,
            target_puzhash,
            royalty_puzhash,
            uint16(request.get("royalty_percentage", 0)),
            did_id,
            fee,
        )
        return {"wallet_id": wallet_id, "success": True, "spend_bundle": spend_bundle}

    async def nft_get_nfts(self, request) -> EndpointResult:
        wallet_id = uint32(request["wallet_id"])
        nft_wallet: NFTWallet = self.service.wallet_state_manager.wallets[wallet_id]
        nfts = nft_wallet.get_current_nfts()
        nft_info_list = []
        for nft in nfts:
            nft_info_list.append(nft_puzzles.get_nft_info_from_puzzle(nft))
        return {"wallet_id": wallet_id, "success": True, "nft_list": nft_info_list}

    async def nft_set_nft_did(self, request):
        try:
            wallet_id = uint32(request["wallet_id"])
            nft_wallet: NFTWallet = self.service.wallet_state_manager.wallets[wallet_id]
            did_id = request.get("did_id", "")
            if did_id == "":
                did_id = b""
            else:
                did_id = decode_puzzle_hash(did_id)
            nft_coin_info = nft_wallet.get_nft_coin_by_id(bytes32.from_hexstr(request["nft_coin_id"]))
            if not nft_puzzles.get_nft_info_from_puzzle(nft_coin_info).supports_did:
                return {"success": False, "error": "The NFT doesn't support setting a DID."}
            fee = uint64(request.get("fee", 0))
            spend_bundle = await nft_wallet.set_nft_did(nft_coin_info, did_id, fee=fee)
            return {"wallet_id": wallet_id, "success": True, "spend_bundle": spend_bundle}
        except Exception as e:
            log.exception(f"Failed to set DID on NFT: {e}")
            return {"success": False, "error": f"Failed to set DID on NFT: {e}"}

    async def nft_get_by_did(self, request) -> EndpointResult:
        did_id: Optional[bytes32] = None
        if "did_id" in request:
            did_id = decode_puzzle_hash(request["did_id"])
        for wallet in self.service.wallet_state_manager.wallets.values():
            if isinstance(wallet, NFTWallet) and wallet.get_did() == did_id:
                return {"wallet_id": wallet.wallet_id, "success": True}
        return {"error": f"Cannot find a NFT wallet DID = {did_id}", "success": False}

    async def nft_get_wallet_did(self, request) -> EndpointResult:
        wallet_id = uint32(request["wallet_id"])
        nft_wallet: NFTWallet = self.service.wallet_state_manager.wallets[wallet_id]
        if nft_wallet is not None:
            if nft_wallet.type() != WalletType.NFT.value:
                return {"success": False, "error": f"Wallet {wallet_id} is not an NFT wallet"}
            did_bytes: Optional[bytes32] = nft_wallet.get_did()
            did_id = ""
            if did_bytes is not None:
                did_id = encode_puzzle_hash(did_bytes, DID_HRP)
            return {"success": True, "did_id": None if len(did_id) == 0 else did_id}
        return {"success": False, "error": f"Wallet {wallet_id} not found"}

    async def nft_get_wallets_with_dids(self, request) -> EndpointResult:
        all_wallets = self.service.wallet_state_manager.wallets.values()
        did_wallets_by_did_id: Dict[bytes32, uint32] = {
            wallet.did_info.origin_coin.name(): wallet.id()
            for wallet in all_wallets
            if wallet.type() == uint8(WalletType.DECENTRALIZED_ID) and wallet.did_info.origin_coin is not None
        }
        did_nft_wallets: List[Dict] = []
        for wallet in all_wallets:
            if isinstance(wallet, NFTWallet):
                nft_wallet_did: Optional[bytes32] = wallet.get_did()
                if nft_wallet_did is not None:
                    did_wallet_id: uint32 = did_wallets_by_did_id.get(nft_wallet_did, uint32(0))
                    if did_wallet_id == 0:
                        log.warning(f"NFT wallet {wallet.id()} has DID {nft_wallet_did.hex()} but no DID wallet")
                    else:
                        did_nft_wallets.append(
                            {
                                "wallet_id": wallet.id(),
                                "did_id": encode_puzzle_hash(nft_wallet_did, DID_HRP),
                                "did_wallet_id": did_wallet_id,
                            }
                        )
        return {"success": True, "nft_wallets": did_nft_wallets}

    async def nft_set_nft_status(self, request) -> EndpointResult:
        try:
            wallet_id: uint32 = uint32(request["wallet_id"])
            coin_id: bytes32 = bytes32.from_hexstr(request["coin_id"])
            status: bool = request["in_transaction"]
            assert self.service.wallet_state_manager is not None
            nft_wallet: NFTWallet = self.service.wallet_state_manager.wallets[wallet_id]
            if nft_wallet is not None:
                await nft_wallet.update_coin_status(coin_id, status)
                return {"success": True}
            return {"success": False, "error": "NFT wallet doesn't exist."}
        except Exception as e:
            return {"success": False, "error": f"Cannot change the status of the NFT.{e}"}

    async def nft_transfer_nft(self, request) -> EndpointResult:
        wallet_id = uint32(request["wallet_id"])
        address = request["target_address"]
        if isinstance(address, str):
            puzzle_hash = decode_puzzle_hash(address)
        else:
            return dict(success=False, error="target_address parameter missing")
        nft_wallet: NFTWallet = self.service.wallet_state_manager.wallets[wallet_id]
        try:
            nft_coin_id = request["nft_coin_id"]
            if nft_coin_id.startswith(NFT_HRP):
                nft_coin_id = decode_puzzle_hash(nft_coin_id)
            else:
                nft_coin_id = bytes32.from_hexstr(nft_coin_id)
            nft_coin_info = nft_wallet.get_nft_coin_by_id(nft_coin_id)
            fee = uint64(request.get("fee", 0))
            txs = await nft_wallet.generate_signed_transaction(
                [uint64(nft_coin_info.coin.amount)],
                [puzzle_hash],
                coins={nft_coin_info.coin},
                fee=fee,
                new_owner=b"",
                new_did_inner_hash=b"",
            )
            spend_bundle: Optional[SpendBundle] = None
            for tx in txs:
                if tx.spend_bundle is not None:
                    spend_bundle = tx.spend_bundle
                await self.service.wallet_state_manager.add_pending_transaction(tx)
            await nft_wallet.update_coin_status(nft_coin_info.coin.name(), True)
            return {"wallet_id": wallet_id, "success": True, "spend_bundle": spend_bundle}
        except Exception as e:
            log.exception(f"Failed to transfer NFT: {e}")
            return {"success": False, "error": str(e)}

    async def nft_get_info(self, request: Dict) -> EndpointResult:
        if "coin_id" not in request:
            return {"success": False, "error": "Coin ID is required."}
        coin_id = request["coin_id"]
        if coin_id.startswith(NFT_HRP):
            coin_id = decode_puzzle_hash(coin_id)
        else:
            coin_id = bytes32.from_hexstr(coin_id)
        # Get coin state
        coin_state_list: List[CoinState] = await self.service.wallet_state_manager.wallet_node.get_coin_state([coin_id])
        if coin_state_list is None or len(coin_state_list) < 1:
            return {"success": False, "error": f"Coin record 0x{coin_id.hex()} not found"}
        coin_state: CoinState = coin_state_list[0]
        if request.get("latest", True):
            # Find the unspent coin
            while coin_state.spent_height is not None:
                coin_state_list = await self.service.wallet_state_manager.wallet_node.fetch_children(
                    coin_state.coin.name()
                )
                odd_coin = 0
                for coin in coin_state_list:
                    if coin.coin.amount % 2 == 1:
                        odd_coin += 1
                    if odd_coin > 1:
                        return {"success": False, "error": "This is not a singleton, multiple children coins found."}
                if odd_coin == 0:
                    return {"success": False, "error": "Cannot find child coin, please wait then retry."}
                coin_state = coin_state_list[0]
        # Get parent coin
        parent_coin_state_list: List[CoinState] = await self.service.wallet_state_manager.wallet_node.get_coin_state(
            [coin_state.coin.parent_coin_info]
        )
        if parent_coin_state_list is None or len(parent_coin_state_list) < 1:
            return {
                "success": False,
                "error": f"Parent coin record 0x{coin_state.coin.parent_coin_info.hex()} not found",
            }
        parent_coin_state: CoinState = parent_coin_state_list[0]
        coin_spend: CoinSpend = await self.service.wallet_state_manager.wallet_node.fetch_puzzle_solution(
            parent_coin_state.spent_height, parent_coin_state.coin
        )
        # convert to NFTInfo
        try:
            # Check if the metadata is updated
            full_puzzle: Program = Program.from_bytes(bytes(coin_spend.puzzle_reveal))

            uncurried_nft: UncurriedNFT = UncurriedNFT.uncurry(full_puzzle)
            metadata, p2_puzzle_hash = get_metadata_and_phs(uncurried_nft, coin_spend.solution)
            # Note: This is not the actual unspent NFT full puzzle.
            # There is no way to rebuild the full puzzle in a different wallet.
            # But it shouldn't have impact on generating the NFTInfo, since inner_puzzle is not used there.
            if uncurried_nft.supports_did:
                inner_puzzle = nft_puzzles.recurry_nft_puzzle(
                    uncurried_nft, coin_spend.solution.to_program(), uncurried_nft.p2_puzzle
                )
            else:
                inner_puzzle = uncurried_nft.p2_puzzle
            full_puzzle = nft_puzzles.create_full_puzzle(
                uncurried_nft.singleton_launcher_id,
                metadata,
                uncurried_nft.metadata_updater_hash,
                inner_puzzle,
            )

            # Get launcher coin
            launcher_coin: List[CoinState] = await self.service.wallet_state_manager.wallet_node.get_coin_state(
                [uncurried_nft.singleton_launcher_id]
            )
            if launcher_coin is None or len(launcher_coin) < 1 or launcher_coin[0].spent_height is None:
                return {
                    "success": False,
                    "error": f"Launcher coin record 0x{uncurried_nft.singleton_launcher_id.hex()} not found",
                }
            nft_info: NFTInfo = nft_puzzles.get_nft_info_from_puzzle(
                NFTCoinInfo(
                    uncurried_nft.singleton_launcher_id,
                    coin_state.coin,
                    None,
                    full_puzzle,
                    launcher_coin[0].spent_height,
                )
            )
        except Exception as e:
            return {"success": False, "error": f"The coin is not a NFT. {e}"}
        else:
            return {"success": True, "nft_info": nft_info}

    async def nft_add_uri(self, request) -> EndpointResult:
        wallet_id = uint32(request["wallet_id"])
        # Note metadata updater can only add one uri for one field per spend.
        # If you want to add multiple uris for one field, you need to spend multiple times.
        nft_wallet: NFTWallet = self.service.wallet_state_manager.wallets[wallet_id]
        try:
            uri = request["uri"]
            key = request["key"]
            nft_coin_id = request["nft_coin_id"]
            if nft_coin_id.startswith(NFT_HRP):
                nft_coin_id = decode_puzzle_hash(nft_coin_id)
            else:
                nft_coin_id = bytes32.from_hexstr(nft_coin_id)
            nft_coin_info = nft_wallet.get_nft_coin_by_id(nft_coin_id)
            fee = uint64(request.get("fee", 0))
            spend_bundle = await nft_wallet.update_metadata(nft_coin_info, key, uri, fee=fee)
            return {"wallet_id": wallet_id, "success": True, "spend_bundle": spend_bundle}
        except Exception as e:
            log.exception(f"Failed to update NFT metadata: {e}")
            return {"success": False, "error": str(e)}

    ##########################################################################################
    # Rate Limited Wallet
    ##########################################################################################

    async def rl_set_user_info(self, request) -> EndpointResult:
        wallet_id = uint32(int(request["wallet_id"]))
        rl_user = self.service.wallet_state_manager.wallets[wallet_id]
        origin = request["origin"]
        async with self.service.wallet_state_manager.lock:
            await rl_user.set_user_info(
                uint64(request["interval"]),
                uint64(request["limit"]),
                origin["parent_coin_info"],
                origin["puzzle_hash"],
                origin["amount"],
                request["admin_pubkey"],
            )
        return {}

    async def send_clawback_transaction(self, request) -> EndpointResult:
        wallet_id = uint32(request["wallet_id"])
        wallet: RLWallet = self.service.wallet_state_manager.wallets[wallet_id]

        fee = int(request["fee"])
        async with self.service.wallet_state_manager.lock:
            tx = await wallet.clawback_rl_coin_transaction(fee)
            await wallet.push_transaction(tx)

        # Transaction may not have been included in the mempool yet. Use get_transaction to check.
        return {
            "transaction": tx,
            "transaction_id": tx.name,
        }

    async def add_rate_limited_funds(self, request) -> EndpointResult:
        wallet_id = uint32(request["wallet_id"])
        wallet: RLWallet = self.service.wallet_state_manager.wallets[wallet_id]
        puzzle_hash = wallet.rl_get_aggregation_puzzlehash(wallet.rl_info.rl_puzzle_hash)
        async with self.service.wallet_state_manager.lock:
            await wallet.rl_add_funds(request["amount"], puzzle_hash, request["fee"])
        return {"status": "SUCCESS"}

    async def get_farmed_amount(self, request) -> EndpointResult:
        tx_records: List[TransactionRecord] = await self.service.wallet_state_manager.tx_store.get_farming_rewards()
        amount = 0
        pool_reward_amount = 0
        farmer_reward_amount = 0
        fee_amount = 0
        last_height_farmed = 0
        for record in tx_records:
            if record.wallet_id not in self.service.wallet_state_manager.wallets:
                continue
            if record.type == TransactionType.COINBASE_REWARD:
                if self.service.wallet_state_manager.wallets[record.wallet_id].type() == WalletType.POOLING_WALLET:
                    # Don't add pool rewards for pool wallets.
                    continue
                pool_reward_amount += record.amount
            height = record.height_farmed(self.service.constants.GENESIS_CHALLENGE)
            # .get_farming_rewards() above queries for only confirmed records.  This
            # could be hinted by making TransactionRecord generic but streamable can't
            # handle that presently.  Existing code would have raised an exception
            # anyways if this were to fail and we already have an assert below.
            assert height is not None
            if record.type == TransactionType.FEE_REWARD:
                fee_amount += record.amount - calculate_base_farmer_reward(height)
                farmer_reward_amount += calculate_base_farmer_reward(height)
            if height > last_height_farmed:
                last_height_farmed = height
            amount += record.amount

        assert amount == pool_reward_amount + farmer_reward_amount + fee_amount
        return {
            "farmed_amount": amount,
            "pool_reward_amount": pool_reward_amount,
            "farmer_reward_amount": farmer_reward_amount,
            "fee_amount": fee_amount,
            "last_height_farmed": last_height_farmed,
        }

    async def create_signed_transaction(self, request, hold_lock=True) -> EndpointResult:
        if "additions" not in request or len(request["additions"]) < 1:
            raise ValueError("Specify additions list")

        additions: List[Dict] = request["additions"]
        amount_0: uint64 = uint64(additions[0]["amount"])
        assert amount_0 <= self.service.constants.MAX_COIN_AMOUNT
        puzzle_hash_0 = bytes32.from_hexstr(additions[0]["puzzle_hash"])
        if len(puzzle_hash_0) != 32:
            raise ValueError(f"Address must be 32 bytes. {puzzle_hash_0.hex()}")

        memos_0 = None if "memos" not in additions[0] else [mem.encode("utf-8") for mem in additions[0]["memos"]]

        additional_outputs: List[AmountWithPuzzlehash] = []
        for addition in additions[1:]:
            receiver_ph = bytes32.from_hexstr(addition["puzzle_hash"])
            if len(receiver_ph) != 32:
                raise ValueError(f"Address must be 32 bytes. {receiver_ph.hex()}")
            amount = uint64(addition["amount"])
            if amount > self.service.constants.MAX_COIN_AMOUNT:
                raise ValueError(f"Coin amount cannot exceed {self.service.constants.MAX_COIN_AMOUNT}")
            memos = [] if "memos" not in addition else [mem.encode("utf-8") for mem in addition["memos"]]
            additional_outputs.append({"puzzlehash": receiver_ph, "amount": amount, "memos": memos})

        fee: uint64 = uint64(request.get("fee", 0))
        min_coin_amount: uint64 = uint64(request.get("min_coin_amount", 0))

        coins = None
        if "coins" in request and len(request["coins"]) > 0:
            coins = set([Coin.from_json_dict(coin_json) for coin_json in request["coins"]])

        exclude_coins = None
        if "exclude_coins" in request and len(request["exclude_coins"]) > 0:
            exclude_coins = set([Coin.from_json_dict(coin_json) for coin_json in request["exclude_coins"]])

        coin_announcements: Optional[Set[Announcement]] = None
        if (
            "coin_announcements" in request
            and request["coin_announcements"] is not None
            and len(request["coin_announcements"]) > 0
        ):
            coin_announcements = {
                Announcement(
                    bytes32.from_hexstr(announcement["coin_id"]),
                    hexstr_to_bytes(announcement["message"]),
                    hexstr_to_bytes(announcement["morph_bytes"])
                    if "morph_bytes" in announcement and len(announcement["morph_bytes"]) > 0
                    else None,
                )
                for announcement in request["coin_announcements"]
            }

        puzzle_announcements: Optional[Set[Announcement]] = None
        if (
            "puzzle_announcements" in request
            and request["puzzle_announcements"] is not None
            and len(request["puzzle_announcements"]) > 0
        ):
            puzzle_announcements = {
                Announcement(
                    bytes32.from_hexstr(announcement["puzzle_hash"]),
                    hexstr_to_bytes(announcement["message"]),
                    hexstr_to_bytes(announcement["morph_bytes"])
                    if "morph_bytes" in announcement and len(announcement["morph_bytes"]) > 0
                    else None,
                )
                for announcement in request["puzzle_announcements"]
            }

        if hold_lock:
            async with self.service.wallet_state_manager.lock:
                signed_tx = await self.service.wallet_state_manager.main_wallet.generate_signed_transaction(
                    amount_0,
                    bytes32(puzzle_hash_0),
                    fee,
                    coins=coins,
                    exclude_coins=exclude_coins,
                    ignore_max_send_amount=True,
                    primaries=additional_outputs,
                    memos=memos_0,
                    coin_announcements_to_consume=coin_announcements,
                    puzzle_announcements_to_consume=puzzle_announcements,
                    min_coin_amount=min_coin_amount,
                )
        else:
            signed_tx = await self.service.wallet_state_manager.main_wallet.generate_signed_transaction(
                amount_0,
                bytes32(puzzle_hash_0),
                fee,
                coins=coins,
                exclude_coins=exclude_coins,
                ignore_max_send_amount=True,
                primaries=additional_outputs,
                memos=memos_0,
                coin_announcements_to_consume=coin_announcements,
                puzzle_announcements_to_consume=puzzle_announcements,
                min_coin_amount=min_coin_amount,
            )
        return {"signed_tx": signed_tx.to_json_dict_convenience(self.service.config)}

    ##########################################################################################
    # Pool Wallet
    ##########################################################################################
    async def pw_join_pool(self, request) -> EndpointResult:
        fee = uint64(request.get("fee", 0))
        wallet_id = uint32(request["wallet_id"])
        wallet: PoolWallet = self.service.wallet_state_manager.wallets[wallet_id]
        if wallet.type() != uint8(WalletType.POOLING_WALLET):
            raise ValueError(f"Wallet with wallet id: {wallet_id} is not a plotNFT wallet.")

        pool_wallet_info: PoolWalletInfo = await wallet.get_current_state()
        owner_pubkey = pool_wallet_info.current.owner_pubkey
        target_puzzlehash = None

        if await self.service.wallet_state_manager.synced() is False:
            raise ValueError("Wallet needs to be fully synced.")

        if "target_puzzlehash" in request:
            target_puzzlehash = bytes32(hexstr_to_bytes(request["target_puzzlehash"]))
        assert target_puzzlehash is not None
        new_target_state: PoolState = create_pool_state(
            FARMING_TO_POOL,
            target_puzzlehash,
            owner_pubkey,
            request["pool_url"],
            uint32(request["relative_lock_height"]),
        )
        async with self.service.wallet_state_manager.lock:
            total_fee, tx, fee_tx = await wallet.join_pool(new_target_state, fee)
            return {"total_fee": total_fee, "transaction": tx, "fee_transaction": fee_tx}

    async def pw_self_pool(self, request) -> EndpointResult:
        # Leaving a pool requires two state transitions.
        # First we transition to PoolSingletonState.LEAVING_POOL
        # Then we transition to FARMING_TO_POOL or SELF_POOLING
        fee = uint64(request.get("fee", 0))
        wallet_id = uint32(request["wallet_id"])
        wallet: PoolWallet = self.service.wallet_state_manager.wallets[wallet_id]
        if wallet.type() != uint8(WalletType.POOLING_WALLET):
            raise ValueError(f"Wallet with wallet id: {wallet_id} is not a plotNFT wallet.")

        if await self.service.wallet_state_manager.synced() is False:
            raise ValueError("Wallet needs to be fully synced.")

        async with self.service.wallet_state_manager.lock:
            total_fee, tx, fee_tx = await wallet.self_pool(fee)
            return {"total_fee": total_fee, "transaction": tx, "fee_transaction": fee_tx}

    async def pw_absorb_rewards(self, request) -> EndpointResult:
        """Perform a sweep of the p2_singleton rewards controlled by the pool wallet singleton"""
        if await self.service.wallet_state_manager.synced() is False:
            raise ValueError("Wallet needs to be fully synced before collecting rewards")
        fee = uint64(request.get("fee", 0))
        max_spends_in_tx = request.get("max_spends_in_tx", None)
        wallet_id = uint32(request["wallet_id"])
        wallet: PoolWallet = self.service.wallet_state_manager.wallets[wallet_id]
        if wallet.type() != uint8(WalletType.POOLING_WALLET):
            raise ValueError(f"Wallet with wallet id: {wallet_id} is not a plotNFT wallet.")

        async with self.service.wallet_state_manager.lock:
            transaction, fee_tx = await wallet.claim_pool_rewards(fee, max_spends_in_tx)
            state: PoolWalletInfo = await wallet.get_current_state()
        return {"state": state.to_json_dict(), "transaction": transaction, "fee_transaction": fee_tx}

    async def pw_status(self, request) -> EndpointResult:
        """Return the complete state of the Pool wallet with id `request["wallet_id"]`"""
        wallet_id = uint32(request["wallet_id"])
        wallet: PoolWallet = self.service.wallet_state_manager.wallets[wallet_id]

        if wallet.type() != WalletType.POOLING_WALLET.value:
            raise ValueError(f"Wallet with wallet id: {wallet_id} is not a plotNFT wallet.")

        state: PoolWalletInfo = await wallet.get_current_state()
        unconfirmed_transactions: List[TransactionRecord] = await wallet.get_unconfirmed_transactions()
        return {
            "state": state.to_json_dict(),
            "unconfirmed_transactions": unconfirmed_transactions,
        }<|MERGE_RESOLUTION|>--- conflicted
+++ resolved
@@ -1031,15 +1031,7 @@
                 modified_offer[int(key)] = offer[key]
 
         async with self.service.wallet_state_manager.lock:
-<<<<<<< HEAD
             result = await self.service.wallet_state_manager.trade_manager.create_offer_for_ids(
-=======
-            (
-                success,
-                trade_record,
-                error,
-            ) = await self.service.wallet_state_manager.trade_manager.create_offer_for_ids(
->>>>>>> 916ccee5
                 modified_offer, driver_dict, fee=fee, validate_only=validate_only, min_coin_amount=min_coin_amount
             )
         if result[0]:
@@ -1070,20 +1062,12 @@
         min_coin_amount: uint64 = uint64(request.get("min_coin_amount", 0))
 
         async with self.service.wallet_state_manager.lock:
-<<<<<<< HEAD
             result = await self.service.wallet_state_manager.trade_manager.respond_to_offer(
                 offer, fee=fee, min_coin_amount=min_coin_amount
             )
         if not result[0]:
             raise ValueError(result[2])
         success, trade_record, error = result
-=======
-            (success, trade_record, error,) = await self.service.wallet_state_manager.trade_manager.respond_to_offer(
-                offer, fee=fee, min_coin_amount=min_coin_amount
-            )
-        if not success:
-            raise ValueError(error)
->>>>>>> 916ccee5
         return {"trade_record": trade_record.to_json_dict_convenience()}
 
     async def get_offer(self, request: Dict) -> EndpointResult:
