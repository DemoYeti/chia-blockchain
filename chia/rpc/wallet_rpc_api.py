--- conflicted
+++ resolved
@@ -2057,22 +2057,16 @@
         wallet_id = uint32(request["wallet_id"])
         wallet = self.service.wallet_state_manager.get_wallet(id=wallet_id, required_type=DIDWallet)
 
-<<<<<<< HEAD
-        spend_bundle = await wallet.create_message_spend(
-            tx_config,
-            extra_conditions=(
-                *extra_conditions,
-                *(CreateCoinAnnouncement(hexstr_to_bytes(ca)) for ca in request.get("coin_announcements", [])),
-                *(CreatePuzzleAnnouncement(hexstr_to_bytes(pa)) for pa in request.get("puzzle_announcements", [])),
-            ),
-        )
-=======
         spend_bundle = (
             await wallet.create_message_spend(
-                tx_config, coin_announcements, puzzle_announcements, extra_conditions=extra_conditions
+                tx_config,
+                extra_conditions=(
+                    *extra_conditions,
+                    *(CreateCoinAnnouncement(hexstr_to_bytes(ca)) for ca in request.get("coin_announcements", [])),
+                    *(CreatePuzzleAnnouncement(hexstr_to_bytes(pa)) for pa in request.get("puzzle_announcements", [])),
+                ),
             )
         ).spend_bundle
->>>>>>> 1d607122
         return {"success": True, "spend_bundle": spend_bundle}
 
     async def did_get_info(self, request: Dict[str, Any]) -> EndpointResult:
