from __future__ import annotations

import asyncio
import contextlib
import dataclasses
import json
import logging
import os
import random
import time
import traceback
from pathlib import Path
from typing import (
    TYPE_CHECKING,
    Any,
    AsyncIterator,
    Awaitable,
    ClassVar,
    Dict,
    List,
    Optional,
    Set,
    Tuple,
    Union,
    cast,
    final,
)

import aiohttp

from chia.data_layer.data_layer_errors import KeyNotFoundError
from chia.data_layer.data_layer_util import (
    DiffData,
    InternalNode,
    KeysPaginationData,
    KeysValuesPaginationData,
    KeyValue,
    KVDiffPaginationData,
    Layer,
    Offer,
    OfferStore,
    PluginRemote,
    PluginStatus,
    Proof,
    ProofOfInclusion,
    ProofOfInclusionLayer,
    Root,
    ServerInfo,
    Status,
    StoreProofs,
    Subscription,
    SyncStatus,
    TerminalNode,
    UnsubscribeData,
    leaf_hash,
)
from chia.data_layer.data_layer_wallet import DataLayerWallet, Mirror, SingletonRecord, verify_offer
from chia.data_layer.data_store import DataStore
from chia.data_layer.download_data import (
    delete_full_file_if_exists,
    get_delta_filename,
    get_full_tree_filename,
    insert_from_delta_file,
    write_files_for_root,
)
from chia.rpc.rpc_server import StateChangedProtocol, default_get_connections
from chia.rpc.wallet_rpc_client import WalletRpcClient
from chia.server.outbound_message import NodeType
from chia.server.server import ChiaServer
from chia.server.ws_connection import WSChiaConnection
from chia.types.blockchain_format.sized_bytes import bytes32
from chia.util.async_pool import Job, QueuedAsyncPool
from chia.util.ints import uint32, uint64
from chia.util.path import path_from_root
from chia.wallet.trade_record import TradeRecord
from chia.wallet.trading.offer import Offer as TradingOffer
from chia.wallet.transaction_record import TransactionRecord
from chia.wallet.util.tx_config import DEFAULT_TX_CONFIG


async def get_plugin_info(plugin_remote: PluginRemote) -> Tuple[PluginRemote, Dict[str, Any]]:
    try:
        async with aiohttp.ClientSession() as session:
            async with session.post(
                plugin_remote.url + "/plugin_info",
                json={},
                headers=plugin_remote.headers,
            ) as response:
                ret = {"status": response.status}
                if response.status == 200:
                    ret["response"] = json.loads(await response.text())
                return plugin_remote, ret
    except aiohttp.ClientError as e:
        return plugin_remote, {"error": f"ClientError: {e}"}


@final
@dataclasses.dataclass
class DataLayer:
    if TYPE_CHECKING:
        from chia.rpc.rpc_server import RpcServiceProtocol

        _protocol_check: ClassVar[RpcServiceProtocol] = cast("DataLayer", None)

    db_path: Path
    config: Dict[str, Any]
    root_path: Path
    log: logging.Logger
    wallet_rpc_init: Awaitable[WalletRpcClient]
    downloaders: List[PluginRemote]
    uploaders: List[PluginRemote]
    maximum_full_file_count: int
    server_files_location: Path
    unsubscribe_data_queue: List[UnsubscribeData]
    _server: Optional[ChiaServer] = None
    none_bytes: bytes32 = bytes32([0] * 32)
    initialized: bool = False
    _data_store: Optional[DataStore] = None
    state_changed_callback: Optional[StateChangedProtocol] = None
    _shut_down: bool = False
    periodically_manage_data_task: Optional[asyncio.Task[None]] = None
    _wallet_rpc: Optional[WalletRpcClient] = None
    subscription_lock: asyncio.Lock = dataclasses.field(default_factory=asyncio.Lock)
    subscription_update_concurrency: int = 5

    @property
    def server(self) -> ChiaServer:
        # This is a stop gap until the class usage is refactored such the values of
        # integral attributes are known at creation of the instance.
        if self._server is None:
            raise RuntimeError("server not assigned")

        return self._server

    @property
    def data_store(self) -> DataStore:
        # This is a stop gap until the class usage is refactored such the values of
        # integral attributes are known at creation of the instance.
        if self._data_store is None:
            raise RuntimeError("data_store not assigned")

        return self._data_store

    @property
    def wallet_rpc(self) -> WalletRpcClient:
        # This is a stop gap until the class usage is refactored such the values of
        # integral attributes are known at creation of the instance.
        if self._wallet_rpc is None:
            raise RuntimeError("wallet_rpc not assigned")

        return self._wallet_rpc

    @classmethod
    def create(
        cls,
        config: Dict[str, Any],
        root_path: Path,
        wallet_rpc_init: Awaitable[WalletRpcClient],
        downloaders: List[PluginRemote],
        uploaders: List[PluginRemote],  # dont add FilesystemUploader to this, it is the default uploader
        name: Optional[str] = None,
    ) -> DataLayer:
        if name == "":
            # TODO: If no code depends on "" counting as 'unspecified' then we do not
            #       need this.
            name = None

        server_files_replaced: str = config.get(
            "server_files_location", "data_layer/db/server_files_location_CHALLENGE"
        ).replace("CHALLENGE", config["selected_network"])

        db_path_replaced: str = config["database_path"].replace("CHALLENGE", config["selected_network"])

        self = cls(
            config=config,
            root_path=root_path,
            wallet_rpc_init=wallet_rpc_init,
            log=logging.getLogger(name if name is None else __name__),
            db_path=path_from_root(root_path, db_path_replaced),
            server_files_location=path_from_root(root_path, server_files_replaced),
            downloaders=downloaders,
            uploaders=uploaders,
            maximum_full_file_count=config.get("maximum_full_file_count", 1),
            subscription_update_concurrency=config.get("subscription_update_concurrency", 5),
            unsubscribe_data_queue=[],
        )

        self.db_path.parent.mkdir(parents=True, exist_ok=True)
        self.server_files_location.mkdir(parents=True, exist_ok=True)

        return self

    @contextlib.asynccontextmanager
    async def manage(self) -> AsyncIterator[None]:
        sql_log_path: Optional[Path] = None
        if self.config.get("log_sqlite_cmds", False):
            sql_log_path = path_from_root(self.root_path, "log/data_sql.log")
            self.log.info(f"logging SQL commands to {sql_log_path}")

        async with DataStore.managed(database=self.db_path, sql_log_path=sql_log_path) as self._data_store:
            self._wallet_rpc = await self.wallet_rpc_init

            await self._data_store.migrate_db()
            self.periodically_manage_data_task = asyncio.create_task(self.periodically_manage_data())
            try:
                yield
            finally:
                # TODO: review for anything else we need to do here
                self._shut_down = True
                if self._wallet_rpc is not None:
                    self.wallet_rpc.close()

                if self.periodically_manage_data_task is not None:
                    try:
                        self.periodically_manage_data_task.cancel()
                    except asyncio.CancelledError:
                        pass
                if self._wallet_rpc is not None:
                    await self.wallet_rpc.await_closed()

    def _set_state_changed_callback(self, callback: StateChangedProtocol) -> None:
        self.state_changed_callback = callback

    async def on_connect(self, connection: WSChiaConnection) -> None:
        pass

    def get_connections(self, request_node_type: Optional[NodeType]) -> List[Dict[str, Any]]:
        return default_get_connections(server=self.server, request_node_type=request_node_type)

    def set_server(self, server: ChiaServer) -> None:
        self._server = server

    async def wallet_log_in(self, fingerprint: int) -> int:
        result = await self.wallet_rpc.log_in(fingerprint)
        if not result.get("success", False):
            wallet_error = result.get("error", "no error message provided")
            raise Exception(f"DataLayer wallet RPC log in request failed: {wallet_error}")

        fingerprint = cast(int, result["fingerprint"])
        return fingerprint

    async def create_store(
        self, fee: uint64, root: bytes32 = bytes32([0] * 32)
    ) -> Tuple[List[TransactionRecord], bytes32]:
        txs, store_id = await self.wallet_rpc.create_new_dl(root, fee)
        res = await self.data_store.create_tree(store_id=store_id)
        if res is None:
            self.log.fatal("failed creating store")
        self.initialized = True
        return txs, store_id

    async def batch_update(
        self,
        store_id: bytes32,
        changelist: List[Dict[str, Any]],
        fee: uint64,
        submit_on_chain: bool = True,
    ) -> Optional[TransactionRecord]:
        status = Status.PENDING if submit_on_chain else Status.PENDING_BATCH
        await self.batch_insert(store_id=store_id, changelist=changelist, status=status)
        await self.data_store.clean_node_table()

        if submit_on_chain:
            return await self.publish_update(store_id=store_id, fee=fee)
        else:
            return None

    async def _get_publishable_root_hash(self, store_id: bytes32) -> bytes32:
        pending_root: Optional[Root] = await self.data_store.get_pending_root(store_id=store_id)
        if pending_root is None:
            raise Exception("Latest root is already confirmed.")
        if pending_root.status == Status.PENDING_BATCH:
            raise Exception("Unable to publish on chain, batch update set still open.")

        return self.none_bytes if pending_root.node_hash is None else pending_root.node_hash

    async def multistore_batch_update(
        self,
        store_updates: List[Dict[str, Any]],
        fee: uint64,
        submit_on_chain: bool = True,
    ) -> List[TransactionRecord]:
        store_ids: Set[bytes32] = set()
        for update in store_updates:
            store_id = update["store_id"]
            changelist = update["changelist"]

            if store_id in store_ids:
                raise Exception(f"Store id {store_id.hex()} must appear in a single update")
            store_ids.add(store_id)

            status = Status.PENDING if submit_on_chain else Status.PENDING_BATCH
            await self.batch_insert(store_id=store_id, changelist=changelist, status=status)

        await self.data_store.clean_node_table()

        if submit_on_chain:
            update_dictionary: Dict[bytes32, bytes32] = {}
            for store_id in store_ids:
                await self._update_confirmation_status(store_id=store_id)
                root_hash = await self._get_publishable_root_hash(store_id=store_id)
                update_dictionary[store_id] = root_hash
            transaction_records = await self.wallet_rpc.dl_update_multiple(update_dictionary=update_dictionary, fee=fee)
            return transaction_records
        else:
            return []

    async def submit_pending_root(
        self,
        store_id: bytes32,
        fee: uint64,
    ) -> TransactionRecord:
        await self._update_confirmation_status(store_id=store_id)

        pending_root: Optional[Root] = await self.data_store.get_pending_root(store_id=store_id)
        if pending_root is None:
            raise Exception("Latest root is already confirmed.")
        if pending_root.status == Status.PENDING:
            raise Exception("Pending root is already submitted.")

        await self.data_store.change_root_status(pending_root, Status.PENDING)
        return await self.publish_update(store_id, fee)

    async def submit_all_pending_roots(self, fee: uint64) -> List[TransactionRecord]:
        pending_roots = await self.data_store.get_all_pending_batches_roots()
        update_dictionary: Dict[bytes32, bytes32] = {}
        if len(pending_roots) == 0:
            raise Exception("No pending roots found to submit")
        for pending_root in pending_roots:
            root_hash = pending_root.node_hash if pending_root.node_hash is not None else self.none_bytes
            update_dictionary[pending_root.store_id] = root_hash
            await self.data_store.change_root_status(pending_root, Status.PENDING)
        transaction_records = await self.wallet_rpc.dl_update_multiple(update_dictionary=update_dictionary, fee=fee)
        return transaction_records

    async def batch_insert(
        self,
        store_id: bytes32,
        changelist: List[Dict[str, Any]],
        status: Status = Status.PENDING,
        enable_batch_autoinsert: Optional[bool] = None,
    ) -> bytes32:
        await self._update_confirmation_status(store_id=store_id)

        async with self.data_store.transaction():
            pending_root: Optional[Root] = await self.data_store.get_pending_root(store_id=store_id)
            if pending_root is not None and pending_root.status == Status.PENDING:
                raise Exception("Already have a pending root waiting for confirmation.")

            # check before any DL changes that this singleton is currently owned by this wallet
            singleton_records: List[SingletonRecord] = await self.get_owned_stores()
            if not any(store_id == singleton.launcher_id for singleton in singleton_records):
                raise ValueError(f"Singleton with launcher ID {store_id} is not owned by DL Wallet")

            t1 = time.monotonic()
            if enable_batch_autoinsert is None:
                enable_batch_autoinsert = self.config.get("enable_batch_autoinsert", True)
            batch_hash = await self.data_store.insert_batch(store_id, changelist, status, enable_batch_autoinsert)
            t2 = time.monotonic()
            self.log.info(f"Data store batch update process time: {t2 - t1}.")
            # todo return empty node hash from get_tree_root
            if batch_hash is not None:
                node_hash = batch_hash
            else:
                node_hash = self.none_bytes  # todo change

            return node_hash

    async def publish_update(
        self,
        store_id: bytes32,
        fee: uint64,
    ) -> TransactionRecord:
        await self._update_confirmation_status(store_id=store_id)
        root_hash = await self._get_publishable_root_hash(store_id=store_id)
        transaction_record = await self.wallet_rpc.dl_update_root(
            launcher_id=store_id,
            new_root=root_hash,
            fee=fee,
        )
        return transaction_record

    async def get_key_value_hash(
        self,
        store_id: bytes32,
        key: bytes,
        root_hash: Optional[bytes32] = None,
    ) -> bytes32:
        await self._update_confirmation_status(store_id=store_id)

        async with self.data_store.transaction():
            node = await self.data_store.get_node_by_key(store_id=store_id, key=key, root_hash=root_hash)
            return node.hash

    async def get_value(self, store_id: bytes32, key: bytes, root_hash: Optional[bytes32] = None) -> bytes:
        await self._update_confirmation_status(store_id=store_id)

        async with self.data_store.transaction():
            # this either returns the node or raises an exception
            res = await self.data_store.get_node_by_key(store_id=store_id, key=key, root_hash=root_hash)
            return res.value

    async def get_keys_values(self, store_id: bytes32, root_hash: Optional[bytes32]) -> List[TerminalNode]:
        await self._update_confirmation_status(store_id=store_id)

        res = await self.data_store.get_keys_values(store_id, root_hash)
        if res is None:
            self.log.error("Failed to fetch keys values")
        return res

    async def get_keys_values_paginated(
        self,
        store_id: bytes32,
        root_hash: Optional[bytes32],
        page: int,
        max_page_size: Optional[int] = None,
    ) -> KeysValuesPaginationData:
        await self._update_confirmation_status(store_id=store_id)

        if max_page_size is None:
            max_page_size = 40 * 1024 * 1024
        res = await self.data_store.get_keys_values_paginated(store_id, page, max_page_size, root_hash)
        return res

    async def get_keys(self, store_id: bytes32, root_hash: Optional[bytes32]) -> List[bytes]:
        await self._update_confirmation_status(store_id=store_id)

        res = await self.data_store.get_keys(store_id, root_hash)
        return res

    async def get_keys_paginated(
        self,
        store_id: bytes32,
        root_hash: Optional[bytes32],
        page: int,
        max_page_size: Optional[int] = None,
    ) -> KeysPaginationData:
        await self._update_confirmation_status(store_id=store_id)

        if max_page_size is None:
            max_page_size = 40 * 1024 * 1024
        res = await self.data_store.get_keys_paginated(store_id, page, max_page_size, root_hash)
        return res

    async def get_ancestors(self, node_hash: bytes32, store_id: bytes32) -> List[InternalNode]:
        await self._update_confirmation_status(store_id=store_id)

        res = await self.data_store.get_ancestors(node_hash=node_hash, store_id=store_id)
        if res is None:
            self.log.error("Failed to get ancestors")
        return res

    async def get_root(self, store_id: bytes32) -> Optional[SingletonRecord]:
        latest = await self.wallet_rpc.dl_latest_singleton(store_id, True)
        if latest is None:
            self.log.error(f"Failed to get root for {store_id.hex()}")
        return latest

    async def get_local_root(self, store_id: bytes32) -> Optional[bytes32]:
        await self._update_confirmation_status(store_id=store_id)

        res = await self.data_store.get_tree_root(store_id=store_id)
        if res is None:
            self.log.error(f"Failed to get root for {store_id.hex()}")
            return None
        return res.node_hash

    async def get_root_history(self, store_id: bytes32) -> List[SingletonRecord]:
        records = await self.wallet_rpc.dl_history(store_id)
        if records is None:
            self.log.error(f"Failed to get root history for {store_id.hex()}")
        root_history = []
        prev: Optional[SingletonRecord] = None
        for record in records:
            if prev is None or record.root != prev.root:
                root_history.append(record)
                prev = record
        return root_history

    async def _update_confirmation_status(self, store_id: bytes32) -> None:
        async with self.data_store.transaction():
            try:
                root = await self.data_store.get_tree_root(store_id=store_id)
            except Exception:
                root = None
            singleton_record: Optional[SingletonRecord] = await self.wallet_rpc.dl_latest_singleton(store_id, True)
            if singleton_record is None:
                return
            if root is None:
                pending_root = await self.data_store.get_pending_root(store_id=store_id)
                if pending_root is not None and pending_root.status == Status.PENDING:
                    if pending_root.generation == 0 and pending_root.node_hash is None:
                        await self.data_store.change_root_status(pending_root, Status.COMMITTED)
                        await self.data_store.clear_pending_roots(store_id=store_id)
                        return
                    else:
                        root = None
            if root is None:
                self.log.info(f"Don't have pending root for {store_id}.")
                return
            if root.generation == singleton_record.generation:
                return
            if root.generation > singleton_record.generation:
                self.log.info(
                    f"Local root ahead of chain root: {root.generation} {singleton_record.generation}. "
                    "Maybe we're doing a batch update."
                )
                return
            wallet_history = await self.wallet_rpc.dl_history(
                launcher_id=store_id,
                min_generation=uint32(root.generation + 1),
                max_generation=singleton_record.generation,
            )
            new_hashes = [record.root for record in reversed(wallet_history)]
            root_hash = self.none_bytes if root.node_hash is None else root.node_hash
            generation_shift = 0
            while len(new_hashes) > 0 and new_hashes[0] == root_hash:
                generation_shift += 1
                new_hashes.pop(0)
            if generation_shift > 0:
                await self.data_store.clear_pending_roots(store_id=store_id)
                await self.data_store.shift_root_generations(store_id=store_id, shift_size=generation_shift)
            else:
                expected_root_hash = None if new_hashes[0] == self.none_bytes else new_hashes[0]
                pending_root = await self.data_store.get_pending_root(store_id=store_id)
                if (
                    pending_root is not None
                    and pending_root.generation == root.generation + 1
                    and pending_root.node_hash == expected_root_hash
                    and pending_root.status == Status.PENDING
                ):
                    await self.data_store.change_root_status(pending_root, Status.COMMITTED)
<<<<<<< HEAD
            await self.data_store.clear_pending_roots(tree_id=tree_id)
=======
                    await self.data_store.build_ancestor_table_for_latest_root(store_id=store_id)
            await self.data_store.clear_pending_roots(store_id=store_id)
>>>>>>> 98df4ce2

    async def fetch_and_validate(self, store_id: bytes32) -> None:
        singleton_record: Optional[SingletonRecord] = await self.wallet_rpc.dl_latest_singleton(store_id, True)
        if singleton_record is None:
            self.log.info(f"Fetch data: No singleton record for {store_id}.")
            return
        if singleton_record.generation == uint32(0):
            self.log.info(f"Fetch data: No data on chain for {store_id}.")
            return

        await self._update_confirmation_status(store_id=store_id)

        if not await self.data_store.store_id_exists(store_id=store_id):
            await self.data_store.create_tree(store_id=store_id, status=Status.COMMITTED)

        timestamp = int(time.time())
        servers_info = await self.data_store.get_available_servers_for_store(store_id, timestamp)
        # TODO: maybe append a random object to the whole DataLayer class?
        random.shuffle(servers_info)
        for server_info in servers_info:
            url = server_info.url

            root = await self.data_store.get_tree_root(store_id=store_id)
            if root.generation > singleton_record.generation:
                self.log.info(
                    "Fetch data: local DL store is ahead of chain generation. "
                    f"Local root: {root}. Singleton: {singleton_record}"
                )
                break
            if root.generation == singleton_record.generation:
                self.log.info(f"Fetch data: wallet generation matching on-chain generation: {store_id}.")
                break

            self.log.info(
                f"Downloading files {store_id}. "
                f"Current wallet generation: {root.generation}. "
                f"Target wallet generation: {singleton_record.generation}. "
                f"Server used: {url}."
            )

            to_download = await self.wallet_rpc.dl_history(
                launcher_id=store_id,
                min_generation=uint32(root.generation + 1),
                max_generation=singleton_record.generation,
            )
            try:
                timeout = self.config.get("client_timeout", 15)
                proxy_url = self.config.get("proxy_url", None)
                success = await insert_from_delta_file(
                    self.data_store,
                    store_id,
                    root.generation,
                    [record.root for record in reversed(to_download)],
                    server_info,
                    self.server_files_location,
                    timeout,
                    self.log,
                    proxy_url,
                    await self.get_downloader(store_id, url),
                )
                if success:
                    self.log.info(
                        f"Finished downloading and validating {store_id}. "
                        f"Wallet generation saved: {singleton_record.generation}. "
                        f"Root hash saved: {singleton_record.root}."
                    )
                    break
            except aiohttp.client_exceptions.ClientConnectorError:
                self.log.warning(f"Server {url} unavailable for {store_id}.")
            except Exception as e:
                self.log.warning(f"Exception while downloading files for {store_id}: {e} {traceback.format_exc()}.")

    async def get_downloader(self, store_id: bytes32, url: str) -> Optional[PluginRemote]:
        request_json = {"store_id": store_id.hex(), "url": url}
        for d in self.downloaders:
            async with aiohttp.ClientSession() as session:
                try:
                    async with session.post(
                        d.url + "/handle_download",
                        json=request_json,
                        headers=d.headers,
                    ) as response:
                        res_json = await response.json()
                        if res_json["handle_download"]:
                            return d
                except Exception as e:
                    self.log.error(f"get_downloader could not get response: {type(e).__name__}: {e}")
        return None

    async def clean_old_full_tree_files(self, store_id: bytes32) -> None:
        singleton_record: Optional[SingletonRecord] = await self.wallet_rpc.dl_latest_singleton(store_id, True)
        if singleton_record is None:
            return
        await self._update_confirmation_status(store_id=store_id)

        root = await self.data_store.get_tree_root(store_id=store_id)
        latest_generation = root.generation
        full_tree_first_publish_generation = max(0, latest_generation - self.maximum_full_file_count + 1)
        foldername = self.server_files_location

        for generation in range(full_tree_first_publish_generation - 1, 0, -1):
            root = await self.data_store.get_tree_root(store_id=store_id, generation=generation)
            file_exists = delete_full_file_if_exists(foldername, store_id, root)
            if not file_exists:
                break

    async def upload_files(self, store_id: bytes32) -> None:
        uploaders = await self.get_uploaders(store_id)
        singleton_record: Optional[SingletonRecord] = await self.wallet_rpc.dl_latest_singleton(store_id, True)
        if singleton_record is None:
            self.log.info(f"Upload files: no on-chain record for {store_id}.")
            return
        await self._update_confirmation_status(store_id=store_id)

        root = await self.data_store.get_tree_root(store_id=store_id)
        latest_generation = root.generation
        # Don't store full tree files before this generation.
        full_tree_first_publish_generation = max(0, latest_generation - self.maximum_full_file_count + 1)
        publish_generation = min(singleton_record.generation, 0 if root is None else root.generation)
        # If we make some batch updates, which get confirmed to the chain, we need to create the files.
        # We iterate back and write the missing files, until we find the files already written.
        root = await self.data_store.get_tree_root(store_id=store_id, generation=publish_generation)
        while publish_generation > 0:
            write_file_result = await write_files_for_root(
                self.data_store,
                store_id,
                root,
                self.server_files_location,
                full_tree_first_publish_generation,
            )
            if not write_file_result.result:
                # this particular return only happens if the files already exist, no need to log anything
                break
            try:
                if uploaders is not None and len(uploaders) > 0:
                    request_json = {
                        "store_id": store_id.hex(),
                        "diff_filename": write_file_result.diff_tree.name,
                    }
                    if write_file_result.full_tree is not None:
                        request_json["full_tree_filename"] = write_file_result.full_tree.name

                    for uploader in uploaders:
                        self.log.info(f"Using uploader {uploader} for store {store_id.hex()}")
                        async with aiohttp.ClientSession() as session:
                            async with session.post(
                                uploader.url + "/upload",
                                json=request_json,
                                headers=uploader.headers,
                            ) as response:
                                res_json = await response.json()
                                if res_json["uploaded"]:
                                    self.log.info(
                                        f"Uploaded files to {uploader} for store {store_id.hex()} "
                                        f"generation {publish_generation}"
                                    )
                                else:
                                    self.log.error(
                                        f"Failed to upload files to, will retry later: {uploader} : {res_json}"
                                    )
            except Exception as e:
                self.log.error(f"Exception uploading files, will retry later: store id {store_id}")
                self.log.debug(f"Failed to upload files, cleaning local files: {type(e).__name__}: {e}")
                if write_file_result.full_tree is not None:
                    os.remove(write_file_result.full_tree)
                os.remove(write_file_result.diff_tree)
            publish_generation -= 1
            root = await self.data_store.get_tree_root(store_id=store_id, generation=publish_generation)

    async def add_missing_files(self, store_id: bytes32, overwrite: bool, foldername: Optional[Path]) -> None:
        root = await self.data_store.get_tree_root(store_id=store_id)
        latest_generation = root.generation
        full_tree_first_publish_generation = max(0, latest_generation - self.maximum_full_file_count + 1)
        singleton_record: Optional[SingletonRecord] = await self.wallet_rpc.dl_latest_singleton(store_id, True)
        if singleton_record is None:
            self.log.error(f"No singleton record found for: {store_id}")
            return
        max_generation = min(singleton_record.generation, 0 if root is None else root.generation)
        server_files_location = foldername if foldername is not None else self.server_files_location
        files = []
        for generation in range(1, max_generation + 1):
            root = await self.data_store.get_tree_root(store_id=store_id, generation=generation)
            res = await write_files_for_root(
                self.data_store,
                store_id,
                root,
                server_files_location,
                full_tree_first_publish_generation,
                overwrite,
            )
            files.append(res.diff_tree.name)
            if res.full_tree is not None:
                files.append(res.full_tree.name)

        uploaders = await self.get_uploaders(store_id)
        if uploaders is not None and len(uploaders) > 0:
            request_json = {"store_id": store_id.hex(), "files": json.dumps(files)}
            for uploader in uploaders:
                async with aiohttp.ClientSession() as session:
                    async with session.post(
                        uploader.url + "/add_missing_files",
                        json=request_json,
                        headers=uploader.headers,
                    ) as response:
                        res_json = await response.json()
                        if not res_json["uploaded"]:
                            self.log.error(f"failed to upload to uploader {uploader}")
                        else:
                            self.log.debug(f"uploaded to uploader {uploader}")

    async def subscribe(self, store_id: bytes32, urls: List[str]) -> Subscription:
        parsed_urls = [url.rstrip("/") for url in urls]
        subscription = Subscription(store_id, [ServerInfo(url, 0, 0) for url in parsed_urls])
        await self.wallet_rpc.dl_track_new(subscription.store_id)
        async with self.subscription_lock:
            await self.data_store.subscribe(subscription)
        self.log.info(f"Done adding subscription: {subscription.store_id}")
        return subscription

    async def remove_subscriptions(self, store_id: bytes32, urls: List[str]) -> None:
        parsed_urls = [url.rstrip("/") for url in urls]
        async with self.subscription_lock:
            await self.data_store.remove_subscriptions(store_id, parsed_urls)

    async def unsubscribe(self, store_id: bytes32, retain_data: bool) -> None:
        async with self.subscription_lock:
            # Unsubscribe is processed later, after all fetching of data is done, to avoid races.
            self.unsubscribe_data_queue.append(UnsubscribeData(store_id, retain_data))

    async def process_unsubscribe(self, store_id: bytes32, retain_data: bool) -> None:
        # This function already acquired `subscriptions_lock`.
        subscriptions = await self.data_store.get_subscriptions()
        if store_id not in (subscription.store_id for subscription in subscriptions):
            raise RuntimeError("No subscription found for the given store_id.")
        filenames: List[str] = []
        if await self.data_store.store_id_exists(store_id) and not retain_data:
            generation = await self.data_store.get_tree_generation(store_id)
            all_roots = await self.data_store.get_roots_between(store_id, 1, generation + 1)
            for root in all_roots:
                root_hash = root.node_hash if root.node_hash is not None else self.none_bytes
                filenames.append(get_full_tree_filename(store_id, root_hash, root.generation))
                filenames.append(get_delta_filename(store_id, root_hash, root.generation))
        # stop tracking first, then unsubscribe from the data store
        await self.wallet_rpc.dl_stop_tracking(store_id)
        await self.data_store.unsubscribe(store_id)
        if not retain_data:
            await self.data_store.delete_store_data(store_id)

        self.log.info(f"Unsubscribed to {store_id}")
        for filename in filenames:
            file_path = self.server_files_location.joinpath(filename)
            try:
                file_path.unlink()
            except FileNotFoundError:
                pass

    async def get_subscriptions(self) -> List[Subscription]:
        async with self.subscription_lock:
            return await self.data_store.get_subscriptions()

    async def add_mirror(self, store_id: bytes32, urls: List[str], amount: uint64, fee: uint64) -> None:
        if not urls:
            raise RuntimeError("URL list can't be empty")
        bytes_urls = [bytes(url, "utf8") for url in urls]
        await self.wallet_rpc.dl_new_mirror(store_id, amount, bytes_urls, fee)

    async def delete_mirror(self, coin_id: bytes32, fee: uint64) -> None:
        await self.wallet_rpc.dl_delete_mirror(coin_id, fee)

    async def get_mirrors(self, store_id: bytes32) -> List[Mirror]:
        mirrors: List[Mirror] = await self.wallet_rpc.dl_get_mirrors(store_id)
        return [mirror for mirror in mirrors if mirror.urls]

    async def update_subscriptions_from_wallet(self, store_id: bytes32) -> None:
        mirrors: List[Mirror] = await self.wallet_rpc.dl_get_mirrors(store_id)
        urls: List[str] = []
        for mirror in mirrors:
            urls = urls + [url.decode("utf8") for url in mirror.urls]
        urls = [url.rstrip("/") for url in urls]
        await self.data_store.update_subscriptions_from_wallet(store_id, urls)

    async def get_owned_stores(self) -> List[SingletonRecord]:
        return await self.wallet_rpc.dl_owned_singletons()

    async def get_kv_diff(self, store_id: bytes32, hash_1: bytes32, hash_2: bytes32) -> Set[DiffData]:
        return await self.data_store.get_kv_diff(store_id, hash_1, hash_2)

    async def get_kv_diff_paginated(
        self, store_id: bytes32, hash_1: bytes32, hash_2: bytes32, page: int, max_page_size: Optional[int] = None
    ) -> KVDiffPaginationData:
        if max_page_size is None:
            max_page_size = 40 * 1024 * 1024
        return await self.data_store.get_kv_diff_paginated(store_id, page, max_page_size, hash_1, hash_2)

    async def periodically_manage_data(self) -> None:
        manage_data_interval = self.config.get("manage_data_interval", 60)
        while not self._shut_down:
            async with self.subscription_lock:
                try:
                    subscriptions = await self.data_store.get_subscriptions()
                    for subscription in subscriptions:
                        await self.wallet_rpc.dl_track_new(subscription.store_id)
                    break
                except aiohttp.client_exceptions.ClientConnectorError:
                    pass
                except Exception as e:
                    self.log.error(f"Exception while requesting wallet track subscription: {type(e)} {e}")

            self.log.warning("Cannot connect to the wallet. Retrying in 3s.")

            delay_until = time.monotonic() + 3
            while time.monotonic() < delay_until:
                if self._shut_down:
                    break
                await asyncio.sleep(0.1)

        while not self._shut_down:
            async with self.subscription_lock:
                subscriptions = await self.data_store.get_subscriptions()

            # Subscribe to all local store_ids that we can find on chain.
            local_store_ids = await self.data_store.get_store_ids()
            subscription_store_ids = {subscription.store_id for subscription in subscriptions}
            for local_id in local_store_ids:
                if local_id not in subscription_store_ids:
                    try:
                        subscription = await self.subscribe(local_id, [])
                        subscriptions.insert(0, subscription)
                    except Exception as e:
                        self.log.info(
                            f"Can't subscribe to locally stored {local_id}: {type(e)} {e} {traceback.format_exc()}"
                        )

            work_queue: asyncio.Queue[Job[Subscription]] = asyncio.Queue()
            async with QueuedAsyncPool.managed(
                name="DataLayer subscription update pool",
                worker_async_callable=self.update_subscription,
                job_queue=work_queue,
                target_worker_count=self.subscription_update_concurrency,
                log=self.log,
            ):
                jobs = [Job(input=subscription) for subscription in subscriptions]
                for job in jobs:
                    await work_queue.put(job)

                await asyncio.gather(*(job.done.wait() for job in jobs), return_exceptions=True)

            # Do unsubscribes after the fetching of data is complete, to avoid races.
            async with self.subscription_lock:
                for unsubscribe_data in self.unsubscribe_data_queue:
                    await self.process_unsubscribe(unsubscribe_data.store_id, unsubscribe_data.retain_data)
                self.unsubscribe_data_queue.clear()
            await asyncio.sleep(manage_data_interval)

    async def update_subscription(
        self,
        worker_id: int,
        job: Job[Subscription],
    ) -> None:
        subscription = job.input

        try:
            await self.update_subscriptions_from_wallet(subscription.store_id)
            await self.fetch_and_validate(subscription.store_id)
            await self.upload_files(subscription.store_id)
            await self.clean_old_full_tree_files(subscription.store_id)
        except Exception as e:
            self.log.error(f"Exception while fetching data: {type(e)} {e} {traceback.format_exc()}.")

    async def build_offer_changelist(
        self,
        store_id: bytes32,
        inclusions: Tuple[KeyValue, ...],
    ) -> List[Dict[str, Any]]:
        async with self.data_store.transaction():
            changelist: List[Dict[str, Any]] = []
            for entry in inclusions:
                try:
                    existing_value = await self.get_value(store_id=store_id, key=entry.key)
                except KeyNotFoundError:
                    existing_value = None

                if existing_value == entry.value:
                    # already present, nothing needed
                    continue

                if existing_value is not None:
                    # upsert, delete the existing key and value
                    changelist.append(
                        {
                            "action": "delete",
                            "key": entry.key,
                        }
                    )

                changelist.append(
                    {
                        "action": "insert",
                        "key": entry.key,
                        "value": entry.value,
                    }
                )

            return changelist

    async def process_offered_stores(self, offer_stores: Tuple[OfferStore, ...]) -> Dict[bytes32, StoreProofs]:
        for offer_store in offer_stores:
            await self._update_confirmation_status(store_id=offer_store.store_id)

        async with self.data_store.transaction():
            our_store_proofs: Dict[bytes32, StoreProofs] = {}
            for offer_store in offer_stores:
                changelist = await self.build_offer_changelist(
                    store_id=offer_store.store_id,
                    inclusions=offer_store.inclusions,
                )

                if len(changelist) > 0:
                    new_root_hash = await self.batch_insert(
                        store_id=offer_store.store_id,
                        changelist=changelist,
                        enable_batch_autoinsert=False,
                    )
                else:
                    existing_root = await self.get_root(store_id=offer_store.store_id)
                    if existing_root is None:
                        raise Exception(f"store id not available: {offer_store.store_id.hex()}")
                    new_root_hash = existing_root.root

                if new_root_hash is None:
                    raise Exception("only inserts are supported so a None root hash should not be possible")

                proofs: List[Proof] = []
                for entry in offer_store.inclusions:
                    node_hash = await self.get_key_value_hash(
                        store_id=offer_store.store_id,
                        key=entry.key,
                        root_hash=new_root_hash,
                    )
                    proof_of_inclusion = await self.data_store.get_proof_of_inclusion_by_hash(
                        node_hash=node_hash,
                        store_id=offer_store.store_id,
                        root_hash=new_root_hash,
                    )
                    proof = Proof(
                        key=entry.key,
                        value=entry.value,
                        node_hash=proof_of_inclusion.node_hash,
                        layers=tuple(
                            Layer(
                                other_hash_side=layer.other_hash_side,
                                other_hash=layer.other_hash,
                                combined_hash=layer.combined_hash,
                            )
                            for layer in proof_of_inclusion.layers
                        ),
                    )
                    proofs.append(proof)
                store_proof = StoreProofs(store_id=offer_store.store_id, proofs=tuple(proofs))
                our_store_proofs[offer_store.store_id] = store_proof
            return our_store_proofs

    async def make_offer(
        self,
        maker: Tuple[OfferStore, ...],
        taker: Tuple[OfferStore, ...],
        fee: uint64,
    ) -> Offer:
        async with self.data_store.transaction():
            our_store_proofs = await self.process_offered_stores(offer_stores=maker)

            offer_dict: Dict[Union[uint32, str], int] = {
                **{offer_store.store_id.hex(): -1 for offer_store in maker},
                **{offer_store.store_id.hex(): 1 for offer_store in taker},
            }

            solver: Dict[str, Any] = {
                "0x"
                + our_offer_store.store_id.hex(): {
                    "new_root": "0x" + our_store_proofs[our_offer_store.store_id].proofs[0].root().hex(),
                    "dependencies": [
                        {
                            "launcher_id": "0x" + their_offer_store.store_id.hex(),
                            "values_to_prove": [
                                "0x" + leaf_hash(key=entry.key, value=entry.value).hex()
                                for entry in their_offer_store.inclusions
                            ],
                        }
                        for their_offer_store in taker
                    ],
                }
                for our_offer_store in maker
            }

            wallet_offer, trade_record = await self.wallet_rpc.create_offer_for_ids(
                offer_dict=offer_dict,
                solver=solver,
                driver_dict={},
                fee=fee,
                validate_only=False,
                # TODO: probably shouldn't be default but due to peculiarities in the RPC, we're using a stop gap.
                # This is not a change in behavior, the default was already implicit.
                tx_config=DEFAULT_TX_CONFIG,
            )
            if wallet_offer is None:
                raise Exception("offer is None despite validate_only=False")

            offer = Offer(
                trade_id=trade_record.trade_id,
                offer=bytes(wallet_offer),
                taker=taker,
                maker=tuple(our_store_proofs.values()),
            )

            # being extra careful and verifying the offer before returning it
            trading_offer = TradingOffer.from_bytes(offer.offer)
            summary = await DataLayerWallet.get_offer_summary(offer=trading_offer)

            verify_offer(maker=offer.maker, taker=offer.taker, summary=summary)

        await self.data_store.clean_node_table()
        return offer

    async def take_offer(
        self,
        offer_bytes: bytes,
        taker: Tuple[OfferStore, ...],
        maker: Tuple[StoreProofs, ...],
        fee: uint64,
    ) -> TradeRecord:
        async with self.data_store.transaction():
            our_store_proofs = await self.process_offered_stores(offer_stores=taker)

            offer = TradingOffer.from_bytes(offer_bytes)
            summary = await DataLayerWallet.get_offer_summary(offer=offer)

            verify_offer(maker=maker, taker=taker, summary=summary)

            all_store_proofs: Dict[bytes32, StoreProofs] = {
                store_proofs.proofs[0].root(): store_proofs for store_proofs in [*maker, *our_store_proofs.values()]
            }
            proofs_of_inclusion: List[Tuple[str, str, List[str]]] = []
            for root, store_proofs in all_store_proofs.items():
                for proof in store_proofs.proofs:
                    layers = [
                        ProofOfInclusionLayer(
                            combined_hash=layer.combined_hash,
                            other_hash_side=layer.other_hash_side,
                            other_hash=layer.other_hash,
                        )
                        for layer in proof.layers
                    ]
                    proof_of_inclusion = ProofOfInclusion(node_hash=proof.node_hash, layers=layers)
                    sibling_sides_integer = proof_of_inclusion.sibling_sides_integer()
                    proofs_of_inclusion.append(
                        (
                            root.hex(),
                            str(sibling_sides_integer),
                            ["0x" + sibling_hash.hex() for sibling_hash in proof_of_inclusion.sibling_hashes()],
                        )
                    )

            solver: Dict[str, Any] = {
                "proofs_of_inclusion": proofs_of_inclusion,
                **{
                    "0x"
                    + our_offer_store.store_id.hex(): {
                        "new_root": "0x" + root.hex(),
                        "dependencies": [
                            {
                                "launcher_id": "0x" + their_offer_store.store_id.hex(),
                                "values_to_prove": ["0x" + entry.node_hash.hex() for entry in their_offer_store.proofs],
                            }
                            for their_offer_store in maker
                        ],
                    }
                    for our_offer_store in taker
                },
            }

        await self.data_store.clean_node_table()

        # Excluding wallet from transaction since failures in the wallet may occur
        # after the transaction is submitted to the chain.  If we roll back data we
        # may lose published data.

        trade_record = await self.wallet_rpc.take_offer(
            offer=offer,
            solver=solver,
            fee=fee,
            # TODO: probably shouldn't be default but due to peculiarities in the RPC, we're using a stop gap.
            # This is not a change in behavior, the default was already implicit.
            tx_config=DEFAULT_TX_CONFIG,
        )

        return trade_record

    async def cancel_offer(self, trade_id: bytes32, secure: bool, fee: uint64) -> None:
        store_ids: List[bytes32] = []

        if not secure:
            trade_record = await self.wallet_rpc.get_offer(trade_id=trade_id, file_contents=True)
            trading_offer = TradingOffer.from_bytes(trade_record.offer)
            summary = await DataLayerWallet.get_offer_summary(offer=trading_offer)
            store_ids = [bytes32.from_hexstr(offered["launcher_id"]) for offered in summary["offered"]]

        await self.wallet_rpc.cancel_offer(
            trade_id=trade_id,
            secure=secure,
            fee=fee,
            # TODO: probably shouldn't be default but due to peculiarities in the RPC, we're using a stop gap.
            # This is not a change in behavior, the default was already implicit.
            tx_config=DEFAULT_TX_CONFIG,
        )

        if not secure:
            for store_id in store_ids:
                await self.data_store.clear_pending_roots(store_id=store_id)

    async def get_sync_status(self, store_id: bytes32) -> SyncStatus:
        await self._update_confirmation_status(store_id=store_id)

        if not await self.data_store.store_id_exists(store_id=store_id):
            raise Exception(f"No store id stored in the local database for {store_id}")
        root = await self.data_store.get_tree_root(store_id=store_id)
        singleton_record = await self.wallet_rpc.dl_latest_singleton(store_id, True)
        if singleton_record is None:
            raise Exception(f"No singleton found for {store_id}")

        return SyncStatus(
            root_hash=self.none_bytes if root.node_hash is None else root.node_hash,
            generation=root.generation,
            target_root_hash=singleton_record.root,
            target_generation=singleton_record.generation,
        )

    async def get_uploaders(self, store_id: bytes32) -> List[PluginRemote]:
        uploaders = []
        for uploader in self.uploaders:
            async with aiohttp.ClientSession() as session:
                try:
                    async with session.post(
                        uploader.url + "/handle_upload",
                        json={"store_id": store_id.hex()},
                        headers=uploader.headers,
                    ) as response:
                        res_json = await response.json()
                        if res_json["handle_upload"]:
                            uploaders.append(uploader)
                except Exception as e:
                    self.log.error(f"get_uploader could not get response {e}")
        return uploaders

    async def check_plugins(self) -> PluginStatus:
        coros = [get_plugin_info(plugin_remote=plugin) for plugin in {*self.uploaders, *self.downloaders}]
        results = dict(await asyncio.gather(*coros))

        unknown = {
            "name": "unknown",
            "version": "unknown",
            "instance": "unknown",
        }

        uploader_status = {uploader.url: results.get(uploader, unknown) for uploader in self.uploaders}
        downloader_status = {downloader.url: results.get(downloader, unknown) for downloader in self.downloaders}

        return PluginStatus(uploaders=uploader_status, downloaders=downloader_status)<|MERGE_RESOLUTION|>--- conflicted
+++ resolved
@@ -530,12 +530,7 @@
                     and pending_root.status == Status.PENDING
                 ):
                     await self.data_store.change_root_status(pending_root, Status.COMMITTED)
-<<<<<<< HEAD
-            await self.data_store.clear_pending_roots(tree_id=tree_id)
-=======
-                    await self.data_store.build_ancestor_table_for_latest_root(store_id=store_id)
             await self.data_store.clear_pending_roots(store_id=store_id)
->>>>>>> 98df4ce2
 
     async def fetch_and_validate(self, store_id: bytes32) -> None:
         singleton_record: Optional[SingletonRecord] = await self.wallet_rpc.dl_latest_singleton(store_id, True)
