from __future__ import annotations

import asyncio
import contextlib
import dataclasses
import json
import logging
import os
import random
import time
import traceback
from pathlib import Path
from typing import (
    TYPE_CHECKING,
    Any,
    AsyncIterator,
    Awaitable,
    ClassVar,
    Dict,
    List,
    Optional,
    Set,
    Tuple,
    Union,
    cast,
    final,
)

import aiohttp

from chia.data_layer.data_layer_errors import KeyNotFoundError
from chia.data_layer.data_layer_util import (
    DiffData,
    InternalNode,
    KeysPaginationData,
    KeysValuesPaginationData,
    KeyValue,
    KVDiffPaginationData,
    Layer,
    Offer,
    OfferStore,
    PluginRemote,
    PluginStatus,
    Proof,
    ProofOfInclusion,
    ProofOfInclusionLayer,
    Root,
    ServerInfo,
    Status,
    StoreProofs,
    Subscription,
    SyncStatus,
    TerminalNode,
    UnsubscribeData,
    leaf_hash,
)
from chia.data_layer.data_layer_wallet import DataLayerWallet, Mirror, SingletonRecord, verify_offer
from chia.data_layer.data_store import DataStore
from chia.data_layer.download_data import (
    delete_full_file_if_exists,
    get_delta_filename,
    get_full_tree_filename,
    insert_from_delta_file,
    write_files_for_root,
)
from chia.rpc.rpc_server import StateChangedProtocol, default_get_connections
from chia.rpc.wallet_rpc_client import WalletRpcClient
from chia.server.outbound_message import NodeType
from chia.server.server import ChiaServer
from chia.server.ws_connection import WSChiaConnection
from chia.types.blockchain_format.sized_bytes import bytes32
from chia.util.ints import uint32, uint64
from chia.util.path import path_from_root
from chia.wallet.trade_record import TradeRecord
from chia.wallet.trading.offer import Offer as TradingOffer
from chia.wallet.transaction_record import TransactionRecord
from chia.wallet.util.tx_config import DEFAULT_TX_CONFIG


async def get_plugin_info(plugin_remote: PluginRemote) -> Tuple[PluginRemote, Dict[str, Any]]:
    try:
        async with aiohttp.ClientSession() as session:
            async with session.post(
                plugin_remote.url + "/plugin_info",
                json={},
                headers=plugin_remote.headers,
            ) as response:
                ret = {"status": response.status}
                if response.status == 200:
                    ret["response"] = json.loads(await response.text())
                return plugin_remote, ret
    except aiohttp.ClientError as e:
        return plugin_remote, {"error": f"ClientError: {e}"}


@final
@dataclasses.dataclass
class DataLayer:
    if TYPE_CHECKING:
        from chia.rpc.rpc_server import RpcServiceProtocol

        _protocol_check: ClassVar[RpcServiceProtocol] = cast("DataLayer", None)

    db_path: Path
    config: Dict[str, Any]
    root_path: Path
    log: logging.Logger
    wallet_rpc_init: Awaitable[WalletRpcClient]
    downloaders: List[PluginRemote]
    uploaders: List[PluginRemote]
    maximum_full_file_count: int
    server_files_location: Path
    unsubscribe_data_queue: List[UnsubscribeData]
    _server: Optional[ChiaServer] = None
    none_bytes: bytes32 = bytes32([0] * 32)
    initialized: bool = False
    _data_store: Optional[DataStore] = None
    state_changed_callback: Optional[StateChangedProtocol] = None
    _shut_down: bool = False
    periodically_manage_data_task: Optional[asyncio.Task[None]] = None
    periodically_update_confirmation_status_task: Optional[asyncio.Task[None]] = None
    _wallet_rpc: Optional[WalletRpcClient] = None
    subscription_lock: asyncio.Lock = dataclasses.field(default_factory=asyncio.Lock)
    files_lock: asyncio.Lock = dataclasses.field(default_factory=asyncio.Lock)

    @property
    def server(self) -> ChiaServer:
        # This is a stop gap until the class usage is refactored such the values of
        # integral attributes are known at creation of the instance.
        if self._server is None:
            raise RuntimeError("server not assigned")

        return self._server

    @property
    def data_store(self) -> DataStore:
        # This is a stop gap until the class usage is refactored such the values of
        # integral attributes are known at creation of the instance.
        if self._data_store is None:
            raise RuntimeError("data_store not assigned")

        return self._data_store

    @property
    def wallet_rpc(self) -> WalletRpcClient:
        # This is a stop gap until the class usage is refactored such the values of
        # integral attributes are known at creation of the instance.
        if self._wallet_rpc is None:
            raise RuntimeError("wallet_rpc not assigned")

        return self._wallet_rpc

    @classmethod
    def create(
        cls,
        config: Dict[str, Any],
        root_path: Path,
        wallet_rpc_init: Awaitable[WalletRpcClient],
        downloaders: List[PluginRemote],
        uploaders: List[PluginRemote],  # dont add FilesystemUploader to this, it is the default uploader
        name: Optional[str] = None,
    ) -> DataLayer:
        if name == "":
            # TODO: If no code depends on "" counting as 'unspecified' then we do not
            #       need this.
            name = None

        server_files_replaced: str = config.get(
            "server_files_location", "data_layer/db/server_files_location_CHALLENGE"
        ).replace("CHALLENGE", config["selected_network"])

        db_path_replaced: str = config["database_path"].replace("CHALLENGE", config["selected_network"])

        self = cls(
            config=config,
            root_path=root_path,
            wallet_rpc_init=wallet_rpc_init,
            log=logging.getLogger(name if name is None else __name__),
            db_path=path_from_root(root_path, db_path_replaced),
            server_files_location=path_from_root(root_path, server_files_replaced),
            downloaders=downloaders,
            uploaders=uploaders,
            maximum_full_file_count=config.get("maximum_full_file_count", 1),
            unsubscribe_data_queue=[],
        )

        self.db_path.parent.mkdir(parents=True, exist_ok=True)
        self.server_files_location.mkdir(parents=True, exist_ok=True)

        return self

    @contextlib.asynccontextmanager
    async def manage(self) -> AsyncIterator[None]:
        sql_log_path: Optional[Path] = None
        if self.config.get("log_sqlite_cmds", False):
            sql_log_path = path_from_root(self.root_path, "log/data_sql.log")
            self.log.info(f"logging SQL commands to {sql_log_path}")

        async with DataStore.managed(database=self.db_path, sql_log_path=sql_log_path) as self._data_store:
            self._wallet_rpc = await self.wallet_rpc_init

            self.periodically_manage_data_task = asyncio.create_task(self.periodically_manage_data())
            self.periodically_update_confirmation_status_task = asyncio.create_task(
                self.periodically_update_confirmation_status()
            )
            try:
                yield
            finally:
                # TODO: review for anything else we need to do here
                self._shut_down = True
                if self._wallet_rpc is not None:
                    self.wallet_rpc.close()

                if self.periodically_manage_data_task is not None:
                    try:
                        self.periodically_manage_data_task.cancel()
                    except asyncio.CancelledError:
                        pass
                if self.periodically_update_confirmation_status_task is not None:
                    try:
                        self.periodically_update_confirmation_status_task.cancel()
                    except asyncio.CancelledError:
                        pass
                if self._wallet_rpc is not None:
                    await self.wallet_rpc.await_closed()

    def _set_state_changed_callback(self, callback: StateChangedProtocol) -> None:
        self.state_changed_callback = callback

    async def on_connect(self, connection: WSChiaConnection) -> None:
        pass

    def get_connections(self, request_node_type: Optional[NodeType]) -> List[Dict[str, Any]]:
        return default_get_connections(server=self.server, request_node_type=request_node_type)

    def set_server(self, server: ChiaServer) -> None:
        self._server = server

    async def wallet_log_in(self, fingerprint: int) -> int:
        result = await self.wallet_rpc.log_in(fingerprint)
        if not result.get("success", False):
            wallet_error = result.get("error", "no error message provided")
            raise Exception(f"DataLayer wallet RPC log in request failed: {wallet_error}")

        fingerprint = cast(int, result["fingerprint"])
        return fingerprint

    async def create_store(
        self, fee: uint64, root: bytes32 = bytes32([0] * 32)
    ) -> Tuple[List[TransactionRecord], bytes32]:
        txs, tree_id = await self.wallet_rpc.create_new_dl(root, fee)
        res = await self.data_store.create_tree(tree_id=tree_id)
        if res is None:
            self.log.fatal("failed creating store")
        self.initialized = True
        return txs, tree_id

    async def batch_update(
        self,
        tree_id: bytes32,
        changelist: List[Dict[str, Any]],
        fee: uint64,
    ) -> TransactionRecord:
        await self.batch_insert(tree_id=tree_id, changelist=changelist)
        return await self.publish_update(tree_id=tree_id, fee=fee)

    async def batch_insert(
        self,
        tree_id: bytes32,
        changelist: List[Dict[str, Any]],
    ) -> bytes32:
        await self._update_confirmation_status(tree_id=tree_id)

        async with self.data_store.transaction():
            pending_root: Optional[Root] = await self.data_store.get_pending_root(tree_id=tree_id)
            if pending_root is not None:
                raise Exception("Already have a pending root waiting for confirmation.")

            # check before any DL changes that this singleton is currently owned by this wallet
            singleton_records: List[SingletonRecord] = await self.get_owned_stores()
            if not any(tree_id == singleton.launcher_id for singleton in singleton_records):
                raise ValueError(f"Singleton with launcher ID {tree_id} is not owned by DL Wallet")

            t1 = time.monotonic()
            batch_hash = await self.data_store.insert_batch(tree_id, changelist)
            t2 = time.monotonic()
            self.log.info(f"Data store batch update process time: {t2 - t1}.")
            # todo return empty node hash from get_tree_root
            if batch_hash is not None:
                node_hash = batch_hash
            else:
                node_hash = self.none_bytes  # todo change

            return node_hash

    async def publish_update(
        self,
        tree_id: bytes32,
        fee: uint64,
    ) -> TransactionRecord:
        await self._update_confirmation_status(tree_id=tree_id)

        pending_root: Optional[Root] = await self.data_store.get_pending_root(tree_id=tree_id)
        if pending_root is None:
            raise Exception("Latest root is already confirmed.")

        root_hash = self.none_bytes if pending_root.node_hash is None else pending_root.node_hash

        transaction_record = await self.wallet_rpc.dl_update_root(
            launcher_id=tree_id,
            new_root=root_hash,
            fee=fee,
        )
        return transaction_record

    async def get_key_value_hash(
        self,
        store_id: bytes32,
        key: bytes,
        root_hash: Optional[bytes32] = None,
    ) -> bytes32:
        await self._update_confirmation_status(tree_id=store_id)

        async with self.data_store.transaction():
            node = await self.data_store.get_node_by_key(tree_id=store_id, key=key, root_hash=root_hash)
            return node.hash

    async def get_value(self, store_id: bytes32, key: bytes, root_hash: Optional[bytes32] = None) -> bytes:
        await self._update_confirmation_status(tree_id=store_id)

        async with self.data_store.transaction():
            # this either returns the node or raises an exception
            res = await self.data_store.get_node_by_key(tree_id=store_id, key=key, root_hash=root_hash)
            return res.value

    async def get_keys_values(self, store_id: bytes32, root_hash: Optional[bytes32]) -> List[TerminalNode]:
        await self._update_confirmation_status(tree_id=store_id)

        res = await self.data_store.get_keys_values(store_id, root_hash)
        if res is None:
            self.log.error("Failed to fetch keys values")
        return res

    async def get_keys_values_paginated(
        self,
        store_id: bytes32,
        root_hash: Optional[bytes32],
        page: int,
        max_page_size: Optional[int] = None,
    ) -> KeysValuesPaginationData:
        await self._update_confirmation_status(tree_id=store_id)

        if max_page_size is None:
            max_page_size = 40 * 1024 * 1024
        res = await self.data_store.get_keys_values_paginated(store_id, page, max_page_size, root_hash)
        return res

    async def get_keys(self, store_id: bytes32, root_hash: Optional[bytes32]) -> List[bytes]:
        await self._update_confirmation_status(tree_id=store_id)

        res = await self.data_store.get_keys(store_id, root_hash)
        return res

    async def get_keys_paginated(
        self,
        store_id: bytes32,
        root_hash: Optional[bytes32],
        page: int,
        max_page_size: Optional[int] = None,
    ) -> KeysPaginationData:
        await self._update_confirmation_status(tree_id=store_id)

        if max_page_size is None:
            max_page_size = 40 * 1024 * 1024
        res = await self.data_store.get_keys_paginated(store_id, page, max_page_size, root_hash)
        return res

    async def get_ancestors(self, node_hash: bytes32, store_id: bytes32) -> List[InternalNode]:
        await self._update_confirmation_status(tree_id=store_id)

        res = await self.data_store.get_ancestors(node_hash=node_hash, tree_id=store_id)
        if res is None:
            self.log.error("Failed to get ancestors")
        return res

    async def get_root(self, store_id: bytes32) -> Optional[SingletonRecord]:
        latest = await self.wallet_rpc.dl_latest_singleton(store_id, True)
        if latest is None:
            self.log.error(f"Failed to get root for {store_id.hex()}")
        return latest

    async def get_local_root(self, store_id: bytes32) -> Optional[bytes32]:
        await self._update_confirmation_status(tree_id=store_id)

        res = await self.data_store.get_tree_root(tree_id=store_id)
        if res is None:
            self.log.error(f"Failed to get root for {store_id.hex()}")
            return None
        return res.node_hash

    async def get_root_history(self, store_id: bytes32) -> List[SingletonRecord]:
        records = await self.wallet_rpc.dl_history(store_id)
        if records is None:
            self.log.error(f"Failed to get root history for {store_id.hex()}")
        root_history = []
        prev: Optional[SingletonRecord] = None
        for record in records:
            if prev is None or record.root != prev.root:
                root_history.append(record)
                prev = record
        return root_history

    async def _update_confirmation_status(self, tree_id: bytes32) -> bool:
        async with self.data_store.transaction():
            try:
                root = await self.data_store.get_tree_root(tree_id=tree_id)
            except Exception:
                root = None
            singleton_record: Optional[SingletonRecord] = await self.wallet_rpc.dl_latest_singleton(tree_id, True)
            if singleton_record is None:
                return False
            if root is None:
                pending_root = await self.data_store.get_pending_root(tree_id=tree_id)
                if pending_root is not None:
                    if pending_root.generation == 0 and pending_root.node_hash is None:
                        await self.data_store.change_root_status(pending_root, Status.COMMITTED)
                        await self.data_store.clear_pending_roots(tree_id=tree_id)
                        return True
                    else:
                        root = None
            if root is None:
                self.log.info(f"Don't have pending root for {tree_id}.")
                return False
            if root.generation == singleton_record.generation:
                return False
            if root.generation > singleton_record.generation:
                self.log.info(
                    f"Local root ahead of chain root: {root.generation} {singleton_record.generation}. "
                    "Maybe we're doing a batch update."
                )
                return False
            wallet_history = await self.wallet_rpc.dl_history(
                launcher_id=tree_id,
                min_generation=uint32(root.generation + 1),
                max_generation=singleton_record.generation,
            )
            new_hashes = [record.root for record in reversed(wallet_history)]
            root_hash = self.none_bytes if root.node_hash is None else root.node_hash
            generation_shift = 0
            confirmed = False
            while len(new_hashes) > 0 and new_hashes[0] == root_hash:
                generation_shift += 1
                new_hashes.pop(0)
            if generation_shift > 0:
                await self.data_store.clear_pending_roots(tree_id=tree_id)
                await self.data_store.shift_root_generations(tree_id=tree_id, shift_size=generation_shift)
            else:
                expected_root_hash = None if new_hashes[0] == self.none_bytes else new_hashes[0]
                pending_root = await self.data_store.get_pending_root(tree_id=tree_id)
                if (
                    pending_root is not None
                    and pending_root.generation == root.generation + 1
                    and pending_root.node_hash == expected_root_hash
                ):
                    await self.data_store.change_root_status(pending_root, Status.COMMITTED)
                    await self.data_store.build_ancestor_table_for_latest_root(tree_id=tree_id)
                    confirmed = True
            await self.data_store.clear_pending_roots(tree_id=tree_id)
            return confirmed

    async def fetch_and_validate(self, tree_id: bytes32) -> None:
        singleton_record: Optional[SingletonRecord] = await self.wallet_rpc.dl_latest_singleton(tree_id, True)
        if singleton_record is None:
            self.log.info(f"Fetch data: No singleton record for {tree_id}.")
            return
        if singleton_record.generation == uint32(0):
            self.log.info(f"Fetch data: No data on chain for {tree_id}.")
            return

        await self._update_confirmation_status(tree_id=tree_id)

        if not await self.data_store.tree_id_exists(tree_id=tree_id):
            await self.data_store.create_tree(tree_id=tree_id, status=Status.COMMITTED)

        timestamp = int(time.time())
        servers_info = await self.data_store.get_available_servers_for_store(tree_id, timestamp)
        # TODO: maybe append a random object to the whole DataLayer class?
        random.shuffle(servers_info)
        for server_info in servers_info:
            url = server_info.url

            root = await self.data_store.get_tree_root(tree_id=tree_id)
            if root.generation > singleton_record.generation:
                self.log.info(
                    "Fetch data: local DL store is ahead of chain generation. "
                    f"Local root: {root}. Singleton: {singleton_record}"
                )
                break
            if root.generation == singleton_record.generation:
                self.log.info(f"Fetch data: wallet generation matching on-chain generation: {tree_id}.")
                break

            self.log.info(
                f"Downloading files {tree_id}. "
                f"Current wallet generation: {root.generation}. "
                f"Target wallet generation: {singleton_record.generation}. "
                f"Server used: {url}."
            )

            to_download = await self.wallet_rpc.dl_history(
                launcher_id=tree_id,
                min_generation=uint32(root.generation + 1),
                max_generation=singleton_record.generation,
            )
            try:
                timeout = self.config.get("client_timeout", 15)
                proxy_url = self.config.get("proxy_url", None)
                success = await insert_from_delta_file(
                    self.data_store,
                    tree_id,
                    root.generation,
                    [record.root for record in reversed(to_download)],
                    server_info,
                    self.server_files_location,
                    timeout,
                    self.log,
                    proxy_url,
                    await self.get_downloader(tree_id, url),
                )
                if success:
                    self.log.info(
                        f"Finished downloading and validating {tree_id}. "
                        f"Wallet generation saved: {singleton_record.generation}. "
                        f"Root hash saved: {singleton_record.root}."
                    )
                    break
            except aiohttp.client_exceptions.ClientConnectorError:
                self.log.warning(f"Server {url} unavailable for {tree_id}.")
            except Exception as e:
                self.log.warning(f"Exception while downloading files for {tree_id}: {e} {traceback.format_exc()}.")

    async def get_downloader(self, tree_id: bytes32, url: str) -> Optional[PluginRemote]:
        request_json = {"store_id": tree_id.hex(), "url": url}
        for d in self.downloaders:
            async with aiohttp.ClientSession() as session:
                try:
                    async with session.post(
                        d.url + "/handle_download",
                        json=request_json,
                        headers=d.headers,
                    ) as response:
                        res_json = await response.json()
                        if res_json["handle_download"]:
                            return d
                except Exception as e:
                    self.log.error(f"get_downloader could not get response: {type(e).__name__}: {e}")
        return None

    async def clean_old_full_tree_files(self, tree_id: bytes32) -> None:
        singleton_record: Optional[SingletonRecord] = await self.wallet_rpc.dl_latest_singleton(tree_id, True)
        if singleton_record is None:
            return
        await self._update_confirmation_status(tree_id=tree_id)

        root = await self.data_store.get_tree_root(tree_id=tree_id)
        latest_generation = root.generation
        full_tree_first_publish_generation = max(0, latest_generation - self.maximum_full_file_count + 1)
        foldername = self.server_files_location

        for generation in range(full_tree_first_publish_generation - 1, 0, -1):
            root = await self.data_store.get_tree_root(tree_id=tree_id, generation=generation)
            file_exists = delete_full_file_if_exists(foldername, tree_id, root)
            if not file_exists:
                break

    async def upload_files(self, tree_id: bytes32) -> None:
        uploaders = await self.get_uploaders(tree_id)
        singleton_record: Optional[SingletonRecord] = await self.wallet_rpc.dl_latest_singleton(tree_id, True)
        if singleton_record is None:
            self.log.info(f"Upload files: no on-chain record for {tree_id}.")
            return
        await self._update_confirmation_status(tree_id=tree_id)

        root = await self.data_store.get_tree_root(tree_id=tree_id)
        latest_generation = root.generation
        # Don't store full tree files before this generation.
        full_tree_first_publish_generation = max(0, latest_generation - self.maximum_full_file_count + 1)
        publish_generation = min(singleton_record.generation, 0 if root is None else root.generation)
        # If we make some batch updates, which get confirmed to the chain, we need to create the files.
        # We iterate back and write the missing files, until we find the files already written.
        root = await self.data_store.get_tree_root(tree_id=tree_id, generation=publish_generation)
        while publish_generation > 0:
            write_file_result = await write_files_for_root(
                self.data_store,
                tree_id,
                root,
                self.server_files_location,
                full_tree_first_publish_generation,
            )
            if not write_file_result.result:
                # this particular return only happens if the files already exist, no need to log anything
                break
            try:
                if uploaders is not None and len(uploaders) > 0:
                    request_json = {
                        "store_id": tree_id.hex(),
                        "diff_filename": write_file_result.diff_tree.name,
                    }
                    if write_file_result.full_tree is not None:
                        request_json["full_tree_filename"] = write_file_result.full_tree.name

                    for uploader in uploaders:
                        self.log.info(f"Using uploader {uploader} for store {tree_id.hex()}")
                        async with aiohttp.ClientSession() as session:
                            async with session.post(
                                uploader.url + "/upload",
                                json=request_json,
                                headers=uploader.headers,
                            ) as response:
                                res_json = await response.json()
                                if res_json["uploaded"]:
                                    self.log.info(
                                        f"Uploaded files to {uploader} for store {tree_id.hex()} "
                                        f"generation {publish_generation}"
                                    )
                                else:
                                    self.log.error(
                                        f"Failed to upload files to, will retry later: {uploader} : {res_json}"
                                    )
            except Exception as e:
                self.log.error(f"Exception uploading files, will retry later: tree id {tree_id}")
                self.log.debug(f"Failed to upload files, cleaning local files: {type(e).__name__}: {e}")
                if write_file_result.full_tree is not None:
                    os.remove(write_file_result.full_tree)
                os.remove(write_file_result.diff_tree)
            publish_generation -= 1
            root = await self.data_store.get_tree_root(tree_id=tree_id, generation=publish_generation)

    async def add_missing_files(self, store_id: bytes32, overwrite: bool, foldername: Optional[Path]) -> None:
        root = await self.data_store.get_tree_root(tree_id=store_id)
        latest_generation = root.generation
        full_tree_first_publish_generation = max(0, latest_generation - self.maximum_full_file_count + 1)
        singleton_record: Optional[SingletonRecord] = await self.wallet_rpc.dl_latest_singleton(store_id, True)
        if singleton_record is None:
            self.log.error(f"No singleton record found for: {store_id}")
            return
        max_generation = min(singleton_record.generation, 0 if root is None else root.generation)
        server_files_location = foldername if foldername is not None else self.server_files_location
        files = []
        for generation in range(1, max_generation + 1):
            root = await self.data_store.get_tree_root(tree_id=store_id, generation=generation)
            res = await write_files_for_root(
                self.data_store,
                store_id,
                root,
                server_files_location,
                full_tree_first_publish_generation,
                overwrite,
            )
            files.append(res.diff_tree.name)
            if res.full_tree is not None:
                files.append(res.full_tree.name)

        uploaders = await self.get_uploaders(store_id)
        if uploaders is not None and len(uploaders) > 0:
            request_json = {"store_id": store_id.hex(), "files": json.dumps(files)}
            for uploader in uploaders:
                async with aiohttp.ClientSession() as session:
                    async with session.post(
                        uploader.url + "/add_missing_files",
                        json=request_json,
                        headers=uploader.headers,
                    ) as response:
                        res_json = await response.json()
                        if not res_json["uploaded"]:
                            self.log.error(f"failed to upload to uploader {uploader}")
                        else:
                            self.log.debug(f"uploaded to uploader {uploader}")

    async def subscribe(self, store_id: bytes32, urls: List[str]) -> Subscription:
        parsed_urls = [url.rstrip("/") for url in urls]
        subscription = Subscription(store_id, [ServerInfo(url, 0, 0) for url in parsed_urls])
        await self.wallet_rpc.dl_track_new(subscription.tree_id)
        async with self.subscription_lock:
            await self.data_store.subscribe(subscription)
        self.log.info(f"Done adding subscription: {subscription.tree_id}")
        return subscription

    async def remove_subscriptions(self, store_id: bytes32, urls: List[str]) -> None:
        parsed_urls = [url.rstrip("/") for url in urls]
        async with self.subscription_lock:
            await self.data_store.remove_subscriptions(store_id, parsed_urls)

    async def unsubscribe(self, tree_id: bytes32, retain_data: bool) -> None:
        owned_stores = await self.get_owned_stores()
        if tree_id in [subscription.launcher_id for subscription in owned_stores]:
            raise Exception(f"Cannot unsubscribe to owned store {tree_id}")
        async with self.subscription_lock:
            # Unsubscribe is processed later, after all fetching of data is done, to avoid races.
            self.unsubscribe_data_queue.append(UnsubscribeData(tree_id, retain_data))

    async def process_unsubscribe(self, tree_id: bytes32, retain_data: bool) -> None:
        # This function already acquired `subscriptions_lock`.
        subscriptions = await self.data_store.get_subscriptions()
        if tree_id not in (subscription.tree_id for subscription in subscriptions):
            raise RuntimeError("No subscription found for the given tree_id.")
        filenames: List[str] = []
        if await self.data_store.tree_id_exists(tree_id) and not retain_data:
            generation = await self.data_store.get_tree_generation(tree_id)
            all_roots = await self.data_store.get_roots_between(tree_id, 1, generation + 1)
            for root in all_roots:
                root_hash = root.node_hash if root.node_hash is not None else self.none_bytes
                filenames.append(get_full_tree_filename(tree_id, root_hash, root.generation))
                filenames.append(get_delta_filename(tree_id, root_hash, root.generation))
        # stop tracking first, then unsubscribe from the data store
        await self.wallet_rpc.dl_stop_tracking(tree_id)
        await self.data_store.unsubscribe(tree_id)
        if not retain_data:
            await self.data_store.delete_store_data(tree_id)

        self.log.info(f"Unsubscribed to {tree_id}")
        for filename in filenames:
            file_path = self.server_files_location.joinpath(filename)
            try:
                file_path.unlink()
            except FileNotFoundError:
                pass

    async def get_subscriptions(self) -> List[Subscription]:
        async with self.subscription_lock:
            return await self.data_store.get_subscriptions()

    async def add_mirror(self, store_id: bytes32, urls: List[str], amount: uint64, fee: uint64) -> None:
        if not urls:
            raise RuntimeError("URL list can't be empty")
        bytes_urls = [bytes(url, "utf8") for url in urls]
        await self.wallet_rpc.dl_new_mirror(store_id, amount, bytes_urls, fee)

    async def delete_mirror(self, coin_id: bytes32, fee: uint64) -> None:
        await self.wallet_rpc.dl_delete_mirror(coin_id, fee)

    async def get_mirrors(self, tree_id: bytes32) -> List[Mirror]:
        mirrors: List[Mirror] = await self.wallet_rpc.dl_get_mirrors(tree_id)
        return [mirror for mirror in mirrors if mirror.urls]

    async def update_subscriptions_from_wallet(self, tree_id: bytes32) -> None:
        mirrors: List[Mirror] = await self.wallet_rpc.dl_get_mirrors(tree_id)
        urls: List[str] = []
        for mirror in mirrors:
            urls = urls + [url.decode("utf8") for url in mirror.urls]
        urls = [url.rstrip("/") for url in urls]
        await self.data_store.update_subscriptions_from_wallet(tree_id, urls)

    async def get_owned_stores(self) -> List[SingletonRecord]:
        return await self.wallet_rpc.dl_owned_singletons()

    async def get_kv_diff(self, tree_id: bytes32, hash_1: bytes32, hash_2: bytes32) -> Set[DiffData]:
        return await self.data_store.get_kv_diff(tree_id, hash_1, hash_2)

<<<<<<< HEAD
    async def periodically_update_confirmation_status(self) -> None:
        check_confirmation_interval = self.config.get("check_confirmation_interval", 10)
        while not self._shut_down:
            try:
                owned_stores = await self.get_owned_stores()
                for singleton in owned_stores:
                    confirmed = await self._update_confirmation_status(tree_id=singleton.launcher_id)
                    if confirmed:
                        async with self.files_lock:
                            await self.upload_files(singleton.launcher_id)
                            await self.clean_old_full_tree_files(singleton.launcher_id)
            except Exception as e:
                self.log.error(
                    f"Exception while checking owned data confirmation: {type(e)} {e} {traceback.format_exc()}"
                )
            await asyncio.sleep(check_confirmation_interval)
=======
    async def get_kv_diff_paginated(
        self, tree_id: bytes32, hash_1: bytes32, hash_2: bytes32, page: int, max_page_size: Optional[int] = None
    ) -> KVDiffPaginationData:
        if max_page_size is None:
            max_page_size = 40 * 1024 * 1024
        return await self.data_store.get_kv_diff_paginated(tree_id, page, max_page_size, hash_1, hash_2)
>>>>>>> b9531e31

    async def periodically_manage_data(self) -> None:
        manage_data_interval = self.config.get("manage_data_interval", 60)
        while not self._shut_down:
            async with self.subscription_lock:
                try:
                    subscriptions = await self.data_store.get_subscriptions()
                    for subscription in subscriptions:
                        await self.wallet_rpc.dl_track_new(subscription.tree_id)
                    break
                except aiohttp.client_exceptions.ClientConnectorError:
                    pass
                except Exception as e:
                    self.log.error(f"Exception while requesting wallet track subscription: {type(e)} {e}")

            self.log.warning("Cannot connect to the wallet. Retrying in 3s.")

            delay_until = time.monotonic() + 3
            while time.monotonic() < delay_until:
                if self._shut_down:
                    break
                await asyncio.sleep(0.1)

        while not self._shut_down:
            async with self.subscription_lock:
                subscriptions = await self.data_store.get_subscriptions()

            # Subscribe to all local tree_ids that we can find on chain.
            local_tree_ids = await self.data_store.get_tree_ids()
            subscription_tree_ids = {subscription.tree_id for subscription in subscriptions}
            for local_id in local_tree_ids:
                if local_id not in subscription_tree_ids:
                    try:
                        subscription = await self.subscribe(local_id, [])
                        subscriptions.insert(0, subscription)
                    except Exception as e:
                        self.log.info(
                            f"Can't subscribe to locally stored {local_id}: {type(e)} {e} {traceback.format_exc()}"
                        )

            for subscription in subscriptions:
                try:
                    await self.update_subscriptions_from_wallet(subscription.tree_id)
                    await self.fetch_and_validate(subscription.tree_id)
                    async with self.files_lock:
                        await self.upload_files(subscription.tree_id)
                        await self.clean_old_full_tree_files(subscription.tree_id)
                except Exception as e:
                    self.log.error(f"Exception while fetching data: {type(e)} {e} {traceback.format_exc()}.")

            # Do unsubscribes after the fetching of data is complete, to avoid races.
            async with self.subscription_lock:
                for unsubscribe_data in self.unsubscribe_data_queue:
                    await self.process_unsubscribe(unsubscribe_data.tree_id, unsubscribe_data.retain_data)
                self.unsubscribe_data_queue.clear()
            await asyncio.sleep(manage_data_interval)

    async def build_offer_changelist(
        self,
        store_id: bytes32,
        inclusions: Tuple[KeyValue, ...],
    ) -> List[Dict[str, Any]]:
        async with self.data_store.transaction():
            changelist: List[Dict[str, Any]] = []
            for entry in inclusions:
                try:
                    existing_value = await self.get_value(store_id=store_id, key=entry.key)
                except KeyNotFoundError:
                    existing_value = None

                if existing_value == entry.value:
                    # already present, nothing needed
                    continue

                if existing_value is not None:
                    # upsert, delete the existing key and value
                    changelist.append(
                        {
                            "action": "delete",
                            "key": entry.key,
                        }
                    )

                changelist.append(
                    {
                        "action": "insert",
                        "key": entry.key,
                        "value": entry.value,
                    }
                )

            return changelist

    async def process_offered_stores(self, offer_stores: Tuple[OfferStore, ...]) -> Dict[bytes32, StoreProofs]:
        for offer_store in offer_stores:
            await self._update_confirmation_status(tree_id=offer_store.store_id)

        async with self.data_store.transaction():
            our_store_proofs: Dict[bytes32, StoreProofs] = {}
            for offer_store in offer_stores:
                changelist = await self.build_offer_changelist(
                    store_id=offer_store.store_id,
                    inclusions=offer_store.inclusions,
                )

                if len(changelist) > 0:
                    new_root_hash = await self.batch_insert(
                        tree_id=offer_store.store_id,
                        changelist=changelist,
                    )
                else:
                    existing_root = await self.get_root(store_id=offer_store.store_id)
                    if existing_root is None:
                        raise Exception(f"store id not available: {offer_store.store_id.hex()}")
                    new_root_hash = existing_root.root

                if new_root_hash is None:
                    raise Exception("only inserts are supported so a None root hash should not be possible")

                proofs: List[Proof] = []
                for entry in offer_store.inclusions:
                    node_hash = await self.get_key_value_hash(
                        store_id=offer_store.store_id,
                        key=entry.key,
                        root_hash=new_root_hash,
                    )
                    proof_of_inclusion = await self.data_store.get_proof_of_inclusion_by_hash(
                        node_hash=node_hash,
                        tree_id=offer_store.store_id,
                        root_hash=new_root_hash,
                    )
                    proof = Proof(
                        key=entry.key,
                        value=entry.value,
                        node_hash=proof_of_inclusion.node_hash,
                        layers=tuple(
                            Layer(
                                other_hash_side=layer.other_hash_side,
                                other_hash=layer.other_hash,
                                combined_hash=layer.combined_hash,
                            )
                            for layer in proof_of_inclusion.layers
                        ),
                    )
                    proofs.append(proof)
                store_proof = StoreProofs(store_id=offer_store.store_id, proofs=tuple(proofs))
                our_store_proofs[offer_store.store_id] = store_proof
            return our_store_proofs

    async def make_offer(
        self,
        maker: Tuple[OfferStore, ...],
        taker: Tuple[OfferStore, ...],
        fee: uint64,
    ) -> Offer:
        async with self.data_store.transaction():
            our_store_proofs = await self.process_offered_stores(offer_stores=maker)

            offer_dict: Dict[Union[uint32, str], int] = {
                **{offer_store.store_id.hex(): -1 for offer_store in maker},
                **{offer_store.store_id.hex(): 1 for offer_store in taker},
            }

            solver: Dict[str, Any] = {
                "0x"
                + our_offer_store.store_id.hex(): {
                    "new_root": "0x" + our_store_proofs[our_offer_store.store_id].proofs[0].root().hex(),
                    "dependencies": [
                        {
                            "launcher_id": "0x" + their_offer_store.store_id.hex(),
                            "values_to_prove": [
                                "0x" + leaf_hash(key=entry.key, value=entry.value).hex()
                                for entry in their_offer_store.inclusions
                            ],
                        }
                        for their_offer_store in taker
                    ],
                }
                for our_offer_store in maker
            }

            wallet_offer, trade_record = await self.wallet_rpc.create_offer_for_ids(
                offer_dict=offer_dict,
                solver=solver,
                driver_dict={},
                fee=fee,
                validate_only=False,
                # TODO: probably shouldn't be default but due to peculiarities in the RPC, we're using a stop gap.
                # This is not a change in behavior, the default was already implicit.
                tx_config=DEFAULT_TX_CONFIG,
            )
            if wallet_offer is None:
                raise Exception("offer is None despite validate_only=False")

            offer = Offer(
                trade_id=trade_record.trade_id,
                offer=bytes(wallet_offer),
                taker=taker,
                maker=tuple(our_store_proofs.values()),
            )

            # being extra careful and verifying the offer before returning it
            trading_offer = TradingOffer.from_bytes(offer.offer)
            summary = await DataLayerWallet.get_offer_summary(offer=trading_offer)

            verify_offer(maker=offer.maker, taker=offer.taker, summary=summary)

            return offer

    async def take_offer(
        self,
        offer_bytes: bytes,
        taker: Tuple[OfferStore, ...],
        maker: Tuple[StoreProofs, ...],
        fee: uint64,
    ) -> TradeRecord:
        async with self.data_store.transaction():
            our_store_proofs = await self.process_offered_stores(offer_stores=taker)

            offer = TradingOffer.from_bytes(offer_bytes)
            summary = await DataLayerWallet.get_offer_summary(offer=offer)

            verify_offer(maker=maker, taker=taker, summary=summary)

            all_store_proofs: Dict[bytes32, StoreProofs] = {
                store_proofs.proofs[0].root(): store_proofs for store_proofs in [*maker, *our_store_proofs.values()]
            }
            proofs_of_inclusion: List[Tuple[str, str, List[str]]] = []
            for root, store_proofs in all_store_proofs.items():
                for proof in store_proofs.proofs:
                    layers = [
                        ProofOfInclusionLayer(
                            combined_hash=layer.combined_hash,
                            other_hash_side=layer.other_hash_side,
                            other_hash=layer.other_hash,
                        )
                        for layer in proof.layers
                    ]
                    proof_of_inclusion = ProofOfInclusion(node_hash=proof.node_hash, layers=layers)
                    sibling_sides_integer = proof_of_inclusion.sibling_sides_integer()
                    proofs_of_inclusion.append(
                        (
                            root.hex(),
                            str(sibling_sides_integer),
                            ["0x" + sibling_hash.hex() for sibling_hash in proof_of_inclusion.sibling_hashes()],
                        )
                    )

            solver: Dict[str, Any] = {
                "proofs_of_inclusion": proofs_of_inclusion,
                **{
                    "0x"
                    + our_offer_store.store_id.hex(): {
                        "new_root": "0x" + root.hex(),
                        "dependencies": [
                            {
                                "launcher_id": "0x" + their_offer_store.store_id.hex(),
                                "values_to_prove": ["0x" + entry.node_hash.hex() for entry in their_offer_store.proofs],
                            }
                            for their_offer_store in maker
                        ],
                    }
                    for our_offer_store in taker
                },
            }

        # Excluding wallet from transaction since failures in the wallet may occur
        # after the transaction is submitted to the chain.  If we roll back data we
        # may lose published data.

        trade_record = await self.wallet_rpc.take_offer(
            offer=offer,
            solver=solver,
            fee=fee,
            # TODO: probably shouldn't be default but due to peculiarities in the RPC, we're using a stop gap.
            # This is not a change in behavior, the default was already implicit.
            tx_config=DEFAULT_TX_CONFIG,
        )

        return trade_record

    async def cancel_offer(self, trade_id: bytes32, secure: bool, fee: uint64) -> None:
        store_ids: List[bytes32] = []

        if not secure:
            trade_record = await self.wallet_rpc.get_offer(trade_id=trade_id, file_contents=True)
            trading_offer = TradingOffer.from_bytes(trade_record.offer)
            summary = await DataLayerWallet.get_offer_summary(offer=trading_offer)
            store_ids = [bytes32.from_hexstr(offered["launcher_id"]) for offered in summary["offered"]]

        await self.wallet_rpc.cancel_offer(
            trade_id=trade_id,
            secure=secure,
            fee=fee,
            # TODO: probably shouldn't be default but due to peculiarities in the RPC, we're using a stop gap.
            # This is not a change in behavior, the default was already implicit.
            tx_config=DEFAULT_TX_CONFIG,
        )

        if not secure:
            for store_id in store_ids:
                await self.data_store.clear_pending_roots(tree_id=store_id)

    async def get_sync_status(self, store_id: bytes32) -> SyncStatus:
        await self._update_confirmation_status(tree_id=store_id)

        if not await self.data_store.tree_id_exists(tree_id=store_id):
            raise Exception(f"No tree id stored in the local database for {store_id}")
        root = await self.data_store.get_tree_root(tree_id=store_id)
        singleton_record = await self.wallet_rpc.dl_latest_singleton(store_id, True)
        if singleton_record is None:
            raise Exception(f"No singleton found for {store_id}")

        return SyncStatus(
            root_hash=self.none_bytes if root.node_hash is None else root.node_hash,
            generation=root.generation,
            target_root_hash=singleton_record.root,
            target_generation=singleton_record.generation,
        )

    async def get_uploaders(self, tree_id: bytes32) -> List[PluginRemote]:
        uploaders = []
        for uploader in self.uploaders:
            async with aiohttp.ClientSession() as session:
                try:
                    async with session.post(
                        uploader.url + "/handle_upload",
                        json={"store_id": tree_id.hex()},
                        headers=uploader.headers,
                    ) as response:
                        res_json = await response.json()
                        if res_json["handle_upload"]:
                            uploaders.append(uploader)
                except Exception as e:
                    self.log.error(f"get_uploader could not get response {e}")
        return uploaders

    async def check_plugins(self) -> PluginStatus:
        coros = [get_plugin_info(plugin_remote=plugin) for plugin in {*self.uploaders, *self.downloaders}]
        results = dict(await asyncio.gather(*coros))

        unknown = {
            "name": "unknown",
            "version": "unknown",
            "instance": "unknown",
        }

        uploader_status = {uploader.url: results.get(uploader, unknown) for uploader in self.uploaders}
        downloader_status = {downloader.url: results.get(downloader, unknown) for downloader in self.downloaders}

        return PluginStatus(uploaders=uploader_status, downloaders=downloader_status)<|MERGE_RESOLUTION|>--- conflicted
+++ resolved
@@ -757,7 +757,6 @@
     async def get_kv_diff(self, tree_id: bytes32, hash_1: bytes32, hash_2: bytes32) -> Set[DiffData]:
         return await self.data_store.get_kv_diff(tree_id, hash_1, hash_2)
 
-<<<<<<< HEAD
     async def periodically_update_confirmation_status(self) -> None:
         check_confirmation_interval = self.config.get("check_confirmation_interval", 10)
         while not self._shut_down:
@@ -774,14 +773,13 @@
                     f"Exception while checking owned data confirmation: {type(e)} {e} {traceback.format_exc()}"
                 )
             await asyncio.sleep(check_confirmation_interval)
-=======
+
     async def get_kv_diff_paginated(
         self, tree_id: bytes32, hash_1: bytes32, hash_2: bytes32, page: int, max_page_size: Optional[int] = None
     ) -> KVDiffPaginationData:
         if max_page_size is None:
             max_page_size = 40 * 1024 * 1024
         return await self.data_store.get_kv_diff_paginated(tree_id, page, max_page_size, hash_1, hash_2)
->>>>>>> b9531e31
 
     async def periodically_manage_data(self) -> None:
         manage_data_interval = self.config.get("manage_data_interval", 60)
