import logging
from pathlib import Path
from typing import Any, Callable, Dict, List, Optional, Tuple, Awaitable
import aiosqlite
import asyncio
from chia.data_layer.data_layer_types import InternalNode, TerminalNode, DownloadMode, Subscription, Root
from chia.data_layer.data_store import DataStore
from chia.rpc.wallet_rpc_client import WalletRpcClient
from chia.server.server import ChiaServer
from chia.types.blockchain_format.sized_bytes import bytes32
from chia.util.config import load_config
from chia.util.db_wrapper import DBWrapper
from chia.util.ints import uint32, uint64
from chia.util.path import mkdir, path_from_root
from chia.wallet.transaction_record import TransactionRecord
from chia.data_layer.data_layer_wallet import SingletonRecord


class DataLayer:
    data_store: DataStore
    db_wrapper: DBWrapper
    db_path: Path
    connection: Optional[aiosqlite.Connection]
    config: Dict[str, Any]
    log: logging.Logger
    wallet_rpc_init: Awaitable[WalletRpcClient]
    state_changed_callback: Optional[Callable[..., object]]
    wallet_id: uint64
    initialized: bool

    def __init__(
        self,
        root_path: Path,
        wallet_rpc_init: Awaitable[WalletRpcClient],
        name: Optional[str] = None,
    ):
        if name == "":
            # TODO: If no code depends on "" counting as 'unspecified' then we do not
            #       need this.
            name = None
        config = load_config(root_path, "config.yaml", "data_layer")
        self.initialized = False
        self.config = config
        self.connection = None
        self.wallet_rpc_init = wallet_rpc_init
        self.log = logging.getLogger(name if name is None else __name__)
        self._shut_down: bool = False
        db_path_replaced: str = config["database_path"].replace("CHALLENGE", config["selected_network"])
        self.db_path = path_from_root(root_path, db_path_replaced)
        mkdir(self.db_path.parent)

    def _set_state_changed_callback(self, callback: Callable[..., object]) -> None:
        self.state_changed_callback = callback

    def set_server(self, server: ChiaServer) -> None:
        self.server = server

    async def _start(self) -> bool:
        self.connection = await aiosqlite.connect(self.db_path)
        self.db_wrapper = DBWrapper(self.connection)
        self.data_store = await DataStore.create(self.db_wrapper)
        self.wallet_rpc = await self.wallet_rpc_init
        self.periodically_fetch_data_task: asyncio.Task[Any] = asyncio.create_task(self.periodically_fetch_data())
        self.subscription_lock: asyncio.Lock = asyncio.Lock()
        return True

    def _close(self) -> None:
        # TODO: review for anything else we need to do here
        self._shut_down = True
        self.periodically_fetch_data_task.cancel()

    async def _await_closed(self) -> None:
        if self.connection is not None:
            await self.connection.close()

    async def create_store(self) -> Tuple[List[TransactionRecord], bytes32]:
        # TODO: review for anything else we need to do here
        fee = uint64(1)
        root = bytes32([0] * 32)
        txs, tree_id = await self.wallet_rpc.create_new_dl(root, fee)
        res = await self.data_store.create_tree(tree_id=tree_id)
        if res is None:
            self.log.fatal("failed creating store")
        self.initialized = True
        return txs, tree_id

    async def batch_update(
        self,
        tree_id: bytes32,
        changelist: List[Dict[str, Any]],
    ) -> TransactionRecord:
        for change in changelist:
            if change["action"] == "insert":
                key = change["key"]
                value = change["value"]
                reference_node_hash = change.get("reference_node_hash")
                side = change.get("side")
                if reference_node_hash or side:
                    await self.data_store.insert(key, value, tree_id, reference_node_hash, side)
                await self.data_store.autoinsert(key, value, tree_id)
            else:
                assert change["action"] == "delete"
                key = change["key"]
                await self.data_store.delete(key, tree_id)

        await self.data_store.get_tree_root(tree_id)
        root = await self.data_store.get_tree_root(tree_id)
        # todo return empty node hash from get_tree_root
        if root.node_hash is not None:
            node_hash = root.node_hash
        else:
            node_hash = bytes32([0] * 32)  # todo change
        transaction_record = await self.wallet_rpc.dl_update_root(tree_id, node_hash)
        assert transaction_record
        # todo register callback to change status in data store
        # await self.data_store.change_root_status(root, Status.COMMITTED)
        return transaction_record

    async def get_value(self, store_id: bytes32, key: bytes) -> Optional[bytes]:
        res = await self.data_store.get_node_by_key(tree_id=store_id, key=key)
        if res is None:
            self.log.error("Failed to fetch key")
            return None
        return res.value

    async def get_keys_values(self, store_id: bytes32, root_hash: Optional[bytes32]) -> List[TerminalNode]:
        res = await self.data_store.get_keys_values(store_id, root_hash)
        if res is None:
            self.log.error("Failed to fetch keys values")
        return res

    async def get_ancestors(self, node_hash: bytes32, store_id: bytes32) -> List[InternalNode]:
        res = await self.data_store.get_ancestors(node_hash=node_hash, tree_id=store_id)
        if res is None:
            self.log.error("Failed to get ancestors")
        return res

    async def get_root(self, store_id: bytes32) -> Optional[bytes32]:
        res = await self.data_store.get_tree_root(tree_id=store_id)
        if res is None:
            self.log.error(f"Failed to get root for {store_id.hex()}")
<<<<<<< HEAD
        return res.node_hash

    async def get_roots(self, store_ids: List[str]) -> List[Optional[bytes32]]:
        roots = []
        for id in store_ids:
            res = await self.data_store.get_tree_root(tree_id=bytes32(hexstr_to_bytes(id)))
            if res is None:
                self.log.error(f"Failed to get root for {id}")
                continue
            roots.append(res.node_hash)
        return roots

    async def fetch_and_validate(self, subscription: Subscription) -> None:
        tree_id = subscription.tree_id
        singleton_record: Optional[SingletonRecord] = await self.wallet_rpc.dl_latest_singleton(tree_id)
        if singleton_record is None:
            return
        current_generation = await self.data_store.get_wallet_generation(tree_id)
        assert int(current_generation) <= singleton_record.generation
        if current_generation is not None and uint32(current_generation) == singleton_record.generation:
            return

        old_root: Optional[Root] = None
        if await self.data_store.tree_id_exists(tree_id=tree_id):
            old_root = await self.data_store.get_tree_root(tree_id=tree_id)
        to_check: List[SingletonRecord] = []
        if subscription.mode is DownloadMode.LATEST:
            to_check = [singleton_record]
        if subscription.mode is DownloadMode.HISTORY:
            to_check = await self.wallet_rpc.dl_history(
                launcher_id=tree_id, min_generation=current_generation + 1
            )  # type: ignore

        downloaded = await self.data_store.download_data(subscription, singleton_record.root)
        if not downloaded:
            raise RuntimeError("Could not download the data.")

        root = await self.data_store.get_tree_root(tree_id=tree_id)
        if root.node_hash is None or root.node_hash != to_check[0].root:
            raise RuntimeError("Can't find data on chain in our datastore.")
        to_check.pop(0)
        min_generation = (0 if old_root is None else old_root.generation) + 1
        max_generation = root.generation

        for record in to_check:
            root_for_record = await self.data_store.get_last_tree_root_by_hash(tree_id, record.root, max_generation)
            if root_for_record is None or root_for_record.generation < min_generation:
                raise RuntimeError("Can't find data on chain in our datastore.")
            max_generation = root.generation

        await self.data_store.set_wallet_generation(tree_id, int(singleton_record.generation))

    async def subscribe(self, subscription: Subscription) -> None:
        subscriptions = await self.get_subscriptions()
        if subscription.tree_id in [subscription.tree_id for subscription in subscriptions]:
            return
        await self.wallet_rpc.dl_track_new(subscription.tree_id)
        async with self.subscription_lock:
            await self.data_store.subscribe(subscription)

    async def unsubscribe(self, tree_id: bytes32) -> None:
        subscriptions = await self.get_subscriptions()
        if tree_id not in [subscription.tree_id for subscription in subscriptions]:
            return
        async with self.subscription_lock:
            await self.data_store.unsubscribe(tree_id)

    async def get_subscriptions(self) -> List[Subscription]:
        async with self.subscription_lock:
            return await self.data_store.get_subscriptions()

    async def periodically_fetch_data(self) -> None:
        fetch_data_interval = self.config.get("fetch_data_interval", 60)
        while not self._shut_down:
            async with self.subscription_lock:
                subscriptions = await self.data_store.get_subscriptions()
                for subscription in subscriptions:
                    await self.fetch_and_validate(subscription)
            try:
                await asyncio.sleep(fetch_data_interval)
            except asyncio.CancelledError:
                pass
=======
            return None
        return res.node_hash
>>>>>>> 79ea0c0e
<|MERGE_RESOLUTION|>--- conflicted
+++ resolved
@@ -139,7 +139,7 @@
         res = await self.data_store.get_tree_root(tree_id=store_id)
         if res is None:
             self.log.error(f"Failed to get root for {store_id.hex()}")
-<<<<<<< HEAD
+            return None
         return res.node_hash
 
     async def get_roots(self, store_ids: List[str]) -> List[Optional[bytes32]]:
@@ -222,7 +222,3 @@
                 await asyncio.sleep(fetch_data_interval)
             except asyncio.CancelledError:
                 pass
-=======
-            return None
-        return res.node_hash
->>>>>>> 79ea0c0e
