from __future__ import annotations

import contextlib
import logging
from collections import defaultdict
from contextlib import asynccontextmanager
from dataclasses import dataclass, replace
from pathlib import Path
from typing import Any, AsyncIterator, Awaitable, BinaryIO, Callable, Dict, List, Optional, Set, Tuple, Union

import psycopg

from chia.data_layer.data_layer_errors import KeyNotFoundError, NodeHashError, TreeGenerationIncrementingError
from chia.data_layer.data_layer_util import (
    DiffData,
    InsertResult,
    InternalNode,
    Node,
    NodeType,
    OperationType,
    ProofOfInclusion,
    ProofOfInclusionLayer,
    Root,
    SerializedNode,
    ServerInfo,
    Side,
    Status,
    Subscription,
    TerminalNode,
    internal_hash,
    leaf_hash,
    row_to_node,
)
from chia.types.blockchain_format.program import Program
from chia.types.blockchain_format.sized_bytes import bytes32
from chia.util.db_wrapper_pg import DBWrapperPG

log = logging.getLogger(__name__)


# TODO: review exceptions for values that shouldn't be displayed
# TODO: pick exception types other than Exception


@dataclass
class DataStore:
    """A key/value store with the pairs being terminal nodes in a CLVM object tree."""

    db_wrapper: DBWrapperPG

    @classmethod
    @contextlib.asynccontextmanager
    async def managed(
        cls, database: Union[str, Path], uri: bool = False, sql_log_path: Optional[Path] = None
    ) -> AsyncIterator[DataStore]:
        async with DBWrapperPG.managed(
            database=str(database),
            uri=uri,
            journal_mode="WAL",
            # Setting to FULL despite other locations being configurable.  If there are
            # performance issues we can consider other the implications of other options.
            synchronous="FULL",
            # If foreign key checking gets turned off, please add corresponding check
            # methods and enable foreign key checking in the tests.
            foreign_keys=True,
            row_factory=psycopg.rows.dict_row,  # aiosqlite.Row,
            log_path=sql_log_path,
        ) as db_wrapper:
            self = cls(db_wrapper=db_wrapper)

            async with db_wrapper.writer() as writer:
                await writer.execute(
                    f"""
                    CREATE TABLE IF NOT EXISTS node(
                        hash BYTEA PRIMARY KEY NOT NULL CHECK(length(hash) = 32),
                        node_type INTEGER NOT NULL CHECK(
                            (
                                node_type = {int(NodeType.INTERNAL)}
                                AND left_hash IS NOT NULL
                                AND right_hash IS NOT NULL
                                AND key IS NULL
                                AND value IS NULL
                            )
                            OR
                            (
                                node_type = {int(NodeType.TERMINAL)}
                                AND left_hash IS NULL
                                AND right_hash IS NULL
                                AND key IS NOT NULL
                                AND value IS NOT NULL
                            )
                        ),
                        left_hash BYTEA REFERENCES node,
                        right_hash BYTEA REFERENCES node,
                        key BYTEA,
                        value BYTEA
                    )
                    """
                )
                # await writer.execute(
                #     """
                #     CREATE OR REPLACE TRIGGER no_node_updates
                #     BEFORE UPDATE ON node
                #     BEGIN
                #         SELECT RAISE(FAIL, 'updates not allowed to the node table');
                #     END
                #     """
                # )
                await writer.execute(
                    f"""
                    CREATE TABLE IF NOT EXISTS root(
                        tree_id BYTEA NOT NULL CHECK(length(tree_id) = 32),
                        generation INTEGER NOT NULL CHECK(generation >= 0),
                        node_hash BYTEA,
                        status INTEGER NOT NULL CHECK(
                            {" OR ".join(f"status = {status}" for status in Status)}
                        ),
                        PRIMARY KEY(tree_id, generation),
                        FOREIGN KEY(node_hash) REFERENCES node(hash)
                    )
                    """
                )
                # TODO: Add ancestor -> hash relationship, this might involve temporarily
                # deferring the foreign key enforcement due to the insertion order
                # and the node table also enforcing a similar relationship in the
                # other direction.
                # FOREIGN KEY(ancestor) REFERENCES ancestors(ancestor)
                await writer.execute(
                    """
                    CREATE TABLE IF NOT EXISTS ancestors(
                        hash BYTEA NOT NULL REFERENCES node,
                        ancestor BYTEA CHECK(length(ancestor) = 32),
                        tree_id BYTEA NOT NULL CHECK(length(tree_id) = 32),
                        generation INTEGER NOT NULL,
                        PRIMARY KEY(hash, tree_id, generation),
                        FOREIGN KEY(ancestor) REFERENCES node(hash)
                    )
                    """
                )
                await writer.execute(
                    """
                    CREATE TABLE IF NOT EXISTS subscriptions(
                        tree_id BYTEA NOT NULL CHECK(length(tree_id) = 32),
                        url TEXT DEFAULT '',
                        ignore_till INTEGER,
                        num_consecutive_failures INTEGER,
                        from_wallet smallint CHECK(from_wallet = 0 OR from_wallet = 1),
                        PRIMARY KEY(tree_id, url)
                    )
                    """
                )
                await writer.execute(
                    """
                    CREATE INDEX IF NOT EXISTS node_hash ON root(node_hash)
                    """
                )

            yield self

    @asynccontextmanager
    async def transaction(self) -> AsyncIterator[None]:
        async with self.db_wrapper.writer():
            yield

    async def _insert_root(
        self,
        tree_id: bytes32,
        node_hash: Optional[bytes32],
        status: Status,
        generation: Optional[int] = None,
    ) -> Root:
        # This should be replaced by an SQLite schema level check.
        # https://github.com/Chia-Network/chia-blockchain/pull/9284
        tree_id = bytes32(tree_id)

        async with self.db_wrapper.writer() as writer:
            if generation is None:
                try:
                    existing_generation = await self.get_tree_generation(tree_id=tree_id)
                except Exception as e:
                    if not str(e).startswith("No generations found for tree ID:"):
                        raise
                    generation = 0
                else:
                    generation = existing_generation + 1

            new_root = Root(
                tree_id=tree_id,
                node_hash=None if node_hash is None else node_hash,
                generation=generation,
                status=status,
            )

            await writer.execute(
                """
                INSERT INTO root(tree_id, generation, node_hash, status)
                VALUES(%(tree_id)s, %(generation)s, %(node_hash)s, %(status)s)
                """,
                new_root.to_row(),
            )

            # `node_hash` is now a root, so it has no ancestor.
            # Don't change the ancestor table unless the root is committed.
            if node_hash is not None and status == Status.COMMITTED:
                values = {
                    "hash": node_hash,
                    "tree_id": tree_id,
                    "generation": generation,
                }
                await writer.execute(
                    """
                    INSERT INTO ancestors(hash, ancestor, tree_id, generation)
                    VALUES (%(hash)s, NULL, %(tree_id)s, %(generation)s)
                    """,
                    values,
                )

            return new_root

    async def _insert_node(
        self,
        node_hash: bytes32,
        node_type: NodeType,
        left_hash: Optional[bytes32],
        right_hash: Optional[bytes32],
        key: Optional[bytes],
        value: Optional[bytes],
    ) -> None:
        # TODO: can we get sqlite to do this check?
        values = {
            "hash": node_hash,
            "node_type": node_type,
            "left_hash": left_hash,
            "right_hash": right_hash,
            "key": key,
            "value": value,
        }

        async with self.db_wrapper.writer() as writer:
            try:
                await writer.execute(
                    """
                    INSERT INTO node(hash, node_type, left_hash, right_hash, key, value)
                    VALUES(%(hash)s, %(node_type)s, %(left_hash)s, %(right_hash)s, %(key)s, %(value)s)
                    """,
                    values,
                )
            except psycopg.IntegrityError as e:
                if not e.args[0].startswith("UNIQUE constraint"):
                    # UNIQUE constraint failed: node.hash
                    raise

                async with writer.cursor() as cursor:
                    await cursor.execute(
                        "SELECT * FROM node WHERE hash = %(hash)s LIMIT 1",
                        {"hash": node_hash},
                    )
                    result = await cursor.fetchone()

                if result is None:
                    # some ideas for causes:
                    #   an sqlite bug
                    #   bad queries in this function
                    #   unexpected db constraints
                    raise Exception("Unable to find conflicting row") from e  # pragma: no cover

                result_dict = dict(result)
                if result_dict != values:
                    raise Exception(
                        f"Requested insertion of node with matching hash but other values differ: {node_hash}"
                    ) from None

    async def insert_node(self, node_type: NodeType, value1: bytes, value2: bytes) -> None:
        if node_type == NodeType.INTERNAL:
            left_hash = bytes32(value1)
            right_hash = bytes32(value2)
            node_hash = internal_hash(left_hash, right_hash)
            await self._insert_node(node_hash, node_type, bytes32(value1), bytes32(value2), None, None)
        else:
            node_hash = leaf_hash(key=value1, value=value2)
            await self._insert_node(node_hash, node_type, None, None, value1, value2)

    async def _insert_internal_node(self, left_hash: bytes32, right_hash: bytes32) -> bytes32:
        node_hash: bytes32 = internal_hash(left_hash=left_hash, right_hash=right_hash)

        await self._insert_node(
            node_hash=node_hash,
            node_type=NodeType.INTERNAL,
            left_hash=left_hash,
            right_hash=right_hash,
            key=None,
            value=None,
        )

        return node_hash

    async def _insert_ancestor_table(
        self,
        left_hash: bytes32,
        right_hash: bytes32,
        tree_id: bytes32,
        generation: int,
    ) -> None:
        node_hash = internal_hash(left_hash=left_hash, right_hash=right_hash)

        async with self.db_wrapper.writer() as writer:
            for hash in (left_hash, right_hash):
                values = {
                    "hash": hash,
                    "ancestor": node_hash,
                    "tree_id": tree_id,
                    "generation": generation,
                }
                try:
                    await writer.execute(
                        """
                        INSERT INTO ancestors(hash, ancestor, tree_id, generation)
                        VALUES (%(hash)s, %(ancestor)s, %(tree_id)s, %(generation)s)
                        """,
                        values,
                    )
                except psycopg.IntegrityError as e:
                    if not e.args[0].startswith("UNIQUE constraint"):
                        # UNIQUE constraint failed: ancestors.hash, ancestors.tree_id, ancestors.generation
                        raise

                    async with writer.cursor() as cursor:
                        await cursor.execute(
                            """
                            SELECT *
                            FROM ancestors
                            WHERE hash = %(hash)s AND generation = %(generation)s AND tree_id = %(tree_id)s
                            LIMIT 1
                            """,
                            {"hash": hash, "generation": generation, "tree_id": tree_id},
                        )
                        result = await cursor.fetchone()

                    if result is None:
                        # some ideas for causes:
                        #   an sqlite bug
                        #   bad queries in this function
                        #   unexpected db constraints
                        raise Exception("Unable to find conflicting row") from e  # pragma: no cover

                    result_dict = dict(result)
                    if result_dict != values:
                        raise Exception(
                            "Requested insertion of ancestor, where ancestor differ, but other values are identical: "
                            f"{hash} {generation} {tree_id}"
                        ) from None

    async def _insert_terminal_node(self, key: bytes, value: bytes) -> bytes32:
        # forcing type hint here for:
        # https://github.com/Chia-Network/clvm/pull/102
        # https://github.com/Chia-Network/clvm/pull/106
        node_hash: bytes32 = Program.to((key, value)).get_tree_hash()

        await self._insert_node(
            node_hash=node_hash,
            node_type=NodeType.TERMINAL,
            left_hash=None,
            right_hash=None,
            key=key,
            value=value,
        )

        return node_hash

    async def get_pending_root(self, tree_id: bytes32) -> Optional[Root]:
        async with self.db_wrapper.reader() as reader:
            cursor = await reader.execute(
                "SELECT * FROM root WHERE tree_id = %(tree_id)s AND status = %(status)s LIMIT 2",
                {"tree_id": tree_id, "status": Status.PENDING.value},
            )

            row = await cursor.fetchone()

            if row is None:
                return None

            maybe_extra_result = await cursor.fetchone()
            if maybe_extra_result is not None:
                raise Exception(f"multiple pending roots found for id: {tree_id.hex()}")

        return Root.from_row(row=row)

    async def clear_pending_roots(self, tree_id: bytes32) -> Optional[Root]:
        async with self.db_wrapper.writer() as writer:
            pending_root = await self.get_pending_root(tree_id=tree_id)

            if pending_root is not None:
                await writer.execute(
                    "DELETE FROM root WHERE tree_id = %(tree_id)s AND status = %(status)s",
                    {"tree_id": tree_id, "status": Status.PENDING.value},
                )

        return pending_root

    async def shift_root_generations(self, tree_id: bytes32, shift_size: int) -> None:
        async with self.db_wrapper.writer():
            root = await self.get_tree_root(tree_id=tree_id)
            for _ in range(shift_size):
                await self._insert_root(tree_id=tree_id, node_hash=root.node_hash, status=Status.COMMITTED)

    async def change_root_status(self, root: Root, status: Status = Status.PENDING) -> None:
        async with self.db_wrapper.writer() as writer:
            await writer.execute(
                "UPDATE root SET status = %s WHERE tree_id=%s and generation = %s",
                (
                    status.value,
                    root.tree_id,
                    root.generation,
                ),
            )
            # `node_hash` is now a root, so it has no ancestor.
            # Don't change the ancestor table unless the root is committed.
            if root.node_hash is not None and status == Status.COMMITTED:
                values = {
                    "hash": root.node_hash,
                    "tree_id": root.tree_id,
                    "generation": root.generation,
                }
                await writer.execute(
                    """
                    INSERT INTO ancestors(hash, ancestor, tree_id, generation)
                    VALUES (%(hash)s, NULL, %(tree_id)s, %(generation)s)
                    """,
                    values,
                )

    async def check(self) -> None:
        for check in self._checks:
            # pylint seems to think these are bound methods not unbound methods.
            await check(self)  # pylint: disable=too-many-function-args

    async def _check_roots_are_incrementing(self) -> None:
        async with self.db_wrapper.reader() as reader:
            cursor = await reader.execute("SELECT * FROM root ORDER BY tree_id, generation")
            roots = [Root.from_row(row=row) async for row in cursor]

            roots_by_tree: Dict[bytes32, List[Root]] = defaultdict(list)
            for root in roots:
                roots_by_tree[root.tree_id].append(root)

            bad_trees = []
            for tree_id, roots in roots_by_tree.items():
                current_generation = roots[-1].generation
                expected_generations = list(range(current_generation + 1))
                actual_generations = [root.generation for root in roots]
                if actual_generations != expected_generations:
                    bad_trees.append(tree_id)

            if len(bad_trees) > 0:
                raise TreeGenerationIncrementingError(tree_ids=bad_trees)

    async def _check_hashes(self) -> None:
        async with self.db_wrapper.reader() as reader:
            cursor = await reader.execute("SELECT * FROM node")

            bad_node_hashes: List[bytes32] = []
            async for row in cursor:
                node = row_to_node(row=row)
                if isinstance(node, InternalNode):
                    expected_hash = internal_hash(left_hash=node.left_hash, right_hash=node.right_hash)
                elif isinstance(node, TerminalNode):
                    expected_hash = Program.to((node.key, node.value)).get_tree_hash()

                if node.hash != expected_hash:
                    bad_node_hashes.append(node.hash)

        if len(bad_node_hashes) > 0:
            raise NodeHashError(node_hashes=bad_node_hashes)

    _checks: Tuple[Callable[[DataStore], Awaitable[None]], ...] = (
        _check_roots_are_incrementing,
        _check_hashes,
    )

    async def create_tree(self, tree_id: bytes32, status: Status = Status.PENDING) -> bool:
        await self._insert_root(tree_id=tree_id, node_hash=None, status=status)

        return True

    async def table_is_empty(self, tree_id: bytes32) -> bool:
        tree_root = await self.get_tree_root(tree_id=tree_id)

        return tree_root.node_hash is None

    async def get_tree_ids(self) -> Set[bytes32]:
        async with self.db_wrapper.reader() as reader:
            cursor = await reader.execute("SELECT DISTINCT tree_id FROM root")

            tree_ids = {bytes32(row["tree_id"]) async for row in cursor}

        return tree_ids

    async def get_tree_generation(self, tree_id: bytes32) -> int:
        async with self.db_wrapper.reader() as reader:
            cursor = await reader.execute(
                "SELECT MAX(generation) FROM root WHERE tree_id = %(tree_id)s AND status = %(status)s",
                {"tree_id": tree_id, "status": Status.COMMITTED.value},
            )
            row = await cursor.fetchone()

        if row is not None:
            generation: Optional[int] = row["max"]

            if generation is not None:
                return generation

        raise Exception(f"No generations found for tree ID: {tree_id.hex()}")

    async def get_tree_root(self, tree_id: bytes32, generation: Optional[int] = None) -> Root:
        async with self.db_wrapper.reader() as reader:
            if generation is None:
                generation = await self.get_tree_generation(tree_id=tree_id)
            cursor = await reader.execute(
                """
                SELECT *
                FROM root
                WHERE tree_id = %(tree_id)s AND generation = %(generation)s AND status = %(status)s
                LIMIT 1
                """,
                {"tree_id": tree_id, "generation": generation, "status": Status.COMMITTED.value},
            )
            row = await cursor.fetchone()

            if row is None:
                raise Exception(f"unable to find root for id, generation: {tree_id.hex()}, {generation}")

        return Root.from_row(row=row)

    async def tree_id_exists(self, tree_id: bytes32) -> bool:
        async with self.db_wrapper.reader() as reader:
            cursor = await reader.execute(
                "SELECT 1 FROM root WHERE tree_id = %(tree_id)s AND status = %(status)s LIMIT 1",
                {"tree_id": tree_id, "status": Status.COMMITTED.value},
            )
            row = await cursor.fetchone()

        if row is None:
            return False
        return True

    async def get_roots_between(self, tree_id: bytes32, generation_begin: int, generation_end: int) -> List[Root]:
        async with self.db_wrapper.reader() as reader:
            cursor = await reader.execute(
                "SELECT * FROM root WHERE tree_id = %(tree_id)s "
                "AND generation >= %(generation_begin)s AND generation < %(generation_end)s ORDER BY generation ASC",
                {"tree_id": tree_id, "generation_begin": generation_begin, "generation_end": generation_end},
            )
            roots = [Root.from_row(row=row) async for row in cursor]

        return roots

    async def get_last_tree_root_by_hash(
        self, tree_id: bytes32, hash: Optional[bytes32], max_generation: Optional[int] = None
    ) -> Optional[Root]:
        async with self.db_wrapper.reader() as reader:
            max_generation_str = f"AND generation < {max_generation} " if max_generation is not None else ""
            node_hash_str = "AND node_hash = :node_hash " if hash is not None else "AND node_hash is NULL "
            cursor = await reader.execute(
                "SELECT * FROM root WHERE tree_id = %(tree_id)s "
                f"{max_generation_str}"
                f"{node_hash_str}"
                "ORDER BY generation DESC LIMIT 1",
                {"tree_id": tree_id, "node_hash": None if hash is None else hash},
            )
            row = await cursor.fetchone()

        if row is None:
            return None
        return Root.from_row(row=row)

    async def get_ancestors(
        self,
        node_hash: bytes32,
        tree_id: bytes32,
        root_hash: Optional[bytes32] = None,
    ) -> List[InternalNode]:
        async with self.db_wrapper.reader() as reader:
            if root_hash is None:
                root = await self.get_tree_root(tree_id=tree_id)
                root_hash = root.node_hash
            if root_hash is None:
                raise Exception(f"Root hash is unspecified for tree ID: {tree_id.hex()}")
            cursor = await reader.execute(
                """
                WITH RECURSIVE
                    tree_from_root_hash(hash, node_type, left_hash, right_hash, key, value, depth) AS (
                        SELECT node.*, 0 AS depth FROM node WHERE node.hash = %(root_hash)s
                        UNION ALL
                        SELECT node.*, tree_from_root_hash.depth + 1 AS depth FROM node, tree_from_root_hash
                        WHERE node.hash = tree_from_root_hash.left_hash OR node.hash = tree_from_root_hash.right_hash
                    ),
                    ancestors(hash, node_type, left_hash, right_hash, key, value, depth) AS (
                        SELECT node.*, NULL AS depth FROM node
                        WHERE node.left_hash = %(reference_hash)s OR node.right_hash = %(reference_hash)s
                        UNION ALL
                        SELECT node.*, NULL AS depth FROM node, ancestors
                        WHERE node.left_hash = ancestors.hash OR node.right_hash = ancestors.hash
                    )
                SELECT * FROM tree_from_root_hash INNER JOIN ancestors
                ON tree_from_root_hash.hash = ancestors.hash
                ORDER BY tree_from_root_hash.depth DESC
                """,
                {"reference_hash": node_hash, "root_hash": root_hash},
            )

            # The resulting rows must represent internal nodes.  InternalNode.from_row()
            # does some amount of validation in the sense that it will fail if left
            # or right can't turn into a bytes32 as expected.  There is room for more
            # validation here if desired.
            ancestors = [InternalNode.from_row(row=row) async for row in cursor]

        return ancestors

    async def get_ancestors_optimized(
        self,
        node_hash: bytes32,
        tree_id: bytes32,
        generation: Optional[int] = None,
        root_hash: Optional[bytes32] = None,
    ) -> List[InternalNode]:
        async with self.db_wrapper.reader():
            nodes = []
            if root_hash is None:
                root = await self.get_tree_root(tree_id=tree_id, generation=generation)
                root_hash = root.node_hash

            if root_hash is None:
                return []

            while True:
                internal_node = await self._get_one_ancestor(node_hash, tree_id, generation)
                if internal_node is None:
                    break
                nodes.append(internal_node)
                node_hash = internal_node.hash

            if len(nodes) > 0:
                if root_hash != nodes[-1].hash:
                    raise RuntimeError("Ancestors list didn't produce the root as top result.")

            return nodes

    async def get_internal_nodes(self, tree_id: bytes32, root_hash: Optional[bytes32] = None) -> List[InternalNode]:
        async with self.db_wrapper.reader() as reader:
            if root_hash is None:
                root = await self.get_tree_root(tree_id=tree_id)
                root_hash = root.node_hash
            cursor = await reader.execute(
                """
                WITH RECURSIVE
                    tree_from_root_hash(hash, node_type, left_hash, right_hash, key, value) AS (
                        SELECT node.* FROM node WHERE node.hash = %(root_hash)s
                        UNION ALL
                        SELECT node.* FROM node, tree_from_root_hash WHERE node.hash = tree_from_root_hash.left_hash
                        OR node.hash = tree_from_root_hash.right_hash
                    )
                SELECT * FROM tree_from_root_hash
                WHERE node_type = %(node_type)s
                """,
                {"root_hash": None if root_hash is None else root_hash, "node_type": NodeType.INTERNAL},
            )

            internal_nodes: List[InternalNode] = []
            async for row in cursor:
                node = row_to_node(row=row)
                if not isinstance(node, InternalNode):
                    raise Exception(f"Unexpected internal node found: {node.hash.hex()}")
                internal_nodes.append(node)

        return internal_nodes

    async def get_keys_values(self, tree_id: bytes32, root_hash: Optional[bytes32] = None) -> List[TerminalNode]:
        async with self.db_wrapper.reader() as reader:
            if root_hash is None:
                root = await self.get_tree_root(tree_id=tree_id)
                root_hash = root.node_hash
            cursor = await reader.execute(
                """
                WITH RECURSIVE
                    tree_from_root_hash(hash, node_type, left_hash, right_hash, key, value, depth, rights) AS (
                        SELECT node.*, 0 AS depth, 0 AS rights FROM node WHERE node.hash = %(root_hash)s
                        UNION ALL
                        SELECT
                            node.*,
                            tree_from_root_hash.depth + 1 AS depth,
                            CASE
                                WHEN node.hash = tree_from_root_hash.right_hash
                                THEN tree_from_root_hash.rights + (1 << (62 - tree_from_root_hash.depth))
                                ELSE tree_from_root_hash.rights
                                END AS rights
                            FROM node, tree_from_root_hash
                        WHERE node.hash = tree_from_root_hash.left_hash OR node.hash = tree_from_root_hash.right_hash
                    )
                SELECT * FROM tree_from_root_hash
                WHERE node_type = %(node_type)s
                ORDER BY depth ASC, rights ASC
                """,
                {"root_hash": None if root_hash is None else root_hash, "node_type": NodeType.TERMINAL},
            )

            terminal_nodes: List[TerminalNode] = []
            async for row in cursor:
                if row["depth"] > 62:
                    # TODO: Review the value and implementation of left-to-right order
                    #       reporting.  Initial use is for balanced insertion with the
                    #       work done in the query.

                    # This is limited based on the choice of 63 for the maximum left
                    # shift in the query.  This is in turn based on the SQLite integers
                    # ranging in size up to signed 8 bytes, 64 bits.  If we exceed this then
                    # we no longer guarantee the left-to-right ordering of the node
                    # list.  While 63 allows for a lot of nodes in a balanced tree, in
                    # the worst case it allows only 62 terminal nodes.
                    raise Exception("Tree depth exceeded 62, unable to guarantee left-to-right node order.")
                node = row_to_node(row=row)
                if not isinstance(node, TerminalNode):
                    raise Exception(f"Unexpected internal node found: {node.hash.hex()}")
                terminal_nodes.append(node)

        return terminal_nodes

    async def get_node_type(self, node_hash: bytes32) -> NodeType:
        async with self.db_wrapper.reader() as reader:
            cursor = await reader.execute(
                "SELECT node_type FROM node WHERE hash = %(hash)s LIMIT 1",
                {"hash": node_hash},
            )
            raw_node_type = await cursor.fetchone()

        if raw_node_type is None:
            raise Exception(f"No node found for specified hash: {node_hash.hex()}")

        return NodeType(raw_node_type["node_type"])

    async def get_terminal_node_for_seed(
        self, tree_id: bytes32, seed: bytes32, root_hash: Optional[bytes32] = None
    ) -> Optional[bytes32]:
        path = "".join(reversed("".join(f"{b:08b}" for b in seed)))
        async with self.db_wrapper.reader() as reader:
            if root_hash is None:
                root = await self.get_tree_root(tree_id)
                root_hash = root.node_hash
            if root_hash is None:
                return None

            async with reader.cursor() as cursor:
                await cursor.execute(
                    """
                    WITH RECURSIVE
                        random_leaf(hash, node_type, left_hash, right_hash, depth, side) AS (
                            SELECT
                                node.hash AS hash,
                                node.node_type AS node_type,
                                node.left_hash AS left_hash,
                                node.right_hash AS right_hash,
                                1 AS depth,
                                SUBSTR(%(path)s, 1, 1) as side
                            FROM node
                            WHERE node.hash = %(root_hash)s
                            UNION ALL
                            SELECT
                                node.hash AS hash,
                                node.node_type AS node_type,
                                node.left_hash AS left_hash,
                                node.right_hash AS right_hash,
                                random_leaf.depth + 1 AS depth,
                                SUBSTR(%(path)s, random_leaf.depth + 1, 1) as side
                            FROM node, random_leaf
                            WHERE (
                                (random_leaf.side = '0' AND node.hash = random_leaf.left_hash)
                                OR (random_leaf.side != '0' AND node.hash = random_leaf.right_hash)
                            )
                        )
                    SELECT hash AS hash FROM random_leaf
                    WHERE node_type = %(node_type)s
                    LIMIT 1
                    """,
                    {"root_hash": root_hash, "node_type": NodeType.TERMINAL, "path": path},
                )
                row = await cursor.fetchone()
                if row is None:
                    # No cover since this is an error state that should be unreachable given the code
                    # above has already verified that there is a non-empty tree.
                    raise Exception("No terminal node found for seed")  # pragma: no cover
                return bytes32(row["hash"])

    def get_side_for_seed(self, seed: bytes32) -> Side:
        side_seed = bytes(seed)[0]
        return Side.LEFT if side_seed < 128 else Side.RIGHT

    async def autoinsert(
        self,
        key: bytes,
        value: bytes,
        tree_id: bytes32,
        hint_keys_values: Optional[Dict[bytes, bytes]] = None,
        use_optimized: bool = True,
        status: Status = Status.PENDING,
        root: Optional[Root] = None,
    ) -> InsertResult:
        async with self.db_wrapper.writer():
            if root is None:
                root = await self.get_tree_root(tree_id=tree_id)

            was_empty = root.node_hash is None

            if was_empty:
                reference_node_hash = None
                side = None
            else:
                seed = leaf_hash(key=key, value=value)
                reference_node_hash = await self.get_terminal_node_for_seed(tree_id, seed, root_hash=root.node_hash)
                side = self.get_side_for_seed(seed)

            return await self.insert(
                key=key,
                value=value,
                tree_id=tree_id,
                reference_node_hash=reference_node_hash,
                side=side,
                hint_keys_values=hint_keys_values,
                use_optimized=use_optimized,
                status=status,
                root=root,
            )

    async def get_keys_values_dict(self, tree_id: bytes32, root_hash: Optional[bytes32] = None) -> Dict[bytes, bytes]:
        pairs = await self.get_keys_values(tree_id=tree_id, root_hash=root_hash)
        return {node.key: node.value for node in pairs}

    async def get_keys(self, tree_id: bytes32, root_hash: Optional[bytes32] = None) -> List[bytes]:
        async with self.db_wrapper.reader() as reader:
            if root_hash is None:
                root = await self.get_tree_root(tree_id=tree_id)
                root_hash = root.node_hash
            cursor = await reader.execute(
                """
                WITH RECURSIVE
                    tree_from_root_hash(hash, node_type, left_hash, right_hash, key) AS (
                        SELECT node.hash, node.node_type, node.left_hash, node.right_hash, node.key
                        FROM node WHERE node.hash  %(root_hash)s
                        UNION ALL
                        SELECT
                            node.hash, node.node_type, node.left_hash, node.right_hash, node.key FROM node, tree_from_root_hash
                        WHERE node.hash = tree_from_root_hash.left_hash OR node.hash = tree_from_root_hash.right_hash
                    )
                SELECT key FROM tree_from_root_hash WHERE node_type = %(node_type)s
                """,
                {"root_hash": None if root_hash is None else root_hash, "node_type": NodeType.TERMINAL},
            )

            keys: List[bytes] = [row["key"] async for row in cursor]

        return keys

    async def get_ancestors_common(
        self,
        node_hash: bytes32,
        tree_id: bytes32,
        root_hash: Optional[bytes32],
        generation: Optional[int] = None,
        use_optimized: bool = True,
    ) -> List[InternalNode]:
        if use_optimized:
            ancestors: List[InternalNode] = await self.get_ancestors_optimized(
                node_hash=node_hash,
                tree_id=tree_id,
                generation=generation,
                root_hash=root_hash,
            )
        else:
            ancestors = await self.get_ancestors_optimized(
                node_hash=node_hash,
                tree_id=tree_id,
                generation=generation,
                root_hash=root_hash,
            )
            ancestors_2: List[InternalNode] = await self.get_ancestors(
                node_hash=node_hash, tree_id=tree_id, root_hash=root_hash
            )
            if ancestors != ancestors_2:
                raise RuntimeError("Ancestors optimized didn't produce the expected result.")

        if len(ancestors) >= 62:
            raise RuntimeError("Tree exceeds max height of 62.")
        return ancestors

    async def update_ancestor_hashes_on_insert(
        self,
        tree_id: bytes32,
        left: bytes32,
        right: bytes32,
        traversal_node_hash: bytes32,
        ancestors: List[InternalNode],
        status: Status,
        root: Root,
    ) -> Root:
        # update ancestors after inserting root, to keep table constraints.
        insert_ancestors_cache: List[Tuple[bytes32, bytes32, bytes32]] = []
        new_generation = root.generation + 1
        # create first new internal node
        new_hash = await self._insert_internal_node(left_hash=left, right_hash=right)
        insert_ancestors_cache.append((left, right, tree_id))

        # create updated replacements for the rest of the internal nodes
        for ancestor in ancestors:
            if not isinstance(ancestor, InternalNode):
                raise Exception(f"Expected an internal node but got: {type(ancestor).__name__}")

            if ancestor.left_hash == traversal_node_hash:
                left = new_hash
                right = ancestor.right_hash
            elif ancestor.right_hash == traversal_node_hash:
                left = ancestor.left_hash
                right = new_hash

            traversal_node_hash = ancestor.hash

            new_hash = await self._insert_internal_node(left_hash=left, right_hash=right)
            insert_ancestors_cache.append((left, right, tree_id))

        new_root = await self._insert_root(
            tree_id=tree_id,
            node_hash=new_hash,
            status=status,
            generation=new_generation,
        )

        if status == Status.COMMITTED:
            for left_hash, right_hash, tree_id in insert_ancestors_cache:
                await self._insert_ancestor_table(left_hash, right_hash, tree_id, new_generation)

        return new_root

    async def insert(
        self,
        key: bytes,
        value: bytes,
        tree_id: bytes32,
        reference_node_hash: Optional[bytes32],
        side: Optional[Side],
        hint_keys_values: Optional[Dict[bytes, bytes]] = None,
        use_optimized: bool = True,
        status: Status = Status.PENDING,
        root: Optional[Root] = None,
    ) -> InsertResult:
        async with self.db_wrapper.writer():
            if root is None:
                root = await self.get_tree_root(tree_id=tree_id)

            was_empty = root.node_hash is None

            if not was_empty:
                if hint_keys_values is None:
                    # TODO: is there any way the db can enforce this?
                    pairs = await self.get_keys_values(tree_id=tree_id)
                    if any(key == node.key for node in pairs):
                        raise Exception(f"Key already present: {key.hex()}")
                else:
                    if key in hint_keys_values:
                        raise Exception(f"Key already present: {key.hex()}")

            if reference_node_hash is None:
                if not was_empty:
                    raise Exception(f"Reference node hash must be specified for non-empty tree: {tree_id.hex()}")
            else:
                reference_node_type = await self.get_node_type(node_hash=reference_node_hash)
                if reference_node_type == NodeType.INTERNAL:
                    raise Exception("can not insert a new key/value on an internal node")

            # create new terminal node
            new_terminal_node_hash = await self._insert_terminal_node(key=key, value=value)

            if was_empty:
                if side is not None:
                    raise Exception("Tree was empty so side must be unspecified, got: {side!r}")

                new_root = await self._insert_root(
                    tree_id=tree_id,
                    node_hash=new_terminal_node_hash,
                    status=status,
                )
            else:
                if side is None:
                    raise Exception("Tree was not empty, side must be specified.")
                if reference_node_hash is None:
                    raise Exception("Tree was not empty, reference node hash must be specified.")
                if root.node_hash is None:
                    raise Exception("Internal error.")

                if side == Side.LEFT:
                    left = new_terminal_node_hash
                    right = reference_node_hash
                elif side == Side.RIGHT:
                    left = reference_node_hash
                    right = new_terminal_node_hash

                ancestors = await self.get_ancestors_common(
                    node_hash=reference_node_hash,
                    tree_id=tree_id,
                    root_hash=root.node_hash,
                    generation=root.generation,
                    use_optimized=use_optimized,
                )
                new_root = await self.update_ancestor_hashes_on_insert(
                    tree_id=tree_id,
                    left=left,
                    right=right,
                    traversal_node_hash=reference_node_hash,
                    ancestors=ancestors,
                    status=status,
                    root=root,
                )

            if hint_keys_values is not None:
                hint_keys_values[key] = value
            return InsertResult(node_hash=new_terminal_node_hash, root=new_root)

    async def delete(
        self,
        key: bytes,
        tree_id: bytes32,
        hint_keys_values: Optional[Dict[bytes, bytes]] = None,
        use_optimized: bool = True,
        status: Status = Status.PENDING,
        root: Optional[Root] = None,
    ) -> Optional[Root]:
        root_hash = None if root is None else root.node_hash
        async with self.db_wrapper.writer():
            if hint_keys_values is None:
                node = await self.get_node_by_key(key=key, tree_id=tree_id)
            else:
                if key not in hint_keys_values:
                    log.debug(f"Request to delete an unknown key ignored: {key.hex()}")
                    return root
                value = hint_keys_values[key]
                node_hash = leaf_hash(key=key, value=value)
                node = TerminalNode(node_hash, key, value)
                del hint_keys_values[key]

            ancestors: List[InternalNode] = await self.get_ancestors_common(
                node_hash=node.hash,
                tree_id=tree_id,
                root_hash=root_hash,
                use_optimized=use_optimized,
            )

            if len(ancestors) == 0:
                # the only node is being deleted
                return await self._insert_root(
                    tree_id=tree_id,
                    node_hash=None,
                    status=status,
                )

            parent = ancestors[0]
            other_hash = parent.other_child_hash(hash=node.hash)

            if len(ancestors) == 1:
                # the parent is the root so the other side will become the new root
                return await self._insert_root(
                    tree_id=tree_id,
                    node_hash=other_hash,
                    status=status,
                )

            old_child_hash = parent.hash
            new_child_hash = other_hash
            if root is None:
                new_generation = await self.get_tree_generation(tree_id) + 1
            else:
                new_generation = root.generation + 1
            # update ancestors after inserting root, to keep table constraints.
            insert_ancestors_cache: List[Tuple[bytes32, bytes32, bytes32]] = []
            # more parents to handle so let's traverse them
            for ancestor in ancestors[1:]:
                if ancestor.left_hash == old_child_hash:
                    left_hash = new_child_hash
                    right_hash = ancestor.right_hash
                elif ancestor.right_hash == old_child_hash:
                    left_hash = ancestor.left_hash
                    right_hash = new_child_hash
                else:
                    raise Exception("Internal error.")

                new_child_hash = await self._insert_internal_node(left_hash=left_hash, right_hash=right_hash)
                insert_ancestors_cache.append((left_hash, right_hash, tree_id))
                old_child_hash = ancestor.hash

            new_root = await self._insert_root(
                tree_id=tree_id,
                node_hash=new_child_hash,
                status=status,
                generation=new_generation,
            )
            if status == Status.COMMITTED:
                for left_hash, right_hash, tree_id in insert_ancestors_cache:
                    await self._insert_ancestor_table(left_hash, right_hash, tree_id, new_generation)

        return new_root

<<<<<<< HEAD
    async def clean_node_table(self, writer: psycopg.AsyncConnection[Any]) -> None:
        # await writer.execute(
        #     f"""
        #     WITH RECURSIVE pending_nodes AS (
        #         SELECT node_hash AS hash FROM root
        #         WHERE status = {Status.PENDING.value}
                
        #         UNION ALL
                
        #         SELECT n.left_hash FROM node n
        #         INNER JOIN pending_nodes pn ON n.hash = pn.hash
        #         WHERE n.left_hash IS NOT NULL
                
        #         UNION ALL
                
        #         SELECT n.right_hash FROM node n
        #         INNER JOIN pending_nodes pn ON n.hash = pn.hash
        #         WHERE n.right_hash IS NOT NULL
        #     )
        #     DELETE FROM node
        #     WHERE hash NOT IN (SELECT hash FROM ancestors)
        #     AND hash NOT IN (SELECT hash FROM pending_nodes)
        #     """,
        # )
=======
    async def upsert(
        self,
        key: bytes,
        new_value: bytes,
        tree_id: bytes32,
        hint_keys_values: Optional[Dict[bytes, bytes]] = None,
        use_optimized: bool = True,
        status: Status = Status.PENDING,
        root: Optional[Root] = None,
    ) -> InsertResult:
        async with self.db_wrapper.writer():
            if root is None:
                root = await self.get_tree_root(tree_id=tree_id)

            if hint_keys_values is None:
                try:
                    old_node = await self.get_node_by_key(key=key, tree_id=tree_id)
                except KeyNotFoundError:
                    log.debug(f"Key not found: {key.hex()}. Doing an autoinsert instead")
                    return await self.autoinsert(
                        key=key,
                        value=new_value,
                        tree_id=tree_id,
                        hint_keys_values=hint_keys_values,
                        use_optimized=use_optimized,
                        status=status,
                        root=root,
                    )
                if old_node.value == new_value:
                    log.debug(f"New value matches old value in upsert operation: {key.hex()}. Ignoring upsert")
                    return InsertResult(leaf_hash(key, new_value), root)
                old_node_hash = old_node.hash
            else:
                if key not in hint_keys_values:
                    log.debug(f"Key not found: {key.hex()}. Doing an autoinsert instead")
                    return await self.autoinsert(
                        key=key,
                        value=new_value,
                        tree_id=tree_id,
                        hint_keys_values=hint_keys_values,
                        use_optimized=use_optimized,
                        status=status,
                        root=root,
                    )
                value = hint_keys_values[key]
                if value == new_value:
                    log.debug(f"New value matches old value in upsert operation: {key.hex()}")
                    return InsertResult(leaf_hash(key, new_value), root)
                old_node_hash = leaf_hash(key=key, value=value)
                del hint_keys_values[key]

            # create new terminal node
            new_terminal_node_hash = await self._insert_terminal_node(key=key, value=new_value)

            ancestors = await self.get_ancestors_common(
                node_hash=old_node_hash,
                tree_id=tree_id,
                root_hash=root.node_hash,
                generation=root.generation,
                use_optimized=use_optimized,
            )

            # Store contains only the old root, replace it with a new root having the terminal node.
            if len(ancestors) == 0:
                new_root = await self._insert_root(
                    tree_id=tree_id,
                    node_hash=new_terminal_node_hash,
                    status=status,
                )
            else:
                parent = ancestors[0]
                if parent.left_hash == old_node_hash:
                    left = new_terminal_node_hash
                    right = parent.right_hash
                elif parent.right_hash == old_node_hash:
                    left = parent.left_hash
                    right = new_terminal_node_hash
                else:
                    raise Exception("Internal error.")

                new_root = await self.update_ancestor_hashes_on_insert(
                    tree_id=tree_id,
                    left=left,
                    right=right,
                    traversal_node_hash=parent.hash,
                    ancestors=ancestors[1:],
                    status=status,
                    root=root,
                )

            if hint_keys_values is not None:
                hint_keys_values[key] = new_value
            return InsertResult(node_hash=new_terminal_node_hash, root=new_root)

    async def clean_node_table(self, writer: aiosqlite.Connection) -> None:
>>>>>>> cd78dbaf
        await writer.execute(
            f"""
                WITH RECURSIVE left_nodes AS (
                    SELECT node_hash AS hash
                    FROM root
                    WHERE status = {Status.PENDING.value}

                    UNION ALL

                    SELECT n.left_hash
                    FROM node n
                    INNER JOIN left_nodes ln ON n.hash = ln.hash
                    WHERE n.left_hash IS NOT NULL
                ),
                right_nodes AS (
                    SELECT node_hash AS hash
                    FROM root
                    WHERE status = {Status.PENDING.value}

                    UNION ALL

                    SELECT n.right_hash
                    FROM node n
                    INNER JOIN right_nodes rn ON n.hash = rn.hash
                    WHERE n.right_hash IS NOT NULL
                ),
                combined_nodes AS (
                    SELECT hash FROM left_nodes
                    UNION
                    SELECT hash FROM right_nodes
                )
                DELETE FROM node
                WHERE hash NOT IN (SELECT hash FROM ancestors)
                AND hash NOT IN (SELECT hash FROM combined_nodes)
            """,
        )

    async def insert_batch(
        self,
        tree_id: bytes32,
        changelist: List[Dict[str, Any]],
        status: Status = Status.PENDING,
    ) -> Optional[bytes32]:
        async with self.db_wrapper.writer() as writer:
            old_root = await self.get_tree_root(tree_id)
            root_hash = old_root.node_hash
            if old_root.node_hash is None:
                hint_keys_values = {}
            else:
                hint_keys_values = await self.get_keys_values_dict(tree_id, root_hash=root_hash)

            intermediate_root: Optional[Root] = old_root
            for change in changelist:
                if change["action"] == "insert":
                    key = change["key"]
                    value = change["value"]
                    reference_node_hash = change.get("reference_node_hash", None)
                    side = change.get("side", None)
                    if reference_node_hash is None and side is None:
                        insert_result = await self.autoinsert(
                            key, value, tree_id, hint_keys_values, True, Status.COMMITTED, root=intermediate_root
                        )
                        intermediate_root = insert_result.root
                    else:
                        if reference_node_hash is None or side is None:
                            raise Exception("Provide both reference_node_hash and side or neither.")
                        insert_result = await self.insert(
                            key,
                            value,
                            tree_id,
                            reference_node_hash,
                            side,
                            hint_keys_values,
                            True,
                            Status.COMMITTED,
                            root=intermediate_root,
                        )
                        intermediate_root = insert_result.root
                elif change["action"] == "delete":
                    key = change["key"]
                    intermediate_root = await self.delete(
                        key, tree_id, hint_keys_values, True, Status.COMMITTED, root=intermediate_root
                    )
                elif change["action"] == "upsert":
                    key = change["key"]
                    new_value = change["value"]
                    insert_result = await self.upsert(
                        key, new_value, tree_id, hint_keys_values, True, Status.COMMITTED, root=intermediate_root
                    )
                    intermediate_root = insert_result.root
                else:
                    raise Exception(f"Operation in batch is not insert or delete: {change}")

            root = await self.get_tree_root(tree_id=tree_id)
            if root.node_hash == old_root.node_hash:
                if len(changelist) != 0:
                    await self.rollback_to_generation(tree_id, old_root.generation)
                raise ValueError("Changelist resulted in no change to tree data")
            # We delete all "temporary" records stored in root and ancestor tables and store only the final result.
            await self.rollback_to_generation(tree_id, old_root.generation)
            await self.insert_root_with_ancestor_table(tree_id=tree_id, node_hash=root.node_hash, status=status)
            if status == Status.PENDING:
                new_root = await self.get_pending_root(tree_id=tree_id)
                assert new_root is not None
            elif status == Status.COMMITTED:
                new_root = await self.get_tree_root(tree_id=tree_id)
            else:
                raise Exception(f"No known status: {status}")
            if new_root.node_hash != root.node_hash:
                raise RuntimeError(
                    f"Tree root mismatches after batch update: Expected: {root.node_hash}. Got: {new_root.node_hash}"
                )
            if new_root.generation != old_root.generation + 1:
                raise RuntimeError(
                    "Didn't get the expected generation after batch update: "
                    f"Expected: {old_root.generation + 1}. Got: {new_root.generation}"
                )

            await self.clean_node_table(writer)
            return root.node_hash

    async def _get_one_ancestor(
        self,
        node_hash: bytes32,
        tree_id: bytes32,
        generation: Optional[int] = None,
    ) -> Optional[InternalNode]:
        async with self.db_wrapper.reader() as reader:
            if generation is None:
                generation = await self.get_tree_generation(tree_id=tree_id)
            cursor = await reader.execute(
                """
                SELECT * from node INNER JOIN (
                    SELECT ancestors.ancestor AS hash, MAX(ancestors.generation) AS generation
                    FROM ancestors
                    WHERE ancestors.hash = %(hash)s
                    AND ancestors.tree_id = %(tree_id)s
                    AND ancestors.generation <= %(generation)s
                    GROUP BY ancestors.ancestor
                ) subquery ON subquery.hash = node.hash
                """,
                {"hash": node_hash, "tree_id": tree_id, "generation": generation},
            )
            row = await cursor.fetchone()
            if row is None:
                return None
            return InternalNode.from_row(row=row)

    async def build_ancestor_table_for_latest_root(self, tree_id: bytes32) -> None:
        async with self.db_wrapper.writer():
            root = await self.get_tree_root(tree_id=tree_id)
            if root.node_hash is None:
                return
            previous_root = await self.get_tree_root(
                tree_id=tree_id,
                generation=max(root.generation - 1, 0),
            )

            if previous_root.node_hash is not None:
                previous_internal_nodes: List[InternalNode] = await self.get_internal_nodes(
                    tree_id=tree_id,
                    root_hash=previous_root.node_hash,
                )
                known_hashes: Set[bytes32] = {node.hash for node in previous_internal_nodes}
            else:
                known_hashes = set()
            internal_nodes: List[InternalNode] = await self.get_internal_nodes(
                tree_id=tree_id,
                root_hash=root.node_hash,
            )
            for node in internal_nodes:
                # We already have the same values in ancestor tables, if we have the same internal node.
                # Don't reinsert it so we can save DB space.
                if node.hash not in known_hashes:
                    await self._insert_ancestor_table(node.left_hash, node.right_hash, tree_id, root.generation)

    async def insert_root_with_ancestor_table(
        self, tree_id: bytes32, node_hash: Optional[bytes32], status: Status = Status.PENDING
    ) -> None:
        async with self.db_wrapper.writer():
            await self._insert_root(tree_id=tree_id, node_hash=node_hash, status=status)
            # Don't update the ancestor table for non-committed status.
            if status == Status.COMMITTED:
                await self.build_ancestor_table_for_latest_root(tree_id=tree_id)

    async def get_node_by_key(
        self,
        key: bytes,
        tree_id: bytes32,
        root_hash: Optional[bytes32] = None,
    ) -> TerminalNode:
        nodes = await self.get_keys_values(tree_id=tree_id, root_hash=root_hash)

        for node in nodes:
            if node.key == key:
                return node

        raise KeyNotFoundError(key=key)

    async def get_node(self, node_hash: bytes32) -> Node:
        async with self.db_wrapper.reader() as reader:
            cursor = await reader.execute("SELECT * FROM node WHERE hash = %(hash)s LIMIT 1", {"hash": node_hash})
            row = await cursor.fetchone()

        if row is None:
            raise Exception(f"Node not found for requested hash: {node_hash.hex()}")

        node = row_to_node(row=row)
        return node

    async def get_tree_as_program(self, tree_id: bytes32) -> Program:
        async with self.db_wrapper.reader() as reader:
            root = await self.get_tree_root(tree_id=tree_id)
            # TODO: consider actual proper behavior
            assert root.node_hash is not None
            root_node = await self.get_node(node_hash=root.node_hash)

            cursor = await reader.execute(
                """
                WITH RECURSIVE
                    tree_from_root_hash(hash, node_type, left_hash, right_hash, key, value) AS (
                        SELECT node.* FROM node WHERE node.hash = %(root_hash)s
                        UNION ALL
                        SELECT node.* FROM node, tree_from_root_hash
                        WHERE node.hash = tree_from_root_hash.left_hash OR node.hash = tree_from_root_hash.right_hash
                    )
                SELECT * FROM tree_from_root_hash
                """,
                {"root_hash": root_node.hash},
            )
            nodes = [row_to_node(row=row) async for row in cursor]
            hash_to_node: Dict[bytes32, Node] = {}
            for node in reversed(nodes):
                if isinstance(node, InternalNode):
                    node = replace(node, pair=(hash_to_node[node.left_hash], hash_to_node[node.right_hash]))
                hash_to_node[node.hash] = node

            root_node = hash_to_node[root_node.hash]
            # TODO: Remove ignore when done.
            #       https://github.com/Chia-Network/clvm/pull/102
            #       https://github.com/Chia-Network/clvm/pull/106
            program: Program = Program.to(root_node)

        return program

    async def get_proof_of_inclusion_by_hash(
        self,
        node_hash: bytes32,
        tree_id: bytes32,
        root_hash: Optional[bytes32] = None,
    ) -> ProofOfInclusion:
        """Collect the information for a proof of inclusion of a hash in the Merkle
        tree.
        """
        ancestors = await self.get_ancestors(node_hash=node_hash, tree_id=tree_id, root_hash=root_hash)

        layers: List[ProofOfInclusionLayer] = []
        child_hash = node_hash
        for parent in ancestors:
            layer = ProofOfInclusionLayer.from_internal_node(internal_node=parent, traversal_child_hash=child_hash)
            layers.append(layer)
            child_hash = parent.hash

        proof_of_inclusion = ProofOfInclusion(node_hash=node_hash, layers=layers)

        if len(ancestors) > 0:
            expected_root = ancestors[-1].hash
        else:
            expected_root = node_hash

        if expected_root != proof_of_inclusion.root_hash:
            raise Exception(
                f"Incorrect root, expected: {expected_root.hex()}"
                f"\n                     has: {proof_of_inclusion.root_hash.hex()}"
            )

        return proof_of_inclusion

    async def get_proof_of_inclusion_by_key(
        self,
        key: bytes,
        tree_id: bytes32,
    ) -> ProofOfInclusion:
        """Collect the information for a proof of inclusion of a key and its value in
        the Merkle tree.
        """
        async with self.db_wrapper.reader():
            node = await self.get_node_by_key(key=key, tree_id=tree_id)
            return await self.get_proof_of_inclusion_by_hash(node_hash=node.hash, tree_id=tree_id)

    async def get_first_generation(self, node_hash: bytes32, tree_id: bytes32) -> int:
        async with self.db_wrapper.reader() as reader:
            cursor = await reader.execute(
                "SELECT MIN(generation) AS generation FROM ancestors WHERE hash = %(hash)s AND tree_id = %(tree_id)s",
                {"hash": node_hash, "tree_id": tree_id},
            )
            row = await cursor.fetchone()
            if row is None:
                raise RuntimeError("Hash not found in ancestor table.")

            generation = row["generation"]
            return int(generation)

    async def write_tree_to_file(
        self,
        root: Root,
        node_hash: bytes32,
        tree_id: bytes32,
        deltas_only: bool,
        writer: BinaryIO,
    ) -> None:
        if node_hash == bytes32([0] * 32):
            return

        if deltas_only:
            generation = await self.get_first_generation(node_hash, tree_id)
            # Root's generation is not the first time we see this hash, so it's not a new delta.
            if root.generation != generation:
                return
        node = await self.get_node(node_hash)
        to_write = b""
        if isinstance(node, InternalNode):
            await self.write_tree_to_file(root, node.left_hash, tree_id, deltas_only, writer)
            await self.write_tree_to_file(root, node.right_hash, tree_id, deltas_only, writer)
            to_write = bytes(SerializedNode(False, bytes(node.left_hash), bytes(node.right_hash)))
        elif isinstance(node, TerminalNode):
            to_write = bytes(SerializedNode(True, node.key, node.value))
        else:
            raise Exception(f"Node is neither InternalNode nor TerminalNode: {node}")

        writer.write(len(to_write).to_bytes(4, byteorder="big"))
        writer.write(to_write)

    async def update_subscriptions_from_wallet(self, tree_id: bytes32, new_urls: List[str]) -> None:
        async with self.db_wrapper.writer() as writer:
            cursor = await writer.execute(
                "SELECT * FROM subscriptions WHERE from_wallet = 1 AND tree_id = %(tree_id)s",
                {
                    "tree_id": tree_id,
                },
            )
            old_urls = [row["url"] async for row in cursor]
            cursor = await writer.execute(
                "SELECT * FROM subscriptions WHERE from_wallet = 0 AND tree_id = %(tree_id)s",
                {
                    "tree_id": tree_id,
                },
            )
            from_subscriptions_urls = {row["url"] async for row in cursor}
            additions = {url for url in new_urls if url not in old_urls}
            removals = [url for url in old_urls if url not in new_urls]
            for url in removals:
                await writer.execute(
                    "DELETE FROM subscriptions WHERE url = %(url)s AND tree_id = %(tree_id)s",
                    {
                        "url": url,
                        "tree_id": tree_id,
                    },
                )
            for url in additions:
                if url not in from_subscriptions_urls:
                    await writer.execute(
                        "INSERT INTO subscriptions(tree_id, url, ignore_till, num_consecutive_failures, from_wallet) "
                        "VALUES (%(tree_id)s, %(url)s, 0, 0, 1)",
                        {
                            "tree_id": tree_id,
                            "url": url,
                        },
                    )

    async def subscribe(self, subscription: Subscription) -> None:
        async with self.db_wrapper.writer() as writer:
            # Add a fake subscription, so we always have the tree_id, even with no URLs.
            await writer.execute(
                "INSERT INTO subscriptions(tree_id, url, ignore_till, num_consecutive_failures, from_wallet) "
                "VALUES (%(tree_id)s, '', NULL, NULL, 0)"
                "ON CONFLICT DO NOTHING",
                {
                    "tree_id": subscription.tree_id,
                },
            )
            all_subscriptions = await self.get_subscriptions()
            old_subscription = next(
                (
                    old_subscription
                    for old_subscription in all_subscriptions
                    if old_subscription.tree_id == subscription.tree_id
                ),
                None,
            )
            old_urls = set()
            if old_subscription is not None:
                old_urls = {server_info.url for server_info in old_subscription.servers_info}
            new_servers = [server_info for server_info in subscription.servers_info if server_info.url not in old_urls]
            for server_info in new_servers:
                await writer.execute(
                    "INSERT INTO subscriptions(tree_id, url, ignore_till, num_consecutive_failures, from_wallet) "
                    "VALUES (%(tree_id)s, %(url)s, %(ignore_till)s, %(num_consecutive_failures)s, 0)",
                    {
                        "tree_id": subscription.tree_id,
                        "url": server_info.url,
                        "ignore_till": server_info.ignore_till,
                        "num_consecutive_failures": server_info.num_consecutive_failures,
                    },
                )

    async def remove_subscriptions(self, tree_id: bytes32, urls: List[str]) -> None:
        async with self.db_wrapper.writer() as writer:
            for url in urls:
                await writer.execute(
                    "DELETE FROM subscriptions WHERE tree_id = %(tree_id)s AND url = %(url)s",
                    {
                        "tree_id": tree_id,
                        "url": url,
                    },
                )

    async def delete_store_data(self, tree_id: bytes32) -> None:
        async with self.db_wrapper.writer() as writer:
            await self.clean_node_table(writer)
            cursor = await writer.execute(
                """
                WITH RECURSIVE all_nodes AS (
                    SELECT a.hash, n.left_hash, n.right_hash
                    FROM ancestors AS a
                    JOIN node AS n ON a.hash = n.hash
                    WHERE a.tree_id = %(tree_id)s
                ),
                pending_nodes AS (
                    SELECT node_hash AS hash FROM root
                    WHERE status = :status
                    UNION ALL
                    SELECT n.left_hash FROM node n
                    INNER JOIN pending_nodes pn ON n.hash = pn.hash
                    WHERE n.left_hash IS NOT NULL
                    UNION ALL
                    SELECT n.right_hash FROM node n
                    INNER JOIN pending_nodes pn ON n.hash = pn.hash
                    WHERE n.right_hash IS NOT NULL
                )

                SELECT hash, left_hash, right_hash
                FROM all_nodes
                WHERE hash NOT IN (SELECT hash FROM ancestors WHERE tree_id != %(tree_id)s)
                AND hash NOT IN (SELECT hash from pending_nodes)
                """,
                {"tree_id": tree_id, "status": Status.PENDING.value},
            )
            to_delete: Dict[bytes, Tuple[bytes, bytes]] = {}
            ref_counts: Dict[bytes, int] = {}
            async for row in cursor:
                hash = row["hash"]
                left = row["left_hash"]
                right = row["right_hash"]
                if hash in to_delete:
                    prev_left, prev_right = to_delete[hash]
                    assert prev_left == left
                    assert prev_right == right
                    continue
                to_delete[hash] = (left, right)
                if left is not None:
                    ref_counts[left] = ref_counts.get(left, 0) + 1
                if right is not None:
                    ref_counts[right] = ref_counts.get(right, 0) + 1

            await writer.execute("DELETE FROM ancestors WHERE tree_id = ?", (tree_id,))
            await writer.execute("DELETE FROM root WHERE tree_id = ?", (tree_id,))
            queue = [hash for hash in to_delete if ref_counts.get(hash, 0) == 0]
            while queue:
                hash = queue.pop(0)
                if hash not in to_delete:
                    continue
                await writer.execute("DELETE FROM node WHERE hash = ?", (hash,))

                left, right = to_delete[hash]
                if left is not None:
                    ref_counts[left] -= 1
                    if ref_counts[left] == 0:
                        queue.append(left)

                if right is not None:
                    ref_counts[right] -= 1
                    if ref_counts[right] == 0:
                        queue.append(right)

    async def unsubscribe(self, tree_id: bytes32) -> None:
        async with self.db_wrapper.writer() as writer:
            await writer.execute(
                "DELETE FROM subscriptions WHERE tree_id = %(tree_id)s",
                {"tree_id": tree_id},
            )

    async def rollback_to_generation(self, tree_id: bytes32, target_generation: int) -> None:
        async with self.db_wrapper.writer() as writer:
            await writer.execute(
                "DELETE FROM ancestors WHERE tree_id = %(tree_id)s AND generation > %(target_generation)s",
                {"tree_id": tree_id, "target_generation": target_generation},
            )
            await writer.execute(
                "DELETE FROM root WHERE tree_id = %(tree_id)s AND generation > %(target_generation)s",
                {"tree_id": tree_id, "target_generation": target_generation},
            )

    async def update_server_info(self, tree_id: bytes32, server_info: ServerInfo) -> None:
        async with self.db_wrapper.writer() as writer:
            await writer.execute(
                "UPDATE subscriptions SET ignore_till = %(ignore_till)s, "
                "num_consecutive_failures = %(num_consecutive_failures)s WHERE tree_id = %(tree_id)s AND url = %(url)s",
                {
                    "ignore_till": server_info.ignore_till,
                    "num_consecutive_failures": server_info.num_consecutive_failures,
                    "tree_id": tree_id,
                    "url": server_info.url,
                },
            )

    async def received_incorrect_file(self, tree_id: bytes32, server_info: ServerInfo, timestamp: int) -> None:
        SEVEN_DAYS_BAN = 7 * 24 * 60 * 60
        new_server_info = replace(
            server_info,
            num_consecutive_failures=server_info.num_consecutive_failures + 1,
            ignore_till=max(server_info.ignore_till, timestamp + SEVEN_DAYS_BAN),
        )
        await self.update_server_info(tree_id, new_server_info)

    async def received_correct_file(self, tree_id: bytes32, server_info: ServerInfo) -> None:
        new_server_info = replace(
            server_info,
            num_consecutive_failures=0,
        )
        await self.update_server_info(tree_id, new_server_info)

    async def server_misses_file(self, tree_id: bytes32, server_info: ServerInfo, timestamp: int) -> None:
        # Max banned time is 1 hour.
        BAN_TIME_BY_MISSING_COUNT = [5 * 60] * 3 + [15 * 60] * 3 + [30 * 60] * 2 + [60 * 60]
        index = min(server_info.num_consecutive_failures, len(BAN_TIME_BY_MISSING_COUNT) - 1)
        new_server_info = replace(
            server_info,
            num_consecutive_failures=server_info.num_consecutive_failures + 1,
            ignore_till=max(server_info.ignore_till, timestamp + BAN_TIME_BY_MISSING_COUNT[index]),
        )
        await self.update_server_info(tree_id, new_server_info)

    async def get_available_servers_for_store(self, tree_id: bytes32, timestamp: int) -> List[ServerInfo]:
        subscriptions = await self.get_subscriptions()
        subscription = next((subscription for subscription in subscriptions if subscription.tree_id == tree_id), None)
        if subscription is None:
            return []
        servers_info = []
        for server_info in subscription.servers_info:
            if timestamp > server_info.ignore_till:
                servers_info.append(server_info)
        return servers_info

    async def get_subscriptions(self) -> List[Subscription]:
        subscriptions: List[Subscription] = []

        async with self.db_wrapper.reader() as reader:
            cursor = await reader.execute(
                "SELECT * from subscriptions",
            )
            async for row in cursor:
                tree_id = bytes32(row["tree_id"])
                url = row["url"]
                ignore_till = row["ignore_till"]
                num_consecutive_failures = row["num_consecutive_failures"]
                subscription = next(
                    (subscription for subscription in subscriptions if subscription.tree_id == tree_id), None
                )
                if subscription is None:
                    if url is not None and num_consecutive_failures is not None and ignore_till is not None:
                        subscriptions.append(
                            Subscription(tree_id, [ServerInfo(url, num_consecutive_failures, ignore_till)])
                        )
                    else:
                        subscriptions.append(Subscription(tree_id, []))
                else:
                    if url is not None and num_consecutive_failures is not None and ignore_till is not None:
                        new_servers_info = subscription.servers_info
                        new_servers_info.append(ServerInfo(url, num_consecutive_failures, ignore_till))
                        new_subscription = replace(subscription, servers_info=new_servers_info)
                        subscriptions.remove(subscription)
                        subscriptions.append(new_subscription)

        return subscriptions

    async def get_kv_diff(
        self,
        tree_id: bytes32,
        hash_1: bytes32,
        hash_2: bytes32,
    ) -> Set[DiffData]:
        async with self.db_wrapper.reader():
            old_pairs = set(await self.get_keys_values(tree_id, hash_1))
            new_pairs = set(await self.get_keys_values(tree_id, hash_2))
            if len(old_pairs) == 0 and hash_1 != bytes32([0] * 32):
                return set()
            if len(new_pairs) == 0 and hash_2 != bytes32([0] * 32):
                return set()
            insertions = {
                DiffData(type=OperationType.INSERT, key=node.key, value=node.value)
                for node in new_pairs
                if node not in old_pairs
            }
            deletions = {
                DiffData(type=OperationType.DELETE, key=node.key, value=node.value)
                for node in old_pairs
                if node not in new_pairs
            }
            return set.union(insertions, deletions)<|MERGE_RESOLUTION|>--- conflicted
+++ resolved
@@ -1104,32 +1104,6 @@
 
         return new_root
 
-<<<<<<< HEAD
-    async def clean_node_table(self, writer: psycopg.AsyncConnection[Any]) -> None:
-        # await writer.execute(
-        #     f"""
-        #     WITH RECURSIVE pending_nodes AS (
-        #         SELECT node_hash AS hash FROM root
-        #         WHERE status = {Status.PENDING.value}
-                
-        #         UNION ALL
-                
-        #         SELECT n.left_hash FROM node n
-        #         INNER JOIN pending_nodes pn ON n.hash = pn.hash
-        #         WHERE n.left_hash IS NOT NULL
-                
-        #         UNION ALL
-                
-        #         SELECT n.right_hash FROM node n
-        #         INNER JOIN pending_nodes pn ON n.hash = pn.hash
-        #         WHERE n.right_hash IS NOT NULL
-        #     )
-        #     DELETE FROM node
-        #     WHERE hash NOT IN (SELECT hash FROM ancestors)
-        #     AND hash NOT IN (SELECT hash FROM pending_nodes)
-        #     """,
-        # )
-=======
     async def upsert(
         self,
         key: bytes,
@@ -1224,8 +1198,30 @@
                 hint_keys_values[key] = new_value
             return InsertResult(node_hash=new_terminal_node_hash, root=new_root)
 
-    async def clean_node_table(self, writer: aiosqlite.Connection) -> None:
->>>>>>> cd78dbaf
+    async def clean_node_table(self, writer: psycopg.AsyncConnection[Any]) -> None:
+        # await writer.execute(
+        #     f"""
+        #     WITH RECURSIVE pending_nodes AS (
+        #         SELECT node_hash AS hash FROM root
+        #         WHERE status = {Status.PENDING.value}
+                
+        #         UNION ALL
+                
+        #         SELECT n.left_hash FROM node n
+        #         INNER JOIN pending_nodes pn ON n.hash = pn.hash
+        #         WHERE n.left_hash IS NOT NULL
+                
+        #         UNION ALL
+                
+        #         SELECT n.right_hash FROM node n
+        #         INNER JOIN pending_nodes pn ON n.hash = pn.hash
+        #         WHERE n.right_hash IS NOT NULL
+        #     )
+        #     DELETE FROM node
+        #     WHERE hash NOT IN (SELECT hash FROM ancestors)
+        #     AND hash NOT IN (SELECT hash FROM pending_nodes)
+        #     """,
+        # )
         await writer.execute(
             f"""
                 WITH RECURSIVE left_nodes AS (
