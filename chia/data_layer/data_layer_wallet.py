from __future__ import annotations

import dataclasses
import logging
import time
from operator import attrgetter
from typing import TYPE_CHECKING, Any, ClassVar, Dict, List, Optional, Set, Tuple, cast

from blspy import G1Element, G2Element
from clvm.EvalError import EvalError
from typing_extensions import Unpack, final

from chia.consensus.block_record import BlockRecord
from chia.data_layer.data_layer_errors import LauncherCoinNotFoundError, OfferIntegrityError
from chia.data_layer.data_layer_util import OfferStore, ProofOfInclusion, ProofOfInclusionLayer, StoreProofs, leaf_hash
from chia.protocols.wallet_protocol import CoinState
from chia.server.ws_connection import WSChiaConnection
from chia.types.blockchain_format.coin import Coin
from chia.types.blockchain_format.program import Program
from chia.types.blockchain_format.serialized_program import SerializedProgram
from chia.types.blockchain_format.sized_bytes import bytes32
from chia.types.coin_spend import CoinSpend, compute_additions
from chia.types.condition_opcodes import ConditionOpcode
from chia.types.spend_bundle import SpendBundle
from chia.util.ints import uint8, uint32, uint64, uint128
from chia.util.streamable import Streamable, streamable
from chia.wallet.conditions import (
    AssertAnnouncement,
    AssertCoinAnnouncement,
    AssertPuzzleAnnouncement,
    Condition,
    CreateCoinAnnouncement,
    UnknownCondition,
    parse_timelock_info,
)
from chia.wallet.db_wallet.db_wallet_puzzles import (
    ACS_MU,
    ACS_MU_PH,
    GRAFTROOT_DL_OFFERS,
    SINGLETON_LAUNCHER,
    create_graftroot_offer_puz,
    create_host_fullpuz,
    create_host_layer_puzzle,
    create_mirror_puzzle,
    get_mirror_info,
    launch_solution_to_singleton_info,
    launcher_to_struct,
    match_dl_singleton,
)
from chia.wallet.derivation_record import DerivationRecord
from chia.wallet.lineage_proof import LineageProof
from chia.wallet.outer_puzzles import AssetType
from chia.wallet.payment import Payment
from chia.wallet.puzzle_drivers import PuzzleInfo, Solver
from chia.wallet.puzzles.singleton_top_layer_v1_1 import SINGLETON_LAUNCHER_HASH
from chia.wallet.trading.offer import NotarizedPayment, Offer
from chia.wallet.transaction_record import TransactionRecord
from chia.wallet.util.compute_memos import compute_memos
from chia.wallet.util.merkle_utils import _simplify_merkle_proof
from chia.wallet.util.transaction_type import TransactionType
from chia.wallet.util.tx_config import CoinSelectionConfig, TXConfig, TXConfigLoader
from chia.wallet.util.wallet_sync_utils import fetch_coin_spend, fetch_coin_spend_for_coin_state
from chia.wallet.util.wallet_types import WalletType
from chia.wallet.wallet import Wallet
from chia.wallet.wallet_coin_record import WalletCoinRecord
from chia.wallet.wallet_info import WalletInfo
from chia.wallet.wallet_protocol import GSTOptionalArgs, WalletProtocol

if TYPE_CHECKING:
    from chia.wallet.wallet_state_manager import WalletStateManager


@streamable
@dataclasses.dataclass(frozen=True)
class SingletonRecord(Streamable):
    coin_id: bytes32
    launcher_id: bytes32
    root: bytes32
    inner_puzzle_hash: bytes32
    confirmed: bool
    confirmed_at_height: uint32
    lineage_proof: LineageProof
    generation: uint32
    timestamp: uint64


@dataclasses.dataclass(frozen=True)
class Mirror:
    coin_id: bytes32
    launcher_id: bytes32
    amount: uint64
    urls: List[bytes]
    ours: bool

    def to_json_dict(self) -> Dict[str, Any]:
        return {
            "coin_id": self.coin_id.hex(),
            "launcher_id": self.launcher_id.hex(),
            "amount": self.amount,
            "urls": [url.decode("utf8") for url in self.urls],
            "ours": self.ours,
        }

    @classmethod
    def from_json_dict(cls, json_dict: Dict[str, Any]) -> "Mirror":
        return cls(
            bytes32.from_hexstr(json_dict["coin_id"]),
            bytes32.from_hexstr(json_dict["launcher_id"]),
            json_dict["amount"],
            [bytes(url, "utf8") for url in json_dict["urls"]],
            json_dict["ours"],
        )


@final
class DataLayerWallet:
    if TYPE_CHECKING:
        # TODO Create DataLayer coin data model if necessary
        _protocol_check: ClassVar[WalletProtocol[object]] = cast("DataLayerWallet", None)

    wallet_state_manager: WalletStateManager
    log: logging.Logger
    wallet_info: WalletInfo
    wallet_id: uint8
    standard_wallet: Wallet
    """
    interface used by datalayer for interacting with the chain
    """

    @classmethod
    async def create(
        cls,
        wallet_state_manager: WalletStateManager,
        wallet_info: WalletInfo,
    ) -> DataLayerWallet:
        self = cls()
        self.wallet_state_manager = wallet_state_manager
        self.log = logging.getLogger(__name__)
        self.standard_wallet = wallet_state_manager.main_wallet
        self.wallet_info = wallet_info
        self.wallet_id = uint8(self.wallet_info.id)

        return self

    @classmethod
    def type(cls) -> WalletType:
        return WalletType.DATA_LAYER

    def id(self) -> uint32:
        return self.wallet_info.id

    @classmethod
    async def create_new_dl_wallet(cls, wallet_state_manager: WalletStateManager) -> DataLayerWallet:
        """
        This must be called under the wallet state manager lock
        """

        self = cls()
        self.wallet_state_manager = wallet_state_manager
        self.log = logging.getLogger(__name__)
        self.standard_wallet = wallet_state_manager.main_wallet

        for _, w in self.wallet_state_manager.wallets.items():
            if w.type() == WalletType.DATA_LAYER:
                raise ValueError("DataLayer Wallet already exists for this key")

        self.wallet_info = await wallet_state_manager.user_store.create_wallet(
            "DataLayer Wallet",
            WalletType.DATA_LAYER.value,
            "",
        )
        await self.wallet_state_manager.add_new_wallet(self)

        return self

    #############
    # LAUNCHING #
    #############

    @staticmethod
    async def match_dl_launcher(launcher_spend: CoinSpend) -> Tuple[bool, Optional[bytes32]]:
        # Sanity check it's a launcher
        if launcher_spend.puzzle_reveal.to_program() != SINGLETON_LAUNCHER:
            return False, None

        # Let's make sure the solution looks how we expect it to
        try:
            full_puzhash, amount, root, inner_puzhash = launch_solution_to_singleton_info(
                launcher_spend.solution.to_program()
            )
        except ValueError:
            return False, None

        # Now let's check that the full puzzle is an odd data layer singleton
        if (
            full_puzhash
            != create_host_fullpuz(inner_puzhash, root, launcher_spend.coin.name()).get_tree_hash_precalc(inner_puzhash)
            or amount % 2 == 0
        ):
            return False, None

        return True, inner_puzhash

    async def get_launcher_coin_state(self, launcher_id: bytes32, peer: WSChiaConnection) -> CoinState:
        coin_states: List[CoinState] = await self.wallet_state_manager.wallet_node.get_coin_state(
            [launcher_id], peer=peer
        )

        if len(coin_states) == 0:
            raise LauncherCoinNotFoundError(f"Launcher ID {launcher_id} is not a valid coin")
        if coin_states[0].coin.puzzle_hash != SINGLETON_LAUNCHER.get_tree_hash():
            raise ValueError(f"Coin with ID {launcher_id} is not a singleton launcher")
        if coin_states[0].created_height is None:
            raise ValueError(f"Launcher with ID {launcher_id} has not been created (maybe reorged)")
        if coin_states[0].spent_height is None:
            raise ValueError(f"Launcher with ID {launcher_id} has not been spent")

        return coin_states[0]

    # This is the entry point for non-owned singletons
    async def track_new_launcher_id(
        self,
        launcher_id: bytes32,
        peer: WSChiaConnection,
        spend: Optional[CoinSpend] = None,
        height: Optional[uint32] = None,
    ) -> None:
        if await self.wallet_state_manager.dl_store.get_launcher(launcher_id) is not None:
            self.log.info(f"Spend of launcher {launcher_id} has already been processed")
            return None
        if spend is None or height is None:
            launcher_state: CoinState = await self.get_launcher_coin_state(launcher_id, peer)
            spend = await fetch_coin_spend_for_coin_state(launcher_state, peer)
            assert launcher_state.spent_height is not None
            height = uint32(launcher_state.spent_height)

        assert spend.coin.name() == launcher_id, "coin_id should always match the launcher_id here"

        full_puzhash, amount, root, inner_puzhash = launch_solution_to_singleton_info(spend.solution.to_program())
        new_singleton = Coin(launcher_id, full_puzhash, amount)

        singleton_record: Optional[SingletonRecord] = await self.wallet_state_manager.dl_store.get_latest_singleton(
            launcher_id
        )
        if singleton_record is not None:
            if (  # This is an unconfirmed singleton that we know about
                singleton_record.coin_id == new_singleton.name() and not singleton_record.confirmed
            ):
                timestamp = await self.wallet_state_manager.wallet_node.get_timestamp_for_height(height)
                await self.wallet_state_manager.dl_store.set_confirmed(singleton_record.coin_id, height, timestamp)
            else:
                self.log.info(f"Spend of launcher {launcher_id} has already been processed")
                return None
        else:
            timestamp = await self.wallet_state_manager.wallet_node.get_timestamp_for_height(height)
            await self.wallet_state_manager.dl_store.add_singleton_record(
                SingletonRecord(
                    coin_id=new_singleton.name(),
                    launcher_id=launcher_id,
                    root=root,
                    inner_puzzle_hash=inner_puzhash,
                    confirmed=True,
                    confirmed_at_height=height,
                    timestamp=timestamp,
                    lineage_proof=LineageProof(
                        launcher_id,
                        create_host_layer_puzzle(inner_puzhash, root).get_tree_hash_precalc(inner_puzhash),
                        amount,
                    ),
                    generation=uint32(0),
                )
            )

        await self.wallet_state_manager.dl_store.add_launcher(spend.coin)
        await self.wallet_state_manager.add_interested_puzzle_hashes([launcher_id], [self.id()])
        await self.wallet_state_manager.add_interested_coin_ids([new_singleton.name()])

        new_singleton_coin_record: Optional[
            WalletCoinRecord
        ] = await self.wallet_state_manager.coin_store.get_coin_record(new_singleton.name())
        while new_singleton_coin_record is not None and new_singleton_coin_record.spent_block_height > 0:
            # We've already synced this before, so we need to sort of force a resync
            parent_spend = await fetch_coin_spend(new_singleton_coin_record.spent_block_height, new_singleton, peer)
            await self.singleton_removed(parent_spend, new_singleton_coin_record.spent_block_height)
            try:
                additions = compute_additions(parent_spend)
                new_singleton = next(coin for coin in additions if coin.amount % 2 != 0)
                new_singleton_coin_record = await self.wallet_state_manager.coin_store.get_coin_record(
                    new_singleton.name()
                )
            except StopIteration:
                new_singleton_coin_record = None

    ################
    # TRANSACTIONS #
    ################

    async def generate_new_reporter(
        self,
        initial_root: bytes32,
        tx_config: TXConfig,
        fee: uint64 = uint64(0),
        extra_conditions: Tuple[Condition, ...] = tuple(),
    ) -> Tuple[TransactionRecord, TransactionRecord, bytes32]:
        """
        Creates the initial singleton, which includes spending an origin coin, the launcher, and creating a singleton
        """

        coins: Set[Coin] = await self.standard_wallet.select_coins(uint64(fee + 1), tx_config.coin_selection_config)
        if coins is None:
            raise ValueError("Not enough coins to create new data layer singleton")

        launcher_parent: Coin = list(coins)[0]
        launcher_coin: Coin = Coin(launcher_parent.name(), SINGLETON_LAUNCHER.get_tree_hash(), uint64(1))

        inner_puzzle: Program = await self.standard_wallet.get_puzzle(new=not tx_config.reuse_puzhash)
        full_puzzle: Program = create_host_fullpuz(inner_puzzle, initial_root, launcher_coin.name())

        genesis_launcher_solution: Program = Program.to(
            [full_puzzle.get_tree_hash(), 1, [initial_root, inner_puzzle.get_tree_hash()]]
        )
        announcement_message: bytes32 = genesis_launcher_solution.get_tree_hash()
        announcement = AssertCoinAnnouncement(asserted_id=launcher_coin.name(), asserted_msg=announcement_message)
        [create_launcher_tx_record] = await self.standard_wallet.generate_signed_transaction(
            amount=uint64(1),
            puzzle_hash=SINGLETON_LAUNCHER.get_tree_hash(),
            tx_config=tx_config,
            fee=fee,
            origin_id=launcher_parent.name(),
            coins=coins,
            primaries=None,
<<<<<<< HEAD
            ignore_max_send_amount=False,
            extra_conditions=(*extra_conditions, announcement),
=======
            coin_announcements_to_consume={announcement},
            extra_conditions=extra_conditions,
>>>>>>> 55f519df
        )
        assert create_launcher_tx_record is not None and create_launcher_tx_record.spend_bundle is not None

        launcher_cs: CoinSpend = CoinSpend(
            launcher_coin,
            SerializedProgram.from_program(SINGLETON_LAUNCHER),
            SerializedProgram.from_program(genesis_launcher_solution),
        )
        launcher_sb: SpendBundle = SpendBundle([launcher_cs], G2Element())
        full_spend: SpendBundle = SpendBundle.aggregate([create_launcher_tx_record.spend_bundle, launcher_sb])

        # Delete from standard transaction so we don't push duplicate spends
        std_record: TransactionRecord = dataclasses.replace(create_launcher_tx_record, spend_bundle=None)
        dl_record = TransactionRecord(
            confirmed_at_height=uint32(0),
            created_at_time=uint64(int(time.time())),
            to_puzzle_hash=bytes32([2] * 32),
            amount=uint64(1),
            fee_amount=fee,
            confirmed=False,
            sent=uint32(10),
            spend_bundle=full_spend,
            additions=full_spend.additions(),
            removals=full_spend.removals(),
            memos=list(compute_memos(full_spend).items()),
            wallet_id=uint32(0),  # This is being called before the wallet is created so we're using a temp ID of 0
            sent_to=[],
            trade_id=None,
            type=uint32(TransactionType.INCOMING_TX.value),
            name=full_spend.name(),
            valid_times=parse_timelock_info(extra_conditions),
        )
        singleton_record = SingletonRecord(
            coin_id=Coin(launcher_coin.name(), full_puzzle.get_tree_hash(), uint64(1)).name(),
            launcher_id=launcher_coin.name(),
            root=initial_root,
            inner_puzzle_hash=inner_puzzle.get_tree_hash(),
            confirmed=False,
            confirmed_at_height=uint32(0),
            timestamp=uint64(0),
            lineage_proof=LineageProof(
                launcher_coin.name(),
                create_host_layer_puzzle(inner_puzzle, initial_root).get_tree_hash(),
                uint64(1),
            ),
            generation=uint32(0),
        )

        await self.wallet_state_manager.dl_store.add_singleton_record(singleton_record)
        await self.wallet_state_manager.add_interested_puzzle_hashes([singleton_record.launcher_id], [self.id()])

        return dl_record, std_record, launcher_coin.name()

    async def create_tandem_xch_tx(
        self,
        fee: uint64,
        announcement_to_assert: AssertAnnouncement,
        tx_config: TXConfig,
    ) -> TransactionRecord:
        [chia_tx] = await self.standard_wallet.generate_signed_transaction(
            amount=uint64(0),
            puzzle_hash=await self.standard_wallet.get_puzzle_hash(new=not tx_config.reuse_puzhash),
            tx_config=tx_config,
            fee=fee,
            negative_change_allowed=False,
            extra_conditions=(announcement_to_assert,),
        )
        assert chia_tx.spend_bundle is not None
        return chia_tx

    async def create_update_state_spend(
        self,
        launcher_id: bytes32,
        root_hash: Optional[bytes32],
        tx_config: TXConfig,
        new_puz_hash: Optional[bytes32] = None,
        new_amount: Optional[uint64] = None,
        fee: uint64 = uint64(0),
        sign: bool = True,
        add_pending_singleton: bool = True,
        announce_new_state: bool = False,
        extra_conditions: Tuple[Condition, ...] = tuple(),
    ) -> List[TransactionRecord]:
        singleton_record, parent_lineage = await self.get_spendable_singleton_info(launcher_id)

        if root_hash is None:
            root_hash = singleton_record.root

        inner_puzzle_derivation: Optional[
            DerivationRecord
        ] = await self.wallet_state_manager.puzzle_store.get_derivation_record_for_puzzle_hash(
            singleton_record.inner_puzzle_hash
        )
        if inner_puzzle_derivation is None:
            raise ValueError(f"DL Wallet does not have permission to update Singleton with launcher ID {launcher_id}")

        # Make the child's puzzles
        if new_puz_hash is None:
            new_puz_hash = await self.standard_wallet.get_puzzle_hash(new=not tx_config.reuse_puzhash)
        assert new_puz_hash is not None
        next_full_puz_hash: bytes32 = create_host_fullpuz(new_puz_hash, root_hash, launcher_id).get_tree_hash_precalc(
            new_puz_hash
        )

        # Construct the current puzzles
        current_inner_puzzle: Program = self.standard_wallet.puzzle_for_pk(inner_puzzle_derivation.pubkey)
        current_full_puz = create_host_fullpuz(
            current_inner_puzzle,
            singleton_record.root,
            launcher_id,
        )
        assert singleton_record.lineage_proof.parent_name is not None
        assert singleton_record.lineage_proof.amount is not None
        current_coin = Coin(
            singleton_record.lineage_proof.parent_name,
            current_full_puz.get_tree_hash(),
            singleton_record.lineage_proof.amount,
        )

        new_singleton_record = SingletonRecord(
            coin_id=Coin(current_coin.name(), next_full_puz_hash, singleton_record.lineage_proof.amount).name(),
            launcher_id=launcher_id,
            root=root_hash,
            inner_puzzle_hash=new_puz_hash,
            confirmed=False,
            confirmed_at_height=uint32(0),
            timestamp=uint64(0),
            lineage_proof=LineageProof(
                singleton_record.coin_id,
                new_puz_hash,
                singleton_record.lineage_proof.amount,
            ),
            generation=uint32(singleton_record.generation + 1),
        )

        # Optionally add an ephemeral spend to announce
        if announce_new_state:
            announce_only: Program = Program.to(
                (
                    1,
                    [
                        [
                            51,
                            new_puz_hash,
                            singleton_record.lineage_proof.amount,
                            [launcher_id, root_hash, new_puz_hash],
                        ],
                        [62, b"$"],
                    ],
                )
            )
            second_full_puz: Program = create_host_fullpuz(
                announce_only,
                root_hash,
                launcher_id,
            )
            second_coin = Coin(
                current_coin.name(), second_full_puz.get_tree_hash(), singleton_record.lineage_proof.amount
            )
            second_coin_spend = CoinSpend(
                second_coin,
                SerializedProgram.from_program(second_full_puz),
                Program.to(
                    [
                        LineageProof(
                            current_coin.parent_coin_info,
                            create_host_layer_puzzle(current_inner_puzzle, singleton_record.root).get_tree_hash(),
                            singleton_record.lineage_proof.amount,
                        ).to_program(),
                        singleton_record.lineage_proof.amount,
                        [[]],
                    ]
                ),
            )
            extra_conditions += (
                AssertPuzzleAnnouncement(asserted_ph=second_full_puz.get_tree_hash(), asserted_msg=b"$"),
            )
            second_singleton_record = SingletonRecord(
                coin_id=second_coin.name(),
                launcher_id=launcher_id,
                root=root_hash,
                inner_puzzle_hash=announce_only.get_tree_hash(),
                confirmed=False,
                confirmed_at_height=uint32(0),
                timestamp=uint64(0),
                lineage_proof=LineageProof(
                    second_coin.parent_coin_info,
                    announce_only.get_tree_hash(),
                    singleton_record.lineage_proof.amount,
                ),
                generation=uint32(singleton_record.generation + 1),
            )
            new_singleton_record = dataclasses.replace(
                new_singleton_record,
                coin_id=Coin(second_coin.name(), next_full_puz_hash, singleton_record.lineage_proof.amount).name(),
                lineage_proof=LineageProof(
                    second_coin.name(),
                    next_full_puz_hash,
                    singleton_record.lineage_proof.amount,
                ),
                generation=uint32(second_singleton_record.generation + 1),
            )

        # Create the solution
        primaries = [
            Payment(
                announce_only.get_tree_hash() if announce_new_state else new_puz_hash,
                singleton_record.lineage_proof.amount if new_amount is None else new_amount,
                [
                    launcher_id,
                    root_hash,
                    announce_only.get_tree_hash() if announce_new_state else new_puz_hash,
                ],
            )
        ]
        if root_hash != singleton_record.root:
            extra_conditions = (
                *extra_conditions,
                UnknownCondition(
                    opcode=Program.to(-24),
                    args=[
                        ACS_MU,
                        Program.to([[(root_hash, None), ACS_MU_PH], None]),
                    ],
                ),
            )
        inner_sol: Program = self.standard_wallet.make_solution(
            primaries=primaries,
            conditions=(*extra_conditions, CreateCoinAnnouncement(b"$")) if fee > 0 else extra_conditions,
        )
        db_layer_sol = Program.to([inner_sol])
        full_sol = Program.to(
            [
                parent_lineage.to_program(),
                singleton_record.lineage_proof.amount,
                db_layer_sol,
            ]
        )

        # Create the spend
        coin_spend = CoinSpend(
            current_coin,
            SerializedProgram.from_program(current_full_puz),
            SerializedProgram.from_program(full_sol),
        )

        if sign:
            spend_bundle = await self.sign(coin_spend)
        else:
            spend_bundle = SpendBundle([coin_spend], G2Element())

        if announce_new_state:
            spend_bundle = dataclasses.replace(spend_bundle, coin_spends=[coin_spend, second_coin_spend])

        dl_tx = TransactionRecord(
            confirmed_at_height=uint32(0),
            created_at_time=uint64(int(time.time())),
            to_puzzle_hash=new_puz_hash,
            amount=uint64(singleton_record.lineage_proof.amount),
            fee_amount=fee,
            confirmed=False,
            sent=uint32(10),
            spend_bundle=spend_bundle,
            additions=spend_bundle.additions(),
            removals=spend_bundle.removals(),
            memos=list(compute_memos(spend_bundle).items()),
            wallet_id=self.id(),
            sent_to=[],
            trade_id=None,
            type=uint32(TransactionType.OUTGOING_TX.value),
            name=singleton_record.coin_id,
            valid_times=parse_timelock_info(extra_conditions),
        )
        assert dl_tx.spend_bundle is not None
        if fee > 0:
            chia_tx = await self.create_tandem_xch_tx(
                fee, AssertAnnouncement(True, asserted_origin_id=current_coin.name(), asserted_msg=b"$"), tx_config
            )
            assert chia_tx.spend_bundle is not None
            aggregate_bundle = SpendBundle.aggregate([dl_tx.spend_bundle, chia_tx.spend_bundle])
            dl_tx = dataclasses.replace(dl_tx, spend_bundle=aggregate_bundle)
            chia_tx = dataclasses.replace(chia_tx, spend_bundle=None)
            txs: List[TransactionRecord] = [dl_tx, chia_tx]
        else:
            txs = [dl_tx]

        if add_pending_singleton:
            await self.wallet_state_manager.dl_store.add_singleton_record(
                new_singleton_record,
            )
            if announce_new_state:
                await self.wallet_state_manager.dl_store.add_singleton_record(
                    second_singleton_record,
                )

        return txs

    async def generate_signed_transaction(
        self,
        amounts: List[uint64],
        puzzle_hashes: List[bytes32],
        tx_config: TXConfig,
        fee: uint64 = uint64(0),
        coins: Set[Coin] = set(),
        memos: Optional[List[List[bytes]]] = None,  # ignored
<<<<<<< HEAD
        ignore_max_send_amount: bool = False,  # ignored
=======
        coin_announcements_to_consume: Optional[Set[Announcement]] = None,
        puzzle_announcements_to_consume: Optional[Set[Announcement]] = None,
>>>>>>> 55f519df
        extra_conditions: Tuple[Condition, ...] = tuple(),
        **kwargs: Unpack[GSTOptionalArgs],
    ) -> List[TransactionRecord]:
        launcher_id: Optional[bytes32] = kwargs.get("launcher_id", None)
        new_root_hash: Optional[bytes32] = kwargs.get("new_root_hash", None)
        sign: bool = kwargs.get(
            "sign", True
        )  # This only prevent signing of THIS wallet's part of the tx (fee will still be signed)
        add_pending_singleton: bool = kwargs.get("add_pending_singleton", True)
        announce_new_state: bool = kwargs.get("announce_new_state", False)
        # Figure out the launcher ID
        if len(coins) == 0:
            if launcher_id is None:
                raise ValueError("Not enough info to know which DL coin to send")
        else:
            if len(coins) != 1:
                raise ValueError("The wallet can only send one DL coin at a time")
            else:
                record = await self.wallet_state_manager.dl_store.get_singleton_record(next(iter(coins)).name())
                if record is None:
                    raise ValueError("The specified coin is not a tracked DL")
                else:
                    launcher_id = record.launcher_id

        if len(amounts) != 1 or len(puzzle_hashes) != 1:
            raise ValueError("The wallet can only send one DL coin to one place at a time")

        return await self.create_update_state_spend(
            launcher_id,
            new_root_hash,
            tx_config,
            puzzle_hashes[0],
            amounts[0],
            fee,
            sign,
            add_pending_singleton,
            announce_new_state,
            extra_conditions,
        )

    async def get_spendable_singleton_info(self, launcher_id: bytes32) -> Tuple[SingletonRecord, LineageProof]:
        # First, let's make sure this is a singleton that we track and that we can spend
        singleton_record: Optional[SingletonRecord] = await self.get_latest_singleton(launcher_id)
        if singleton_record is None:
            raise ValueError(f"Singleton with launcher ID {launcher_id} is not tracked by DL Wallet")

        # Next, the singleton should be confirmed or else we shouldn't be ready to spend it
        if not singleton_record.confirmed:
            raise ValueError(f"Singleton with launcher ID {launcher_id} is currently pending")

        # Next, let's verify we have all of the relevant coin information
        if singleton_record.lineage_proof.parent_name is None or singleton_record.lineage_proof.amount is None:
            raise ValueError(f"Singleton with launcher ID {launcher_id} has insufficient information to spend")

        # Finally, let's get the parent record for its lineage proof
        parent_singleton: Optional[SingletonRecord] = await self.wallet_state_manager.dl_store.get_singleton_record(
            singleton_record.lineage_proof.parent_name
        )
        parent_lineage: LineageProof
        if parent_singleton is None:
            if singleton_record.lineage_proof.parent_name != launcher_id:
                raise ValueError(f"Have not found the parent of singleton with launcher ID {launcher_id}")
            else:
                launcher_coin: Optional[Coin] = await self.wallet_state_manager.dl_store.get_launcher(launcher_id)
                if launcher_coin is None:
                    raise ValueError(f"DL Wallet does not have launcher info for id {launcher_id}")
                else:
                    parent_lineage = LineageProof(launcher_coin.parent_coin_info, None, uint64(launcher_coin.amount))
        else:
            parent_lineage = parent_singleton.lineage_proof

        return singleton_record, parent_lineage

    async def get_owned_singletons(self) -> List[SingletonRecord]:
        launcher_ids = await self.wallet_state_manager.dl_store.get_all_launchers()

        collected = []

        for launcher_id in launcher_ids:
            singleton_record = await self.wallet_state_manager.dl_store.get_latest_singleton(launcher_id=launcher_id)
            if singleton_record is None:
                # this is likely due to a race between getting the list and acquiring the extra data
                continue

            inner_puzzle_derivation: Optional[
                DerivationRecord
            ] = await self.wallet_state_manager.puzzle_store.get_derivation_record_for_puzzle_hash(
                singleton_record.inner_puzzle_hash
            )
            if inner_puzzle_derivation is not None:
                collected.append(singleton_record)

        return collected

    async def create_new_mirror(
        self,
        launcher_id: bytes32,
        amount: uint64,
        urls: List[bytes],
        tx_config: TXConfig,
        fee: uint64 = uint64(0),
        extra_conditions: Tuple[Condition, ...] = tuple(),
    ) -> List[TransactionRecord]:
        [create_mirror_tx_record] = await self.standard_wallet.generate_signed_transaction(
            amount=amount,
            puzzle_hash=create_mirror_puzzle().get_tree_hash(),
            tx_config=tx_config,
            fee=fee,
            primaries=[],
            memos=[launcher_id, *(url for url in urls)],
            extra_conditions=extra_conditions,
        )
        assert create_mirror_tx_record.spend_bundle is not None
        return [create_mirror_tx_record]

    async def delete_mirror(
        self,
        mirror_id: bytes32,
        peer: WSChiaConnection,
        tx_config: TXConfig,
        fee: uint64 = uint64(0),
        extra_conditions: Tuple[Condition, ...] = tuple(),
    ) -> List[TransactionRecord]:
        mirror: Mirror = await self.get_mirror(mirror_id)
        mirror_coin: Coin = (await self.wallet_state_manager.wallet_node.get_coin_state([mirror.coin_id], peer=peer))[
            0
        ].coin
        parent_coin: Coin = (
            await self.wallet_state_manager.wallet_node.get_coin_state([mirror_coin.parent_coin_info], peer=peer)
        )[0].coin
        inner_puzzle_derivation: Optional[
            DerivationRecord
        ] = await self.wallet_state_manager.puzzle_store.get_derivation_record_for_puzzle_hash(parent_coin.puzzle_hash)
        if inner_puzzle_derivation is None:
            raise ValueError(f"DL Wallet does not have permission to delete mirror with ID {mirror_id}")

        parent_inner_puzzle: Program = self.standard_wallet.puzzle_for_pk(inner_puzzle_derivation.pubkey)
        new_puzhash: bytes32 = await self.standard_wallet.get_puzzle_hash(new=not tx_config.reuse_puzhash)
        excess_fee: int = fee - mirror_coin.amount
        inner_sol: Program = self.standard_wallet.make_solution(
            primaries=[Payment(new_puzhash, uint64(mirror_coin.amount - fee))] if excess_fee < 0 else [],
            conditions=(*extra_conditions, CreateCoinAnnouncement(b"$")) if excess_fee > 0 else extra_conditions,
        )
        mirror_spend = CoinSpend(
            mirror_coin,
            SerializedProgram.from_program(create_mirror_puzzle()),
            Program.to(
                [
                    parent_coin.parent_coin_info,
                    parent_inner_puzzle,
                    parent_coin.amount,
                    inner_sol,
                ]
            ),
        )
        mirror_bundle: SpendBundle = await self.sign(mirror_spend)
        txs = [
            TransactionRecord(
                confirmed_at_height=uint32(0),
                created_at_time=uint64(int(time.time())),
                to_puzzle_hash=new_puzhash,
                amount=uint64(mirror_coin.amount),
                fee_amount=fee,
                confirmed=False,
                sent=uint32(10),
                spend_bundle=mirror_bundle,
                additions=mirror_bundle.additions(),
                removals=mirror_bundle.removals(),
                memos=list(compute_memos(mirror_bundle).items()),
                wallet_id=self.id(),  # This is being called before the wallet is created so we're using a temp ID of 0
                sent_to=[],
                trade_id=None,
                type=uint32(TransactionType.OUTGOING_TX.value),
                name=mirror_bundle.name(),
                valid_times=parse_timelock_info(extra_conditions),
            )
        ]

        if excess_fee > 0:
            [chia_tx] = await self.wallet_state_manager.main_wallet.generate_signed_transaction(
                uint64(1),
                new_puzhash,
                tx_config,
                fee=uint64(excess_fee),
                extra_conditions=(AssertCoinAnnouncement(asserted_id=mirror_coin.name(), asserted_msg=b"$"),),
            )
            assert txs[0].spend_bundle is not None
            assert chia_tx.spend_bundle is not None
            txs = [
                dataclasses.replace(
                    txs[0], spend_bundle=SpendBundle.aggregate([txs[0].spend_bundle, chia_tx.spend_bundle])
                ),
                dataclasses.replace(chia_tx, spend_bundle=None),
            ]

        return txs

    ###########
    # SYNCING #
    ###########

    async def coin_added(self, coin: Coin, height: uint32, peer: WSChiaConnection, coin_data: Optional[object]) -> None:
        if coin.puzzle_hash == create_mirror_puzzle().get_tree_hash():
            parent_state: CoinState = (
                await self.wallet_state_manager.wallet_node.get_coin_state([coin.parent_coin_info], peer=peer)
            )[0]
            parent_spend = await fetch_coin_spend(height, parent_state.coin, peer)
            assert parent_spend is not None
            launcher_id, urls = get_mirror_info(
                parent_spend.puzzle_reveal.to_program(), parent_spend.solution.to_program()
            )
            if await self.wallet_state_manager.dl_store.is_launcher_tracked(launcher_id):
                ours: bool = await self.wallet_state_manager.get_wallet_for_coin(coin.parent_coin_info) is not None
                await self.wallet_state_manager.dl_store.add_mirror(
                    Mirror(
                        coin.name(),
                        launcher_id,
                        uint64(coin.amount),
                        urls,
                        ours,
                    )
                )
                await self.wallet_state_manager.add_interested_coin_ids([coin.name()])

    async def singleton_removed(self, parent_spend: CoinSpend, height: uint32) -> None:
        parent_name = parent_spend.coin.name()
        puzzle = parent_spend.puzzle_reveal
        solution = parent_spend.solution

        matched, _ = match_dl_singleton(puzzle.to_program())
        if matched:
            self.log.info(f"DL singleton removed: {parent_spend.coin}")
            singleton_record: Optional[SingletonRecord] = await self.wallet_state_manager.dl_store.get_singleton_record(
                parent_name
            )
            if singleton_record is None:
                self.log.warning(f"DL wallet received coin it does not have parent for. Expected parent {parent_name}.")
                return

            # Information we need to create the singleton record
            full_puzzle_hash: bytes32
            amount: uint64
            root: bytes32
            inner_puzzle_hash: bytes32

            conditions = puzzle.run_with_cost(self.wallet_state_manager.constants.MAX_BLOCK_COST_CLVM, solution)[
                1
            ].as_python()
            found_singleton: bool = False
            for condition in conditions:
                if condition[0] == ConditionOpcode.CREATE_COIN and int.from_bytes(condition[2], "big") % 2 == 1:
                    full_puzzle_hash = bytes32(condition[1])
                    amount = uint64(int.from_bytes(condition[2], "big"))
                    try:
                        root = bytes32(condition[3][1])
                        inner_puzzle_hash = bytes32(condition[3][2])
                    except IndexError:
                        self.log.warning(
                            f"Parent {parent_name} with launcher {singleton_record.launcher_id} "
                            "did not hint its child properly"
                        )
                        return
                    found_singleton = True
                    break

            if not found_singleton:
                self.log.warning(f"Singleton with launcher ID {singleton_record.launcher_id} was melted")
                return

            new_singleton = Coin(parent_name, full_puzzle_hash, amount)
            timestamp = await self.wallet_state_manager.wallet_node.get_timestamp_for_height(height)
            await self.wallet_state_manager.dl_store.add_singleton_record(
                SingletonRecord(
                    coin_id=new_singleton.name(),
                    launcher_id=singleton_record.launcher_id,
                    root=root,
                    inner_puzzle_hash=inner_puzzle_hash,
                    confirmed=True,
                    confirmed_at_height=height,
                    timestamp=timestamp,
                    lineage_proof=LineageProof(
                        parent_name,
                        create_host_layer_puzzle(inner_puzzle_hash, root).get_tree_hash_precalc(inner_puzzle_hash),
                        amount,
                    ),
                    generation=uint32(singleton_record.generation + 1),
                )
            )
            await self.wallet_state_manager.add_interested_coin_ids(
                [new_singleton.name()],
            )
            await self.potentially_handle_resubmit(singleton_record.launcher_id)
        elif parent_spend.coin.puzzle_hash == create_mirror_puzzle().get_tree_hash():
            await self.wallet_state_manager.dl_store.delete_mirror(parent_name)

    # This function, though in use, is currently untested because it never runs due to other design choices
    async def potentially_handle_resubmit(self, launcher_id: bytes32) -> None:  # pragma: no cover
        """
        This method is meant to detect a fork in our expected pending singletons and the singletons that have actually
        been confirmed on chain.  If there is a fork and the root on chain never changed, we will attempt to rebase our
        singletons on to the new latest singleton.  If there is a fork and the root changed, we assume that everything
        has failed and delete any pending state.
        """
        unconfirmed_singletons = await self.wallet_state_manager.dl_store.get_unconfirmed_singletons(launcher_id)
        if len(unconfirmed_singletons) == 0:
            return
        unconfirmed_singletons = sorted(unconfirmed_singletons, key=attrgetter("generation"))
        full_branch: List[SingletonRecord] = await self.wallet_state_manager.dl_store.get_all_singletons_for_launcher(
            launcher_id,
            min_generation=unconfirmed_singletons[0].generation,
        )
        if len(unconfirmed_singletons) == len(full_branch) and set(unconfirmed_singletons) == set(full_branch):
            return

        # Now we have detected a fork so we should check whether the root changed at all
        self.log.info("Attempting automatic rebase")
        parent_name = unconfirmed_singletons[0].lineage_proof.parent_name
        assert parent_name is not None
        parent_singleton = await self.wallet_state_manager.dl_store.get_singleton_record(parent_name)
        if parent_singleton is None or any(parent_singleton.root != s.root for s in full_branch if s.confirmed):
            root_changed: bool = True
        else:
            root_changed = False

        # Regardless of whether the root changed or not, our old state is bad so let's eliminate it
        # First let's find all of our txs matching our unconfirmed singletons
        relevant_dl_txs: List[TransactionRecord] = []
        for singleton in unconfirmed_singletons:
            parent_name = singleton.lineage_proof.parent_name
            if parent_name is None:
                continue

            tx = await self.wallet_state_manager.tx_store.get_transaction_record(parent_name)
            if tx is not None:
                relevant_dl_txs.append(tx)
        # Let's check our standard wallet for fee transactions related to these dl txs
        all_spends: List[SpendBundle] = [tx.spend_bundle for tx in relevant_dl_txs if tx.spend_bundle is not None]
        all_removal_ids: Set[bytes32] = {removal.name() for sb in all_spends for removal in sb.removals()}
        unconfirmed_std_txs: List[
            TransactionRecord
        ] = await self.wallet_state_manager.tx_store.get_unconfirmed_for_wallet(self.standard_wallet.id())
        relevant_std_txs: List[TransactionRecord] = [
            tx for tx in unconfirmed_std_txs if any(c.name() in all_removal_ids for c in tx.removals)
        ]
        # Delete all of the relevant transactions
        for tx in [*relevant_dl_txs, *relevant_std_txs]:
            await self.wallet_state_manager.tx_store.delete_transaction_record(tx.name)
        # Delete all of the unconfirmed singleton records
        for singleton in unconfirmed_singletons:
            await self.wallet_state_manager.dl_store.delete_singleton_record(singleton.coin_id)

        if not root_changed:
            # The root never changed so let's attempt a rebase
            try:
                all_txs: List[TransactionRecord] = []
                for singleton in unconfirmed_singletons:
                    for tx in relevant_dl_txs:
                        if any(c.name() == singleton.coin_id for c in tx.additions):
                            if tx.spend_bundle is not None:
                                fee = uint64(tx.spend_bundle.fees())
                            else:
                                fee = uint64(0)

                            assert self.wallet_state_manager.wallet_node.logged_in_fingerprint is not None

                            all_txs.extend(
                                await self.create_update_state_spend(
                                    launcher_id,
                                    singleton.root,
                                    TXConfigLoader().autofill(
                                        constants=self.wallet_state_manager.constants,
                                        config=self.wallet_state_manager.config,
                                        logged_in_fingerprint=(
                                            self.wallet_state_manager.wallet_node.logged_in_fingerprint
                                        ),
                                    ),
                                    fee=fee,
                                )
                            )
                for tx in all_txs:
                    await self.wallet_state_manager.add_pending_transaction(tx)
            except Exception as e:
                self.log.warning(f"Something went wrong during attempted DL resubmit: {str(e)}")
                # Something went wrong so let's delete anything pending that was created
                for singleton in unconfirmed_singletons:
                    await self.wallet_state_manager.dl_store.delete_singleton_record(singleton.coin_id)

    async def stop_tracking_singleton(self, launcher_id: bytes32) -> None:
        await self.wallet_state_manager.dl_store.delete_singleton_records_by_launcher_id(launcher_id)
        await self.wallet_state_manager.dl_store.delete_launcher(launcher_id)

    ###########
    # UTILITY #
    ###########

    async def get_latest_singleton(
        self, launcher_id: bytes32, only_confirmed: bool = False
    ) -> Optional[SingletonRecord]:
        singleton: Optional[SingletonRecord] = await self.wallet_state_manager.dl_store.get_latest_singleton(
            launcher_id, only_confirmed
        )
        return singleton

    async def get_history(
        self,
        launcher_id: bytes32,
        min_generation: Optional[uint32] = None,
        max_generation: Optional[uint32] = None,
        num_results: Optional[uint32] = None,
    ) -> List[SingletonRecord]:
        history: List[SingletonRecord] = await self.wallet_state_manager.dl_store.get_all_singletons_for_launcher(
            launcher_id,
            min_generation,
            max_generation,
            num_results,
        )
        return history

    async def get_singleton_record(self, coin_id: bytes32) -> Optional[SingletonRecord]:
        singleton: Optional[SingletonRecord] = await self.wallet_state_manager.dl_store.get_singleton_record(coin_id)
        return singleton

    async def get_singletons_by_root(self, launcher_id: bytes32, root: bytes32) -> List[SingletonRecord]:
        singletons: List[SingletonRecord] = await self.wallet_state_manager.dl_store.get_singletons_by_root(
            launcher_id, root
        )
        return singletons

    async def get_mirrors_for_launcher(self, launcher_id: bytes32) -> List[Mirror]:
        return await self.wallet_state_manager.dl_store.get_mirrors(launcher_id)

    async def get_mirror(self, coin_id: bytes32) -> Mirror:
        return await self.wallet_state_manager.dl_store.get_mirror(coin_id)

    ##########
    # WALLET #
    ##########

    def require_derivation_paths(self) -> bool:
        return True

    def puzzle_hash_for_pk(self, pubkey: G1Element) -> bytes32:
        puzzle: Program = self.puzzle_for_pk(pubkey)
        return puzzle.get_tree_hash()

    def puzzle_for_pk(self, pubkey: G1Element) -> Program:
        return self.standard_wallet.puzzle_for_pk(pubkey)

    async def get_new_puzzle(self) -> Program:
        return self.puzzle_for_pk(
            (await self.wallet_state_manager.get_unused_derivation_record(self.wallet_info.id)).pubkey
        )

    async def get_new_puzzlehash(self) -> bytes32:
        return (await self.get_new_puzzle()).get_tree_hash()

    async def new_peak(self, peak: BlockRecord) -> None:
        pass

    async def get_confirmed_balance(self, record_list: Optional[Set[WalletCoinRecord]] = None) -> uint128:
        return uint128(0)

    async def get_unconfirmed_balance(self, record_list: Optional[Set[WalletCoinRecord]] = None) -> uint128:
        return uint128(0)

    async def get_spendable_balance(self, unspent_records: Optional[Set[WalletCoinRecord]] = None) -> uint128:
        return uint128(0)

    async def get_pending_change_balance(self) -> uint64:
        return uint64(0)

    async def get_max_send_amount(self, unspent_records: Optional[Set[WalletCoinRecord]] = None) -> uint128:
        return uint128(0)

    async def sign(self, coin_spend: CoinSpend) -> SpendBundle:
        return await self.wallet_state_manager.sign_transaction([coin_spend])

    def get_name(self) -> str:
        return self.wallet_info.name

    ##########
    # OFFERS #
    ##########

    async def get_puzzle_info(self, launcher_id: bytes32) -> PuzzleInfo:
        record = await self.get_latest_singleton(launcher_id)
        if record is None:
            raise ValueError(f"DL wallet does not know about launcher ID {launcher_id}")
        return PuzzleInfo(
            {
                "type": AssetType.SINGLETON.value,
                "launcher_id": "0x" + launcher_id.hex(),
                "launcher_ph": "0x" + SINGLETON_LAUNCHER_HASH.hex(),
                "also": {
                    "type": AssetType.METADATA.value,
                    "metadata": f"(0x{record.root} . ())",
                    "updater_hash": "0x" + ACS_MU_PH.hex(),
                },
            }
        )

    async def get_coins_to_offer(self, launcher_id: bytes32, *args: Any, **kwargs: Any) -> Set[Coin]:
        record = await self.get_latest_singleton(launcher_id)
        if record is None:
            raise ValueError(f"DL wallet does not know about launcher ID {launcher_id}")
        puzhash: bytes32 = create_host_fullpuz(
            record.inner_puzzle_hash, record.root, launcher_id
        ).get_tree_hash_precalc(record.inner_puzzle_hash)
        assert record.lineage_proof.parent_name is not None
        assert record.lineage_proof.amount is not None
        return set([Coin(record.lineage_proof.parent_name, puzhash, record.lineage_proof.amount)])

    @staticmethod
    async def make_update_offer(
        wallet_state_manager: Any,
        offer_dict: Dict[Optional[bytes32], int],
        driver_dict: Dict[bytes32, PuzzleInfo],
        solver: Solver,
        tx_config: TXConfig,
        fee: uint64 = uint64(0),
        extra_conditions: Tuple[Condition, ...] = tuple(),
    ) -> Offer:
        dl_wallet = None
        for wallet in wallet_state_manager.wallets.values():
            if wallet.type() == WalletType.DATA_LAYER.value:
                dl_wallet = wallet
                break
        if dl_wallet is None:
            raise ValueError("DL Wallet is not initialized")

        offered_launchers: List[bytes32] = [k for k, v in offer_dict.items() if v < 0 and k is not None]
        fee_left_to_pay: uint64 = fee
        all_bundles: List[SpendBundle] = []
        for launcher in offered_launchers:
            try:
                this_solver: Solver = solver[launcher.hex()]
            except KeyError:
                this_solver = solver["0x" + launcher.hex()]
            new_root: bytes32 = this_solver["new_root"]
            new_ph: bytes32 = await wallet_state_manager.main_wallet.get_puzzle_hash(new=not tx_config.reuse_puzhash)
            txs: List[TransactionRecord] = await dl_wallet.generate_signed_transaction(
                [uint64(1)],
                [new_ph],
                tx_config,
                fee=fee_left_to_pay,
                launcher_id=launcher,
                new_root_hash=new_root,
                sign=False,
                add_pending_singleton=False,
                announce_new_state=True,
                extra_conditions=extra_conditions,
            )
            fee_left_to_pay = uint64(0)
            extra_conditions = tuple()

            assert txs[0].spend_bundle is not None
            dl_spend: CoinSpend = next(
                cs for cs in txs[0].spend_bundle.coin_spends if match_dl_singleton(cs.puzzle_reveal.to_program())[0]
            )
            all_other_spends: List[CoinSpend] = [cs for cs in txs[0].spend_bundle.coin_spends if cs != dl_spend]
            dl_solution: Program = dl_spend.solution.to_program()
            old_graftroot: Program = dl_solution.at("rrffrf")
            new_graftroot: Program = create_graftroot_offer_puz(
                [bytes32(dep["launcher_id"]) for dep in this_solver["dependencies"]],
                [list(v for v in dep["values_to_prove"]) for dep in this_solver["dependencies"]],
                old_graftroot,
            )

            new_solution: Program = dl_solution.replace(rrffrf=new_graftroot, rrffrrf=Program.to([None] * 5))
            new_spend: CoinSpend = dataclasses.replace(
                dl_spend,
                solution=SerializedProgram.from_program(new_solution),
            )
            signed_bundle = await dl_wallet.sign(new_spend)
            new_bundle: SpendBundle = dataclasses.replace(
                txs[0].spend_bundle,
                coin_spends=all_other_spends,
            )
            all_bundles.append(SpendBundle.aggregate([signed_bundle, new_bundle]))

        # create some dummy requested payments
        requested_payments = {
            k: [NotarizedPayment(bytes32([0] * 32), uint64(v), [], bytes32([0] * 32))]
            for k, v in offer_dict.items()
            if v > 0
        }
        return Offer(requested_payments, SpendBundle.aggregate(all_bundles), driver_dict)

    @staticmethod
    async def finish_graftroot_solutions(offer: Offer, solver: Solver) -> Offer:
        # Build a mapping of launcher IDs to their new innerpuz
        singleton_to_innerpuzhash: Dict[bytes32, bytes32] = {}
        singleton_to_root: Dict[bytes32, bytes32] = {}
        all_parent_ids: List[bytes32] = [cs.coin.parent_coin_info for cs in offer.coin_spends()]
        for spend in offer.coin_spends():
            matched, curried_args = match_dl_singleton(spend.puzzle_reveal.to_program())
            if matched and spend.coin.name() not in all_parent_ids:
                innerpuz, root, launcher_id = curried_args
                singleton_struct = launcher_to_struct(bytes32(launcher_id.as_python())).get_tree_hash()
                singleton_to_root[singleton_struct] = bytes32(root.as_python())
                singleton_to_innerpuzhash[singleton_struct] = innerpuz.get_tree_hash()

        # Create all of the new solutions
        new_spends: List[CoinSpend] = []
        for spend in offer.coin_spends():
            solution = spend.solution.to_program()
            if match_dl_singleton(spend.puzzle_reveal.to_program())[0]:
                try:
                    graftroot: Program = solution.at("rrffrf")
                except EvalError:
                    new_spends.append(spend)
                    continue
                mod, curried_args = graftroot.uncurry()
                if mod == GRAFTROOT_DL_OFFERS:
                    _, singleton_structs, _, values_to_prove = curried_args.as_iter()
                    all_proofs = []
                    roots = []
                    for singleton, values in zip(singleton_structs.as_iter(), values_to_prove.as_python()):
                        asserted_root: Optional[str] = None
                        proofs_of_inclusion = []
                        for value in values:
                            for proof_of_inclusion in solver["proofs_of_inclusion"]:
                                root = proof_of_inclusion[0]
                                proof: Tuple[int, List[bytes32]] = (proof_of_inclusion[1], proof_of_inclusion[2])
                                calculated_root: bytes32 = _simplify_merkle_proof(value, proof)
                                if (
                                    calculated_root == bytes32.from_hexstr(root)
                                    and calculated_root == singleton_to_root[singleton.get_tree_hash()]
                                ):
                                    proofs_of_inclusion.append(proof)
                                    if asserted_root is None:
                                        asserted_root = root
                                    elif asserted_root != root:
                                        raise ValueError("Malformed DL offer")
                                    break
                        roots.append(asserted_root)
                        all_proofs.append(proofs_of_inclusion)
                    if sum(len(proofs) for proofs in all_proofs) < sum(1 for _ in values_to_prove.as_iter()):
                        raise ValueError("One or more proofs of inclusion were invalid")
                    new_solution: Program = solution.replace(
                        rrffrrf=Program.to(
                            [
                                all_proofs,
                                [Program.to((bytes32.from_hexstr(root), None)) for root in roots if root is not None],
                                [ACS_MU_PH] * len(all_proofs),
                                [
                                    singleton_to_innerpuzhash[struct.get_tree_hash()]
                                    for struct in singleton_structs.as_iter()
                                ],
                                solution.at("rrffrrfrrrrf"),
                            ]
                        )
                    )
                    new_spend: CoinSpend = dataclasses.replace(
                        spend,
                        solution=SerializedProgram.from_program(new_solution),
                    )
                    spend = new_spend
            new_spends.append(spend)

        return Offer({}, SpendBundle(new_spends, offer.aggregated_signature()), offer.driver_dict)

    @staticmethod
    async def get_offer_summary(offer: Offer) -> Dict[str, Any]:
        summary: Dict[str, Any] = {"offered": []}
        for spend in offer.coin_spends():
            solution = spend.solution.to_program()
            matched, curried_args = match_dl_singleton(spend.puzzle_reveal.to_program())
            if matched:
                try:
                    graftroot: Program = solution.at("rrffrf")
                except EvalError:
                    continue
                mod, graftroot_curried_args = graftroot.uncurry()
                if mod == GRAFTROOT_DL_OFFERS:
                    child_spend: CoinSpend = next(
                        cs for cs in offer.coin_spends() if cs.coin.parent_coin_info == spend.coin.name()
                    )
                    _, child_curried_args = match_dl_singleton(child_spend.puzzle_reveal.to_program())
                    singleton_summary = {
                        "launcher_id": list(curried_args)[2].as_python().hex(),
                        "new_root": list(child_curried_args)[1].as_python().hex(),
                        "dependencies": [],
                    }
                    _, singleton_structs, _, values_to_prove = graftroot_curried_args.as_iter()
                    for struct, values in zip(singleton_structs.as_iter(), values_to_prove.as_iter()):
                        singleton_summary["dependencies"].append(
                            {
                                "launcher_id": struct.at("rf").as_python().hex(),
                                "values_to_prove": [value.as_python().hex() for value in values.as_iter()],
                            }
                        )
                    summary["offered"].append(singleton_summary)
        return summary

    async def select_coins(
        self,
        amount: uint64,
        coin_selection_config: CoinSelectionConfig,
    ) -> Set[Coin]:
        raise RuntimeError("DataLayerWallet does not support select_coins()")

    async def match_hinted_coin(self, coin: Coin, hint: bytes32) -> bool:
        return coin.amount % 2 == 1 and await self.wallet_state_manager.dl_store.get_launcher(hint) is not None


def verify_offer(
    maker: Tuple[StoreProofs, ...],
    taker: Tuple[OfferStore, ...],
    summary: Dict[str, Any],
) -> None:
    # TODO: consistency in error messages
    # TODO: custom exceptions
    # TODO: show data in errors?
    # TODO: collect and report all failures
    # TODO: review for case coverage (and test those cases)

    if len({store_proof.store_id for store_proof in maker}) != len(maker):
        raise OfferIntegrityError("maker: repeated store id")

    for store_proof in maker:
        proofs: List[ProofOfInclusion] = []
        for reference_proof in store_proof.proofs:
            proof = ProofOfInclusion(
                node_hash=reference_proof.node_hash,
                layers=[
                    ProofOfInclusionLayer(
                        other_hash_side=layer.other_hash_side,
                        other_hash=layer.other_hash,
                        combined_hash=layer.combined_hash,
                    )
                    for layer in reference_proof.layers
                ],
            )

            proofs.append(proof)

            if leaf_hash(key=reference_proof.key, value=reference_proof.value) != proof.node_hash:
                raise OfferIntegrityError("maker: node hash does not match key and value")

            if not proof.valid():
                raise OfferIntegrityError("maker: invalid proof of inclusion found")

        # TODO: verify each kv hash to the proof's node hash
        roots = {proof.root_hash for proof in proofs}
        if len(roots) > 1:
            raise OfferIntegrityError("maker: multiple roots referenced for a single store id")
        if len(roots) < 1:
            raise OfferIntegrityError("maker: no roots referenced for store id")

    # TODO: what about validating duplicate entries are consistent?
    maker_from_offer = {
        bytes32.from_hexstr(offered["launcher_id"]): bytes32.from_hexstr(offered["new_root"])
        for offered in summary["offered"]
    }

    maker_from_reference = {
        # verified above that there is at least one proof and all combined hashes match
        store_proof.store_id: store_proof.proofs[0].root()
        for store_proof in maker
    }

    if maker_from_offer != maker_from_reference:
        raise OfferIntegrityError("maker: offered stores and their roots do not match the reference data")

    taker_from_offer = {
        bytes32.from_hexstr(dependency["launcher_id"]): [
            bytes32.from_hexstr(value) for value in dependency["values_to_prove"]
        ]
        for offered in summary["offered"]
        for dependency in offered["dependencies"]
    }

    taker_from_reference = {
        store.store_id: [leaf_hash(key=inclusion.key, value=inclusion.value) for inclusion in store.inclusions]
        for store in taker
    }

    if taker_from_offer != taker_from_reference:
        raise OfferIntegrityError("taker: reference and offer inclusions do not match")<|MERGE_RESOLUTION|>--- conflicted
+++ resolved
@@ -329,13 +329,7 @@
             origin_id=launcher_parent.name(),
             coins=coins,
             primaries=None,
-<<<<<<< HEAD
-            ignore_max_send_amount=False,
             extra_conditions=(*extra_conditions, announcement),
-=======
-            coin_announcements_to_consume={announcement},
-            extra_conditions=extra_conditions,
->>>>>>> 55f519df
         )
         assert create_launcher_tx_record is not None and create_launcher_tx_record.spend_bundle is not None
 
@@ -641,12 +635,6 @@
         fee: uint64 = uint64(0),
         coins: Set[Coin] = set(),
         memos: Optional[List[List[bytes]]] = None,  # ignored
-<<<<<<< HEAD
-        ignore_max_send_amount: bool = False,  # ignored
-=======
-        coin_announcements_to_consume: Optional[Set[Announcement]] = None,
-        puzzle_announcements_to_consume: Optional[Set[Announcement]] = None,
->>>>>>> 55f519df
         extra_conditions: Tuple[Condition, ...] = tuple(),
         **kwargs: Unpack[GSTOptionalArgs],
     ) -> List[TransactionRecord]:
