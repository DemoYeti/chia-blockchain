--- conflicted
+++ resolved
@@ -172,11 +172,7 @@
     help="Ignore coins worth more then this much XCH or CAT units",
     type=AMOUNT_TYPE,
     required=False,
-<<<<<<< HEAD
     default=uint64(0),
-=======
-    default=None,
->>>>>>> 1e7842b0
 )
 @click.option(
     "--exclude-coin",
@@ -206,13 +202,8 @@
     fee: uint64,
     address: CliAddress,
     override: bool,
-<<<<<<< HEAD
     min_coin_amount: CliAmount,
     max_coin_amount: CliAmount,
-=======
-    min_coin_amount: str,
-    max_coin_amount: Optional[str],
->>>>>>> 1e7842b0
     coins_to_exclude: Sequence[str],
     reuse: bool,
     clawback_time: int,
@@ -372,14 +363,9 @@
     type=int,
     default=None,
 )
-<<<<<<< HEAD
-@click.option("-f", "--fingerprint", help="Set the fingerprint to specify which key to use", type=int)
+@options.create_fingerprint()
 # TODO: Change RPC's to use the puzzle hash instead of address
 @click.option("-a", "--address", help="The address you want to use for signing", type=ADDRESS_TYPE, required=True)
-=======
-@options.create_fingerprint()
-@click.option("-a", "--address", help="The address you want to use for signing", type=str, required=True)
->>>>>>> 1e7842b0
 @click.option("-m", "--hex_message", help="The hex message you want sign", type=str, required=True)
 def address_sign_message(
     wallet_rpc_port: Optional[int], fingerprint: int, address: CliAddress, hex_message: str
@@ -437,19 +423,8 @@
     "--token-name",
     help="The name you wish to designate to the token",
 )
-<<<<<<< HEAD
-@click.option(
-    "-f",
-    "--fingerprint",
-    type=int,
-    default=None,
-    help="The wallet fingerprint you wish to add the token to",
-)
+@options.create_fingerprint()
 def add_token_cmd(wallet_rpc_port: Optional[int], asset_id: bytes32, token_name: str, fingerprint: int) -> None:
-=======
-@options.create_fingerprint()
-def add_token_cmd(wallet_rpc_port: Optional[int], asset_id: str, token_name: str, fingerprint: int) -> None:
->>>>>>> 1e7842b0
     from .wallet_funcs import add_token
 
     asyncio.run(add_token(wallet_rpc_port, fingerprint, asset_id, token_name))
@@ -527,13 +502,8 @@
     type=int,
     default=None,
 )
-<<<<<<< HEAD
-@click.option("-f", "--fingerprint", help="Set the fingerprint to specify which key to use", type=int)
+@options.create_fingerprint()
 @click.option("-id", "--id", help="The ID of the offer that you wish to examine", type=BYTES32_TYPE)
-=======
-@options.create_fingerprint()
-@click.option("-id", "--id", help="The ID of the offer that you wish to examine")
->>>>>>> 1e7842b0
 @click.option("-p", "--filepath", help="The path to rewrite the offer file to (must be used in conjunction with --id)")
 @click.option("-em", "--exclude-my-offers", help="Exclude your own offers from the output", is_flag=True)
 @click.option("-et", "--exclude-taken-offers", help="Exclude offers that you've accepted from the output", is_flag=True)
@@ -617,13 +587,8 @@
     type=int,
     default=None,
 )
-<<<<<<< HEAD
-@click.option("-f", "--fingerprint", help="Set the fingerprint to specify which key to use", type=int)
+@options.create_fingerprint()
 @click.option("-id", "--id", help="The offer ID that you wish to cancel", required=True, type=BYTES32_TYPE)
-=======
-@options.create_fingerprint()
-@click.option("-id", "--id", help="The offer ID that you wish to cancel", required=True)
->>>>>>> 1e7842b0
 @click.option("--insecure", help="Don't make an on-chain transaction, simply mark the offer as cancelled", is_flag=True)
 @click.option(
     "-m",
@@ -702,13 +667,8 @@
     type=int,
     default=None,
 )
-<<<<<<< HEAD
-@click.option("-f", "--fingerprint", help="Set the fingerprint to specify which key to use", type=int)
+@options.create_fingerprint()
 @click.option("-i", "--did_id", help="DID ID you want to use for signing", type=ADDRESS_TYPE, required=True)
-=======
-@options.create_fingerprint()
-@click.option("-i", "--did_id", help="DID ID you want to use for signing", type=str, required=True)
->>>>>>> 1e7842b0
 @click.option("-m", "--hex_message", help="The hex message you want to sign", type=str, required=True)
 def did_sign_message(wallet_rpc_port: Optional[int], fingerprint: int, did_id: CliAddress, hex_message: str) -> None:
     from .wallet_funcs import sign_message
@@ -964,14 +924,9 @@
     type=int,
     default=None,
 )
-<<<<<<< HEAD
-@click.option("-f", "--fingerprint", help="Set the fingerprint to specify which key to use", type=int)
+@options.create_fingerprint()
 # TODO: Change RPC to use puzzlehash instead of address
 @click.option("-di", "--did-id", help="DID Id to use", type=ADDRESS_TYPE)
-=======
-@options.create_fingerprint()
-@click.option("-di", "--did-id", help="DID Id to use", type=str)
->>>>>>> 1e7842b0
 @click.option("-n", "--name", help="Set the NFT wallet name", type=str)
 def nft_wallet_create_cmd(
     wallet_rpc_port: Optional[int], fingerprint: int, did_id: Optional[CliAddress], name: Optional[str]
@@ -989,13 +944,8 @@
     type=int,
     default=None,
 )
-<<<<<<< HEAD
-@click.option("-f", "--fingerprint", help="Set the fingerprint to specify which key to use", type=int)
+@options.create_fingerprint()
 @click.option("-i", "--nft_id", help="NFT ID you want to use for signing", type=ADDRESS_TYPE, required=True)
-=======
-@options.create_fingerprint()
-@click.option("-i", "--nft_id", help="NFT ID you want to use for signing", type=str, required=True)
->>>>>>> 1e7842b0
 @click.option("-m", "--hex_message", help="The hex message you want to sign", type=str, required=True)
 def nft_sign_message(wallet_rpc_port: Optional[int], fingerprint: int, nft_id: CliAddress, hex_message: str) -> None:
     from .wallet_funcs import sign_message
@@ -1293,12 +1243,8 @@
     type=int,
     default=None,
 )
-<<<<<<< HEAD
-@click.option("-f", "--fingerprint", help="Set the fingerprint to specify which key to use", type=int)
+@options.create_fingerprint()
 # TODO: Change RPC to use bytes instead of hex string
-=======
-@options.create_fingerprint()
->>>>>>> 1e7842b0
 @click.option("-ni", "--nft-coin-id", help="Id of the NFT coin to get information on", type=str, required=True)
 def nft_get_info_cmd(
     wallet_rpc_port: Optional[int],
@@ -1327,13 +1273,8 @@
     type=int,
     default=None,
 )
-<<<<<<< HEAD
-@click.option("-f", "--fingerprint", help="Set the fingerprint to specify which key to use", type=int)
+@options.create_fingerprint()
 @click.option("-t", "--to-address", help="The address to send the notification to", type=ADDRESS_TYPE, required=True)
-=======
-@options.create_fingerprint()
-@click.option("-t", "--to-address", help="The address to send the notification to", type=str, required=True)
->>>>>>> 1e7842b0
 @click.option(
     "-a",
     "--amount",
@@ -1367,13 +1308,8 @@
     type=int,
     default=None,
 )
-<<<<<<< HEAD
-@click.option("-f", "--fingerprint", help="Set the fingerprint to specify which key to use", type=int)
+@options.create_fingerprint()
 @click.option("-i", "--id", help="The specific notification ID to show", type=BYTES32_TYPE, multiple=True)
-=======
-@options.create_fingerprint()
-@click.option("-i", "--id", help="The specific notification ID to show", type=str, multiple=True)
->>>>>>> 1e7842b0
 @click.option("-s", "--start", help="The number of notifications to skip", type=int, default=None)
 @click.option("-e", "--end", help="The number of notifications to stop at", type=int, default=None)
 def get_notifications_cmd(
@@ -1396,13 +1332,8 @@
     type=int,
     default=None,
 )
-<<<<<<< HEAD
-@click.option("-f", "--fingerprint", help="Set the fingerprint to specify which key to use", type=int)
+@options.create_fingerprint()
 @click.option("-i", "--id", help="A specific notification ID to delete", type=BYTES32_TYPE, multiple=True)
-=======
-@options.create_fingerprint()
-@click.option("-i", "--id", help="A specific notification ID to delete", type=str, multiple=True)
->>>>>>> 1e7842b0
 @click.option("--all", help="All notifications can be deleted (they will be recovered during resync)", is_flag=True)
 def delete_notifications_cmd(
     wallet_rpc_port: Optional[int],
@@ -1428,8 +1359,7 @@
     type=int,
     default=None,
 )
-<<<<<<< HEAD
-@click.option("-f", "--fingerprint", help="Set the fingerprint to specify which key to use", type=int)
+@options.create_fingerprint()
 @click.option("-d", "--did", help="The DID of the VC's proof provider", type=ADDRESS_TYPE, required=True)
 @click.option(
     "-t", "--target-address", help="The address to send the VC to once it's minted", type=ADDRESS_TYPE, required=False
@@ -1442,12 +1372,6 @@
     default=uint64(0),
     required=False,
 )
-=======
-@options.create_fingerprint()
-@click.option("-d", "--did", help="The DID of the VC's proof provider", type=str, required=True)
-@click.option("-t", "--target-address", help="The address to send the VC to once it's minted", type=str, required=False)
-@click.option("-m", "--fee", help="Blockchain fee for mint transaction, in XCH", type=str, required=False, default="0")
->>>>>>> 1e7842b0
 def mint_vc_cmd(
     wallet_rpc_port: Optional[int],
     fingerprint: int,
@@ -1494,15 +1418,10 @@
     type=int,
     default=None,
 )
-<<<<<<< HEAD
-@click.option("-f", "--fingerprint", help="Set the fingerprint to specify which key to use", type=int)
+@options.create_fingerprint()
 @click.option(
     "-l", "--vc-id", help="The launcher ID of the VC whose proofs should be updated", type=BYTES32_TYPE, required=True
 )
-=======
-@options.create_fingerprint()
-@click.option("-l", "--vc-id", help="The launcher ID of the VC whose proofs should be updated", type=str, required=True)
->>>>>>> 1e7842b0
 @click.option(
     "-t",
     "--new-puzhash",
