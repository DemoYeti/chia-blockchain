from typing import Any, Callable, Dict, List, Optional, Union

import click

<<<<<<< HEAD
import chia.util.click
from chia.util.network import is_trusted_inner
=======
>>>>>>> 5844c6cd

async def print_connections(node_client, trusted_peers: Dict):
    import time

    from chia.server.outbound_message import NodeType
    from chia.util.network import is_trusted_inner

    connections = await node_client.get_connections()
    print("Connections:")
    print("Type      IP                                     Ports       NodeID      Last Connect" + "      MiB Up|Dwn")
    for con in connections:
        last_connect_tuple = time.struct_time(time.localtime(con["last_message_time"]))
        last_connect = time.strftime("%b %d %T", last_connect_tuple)
        mb_down = con["bytes_read"] / (1024 * 1024)
        mb_up = con["bytes_written"] / (1024 * 1024)

        host = con["peer_host"]
        # Strip IPv6 brackets
        host = host.strip("[]")

        trusted: bool = is_trusted_inner(host, con["node_id"], trusted_peers, False)
        # Nodetype length is 9 because INTRODUCER will be deprecated
        if NodeType(con["type"]) is NodeType.FULL_NODE:
            peak_height = con.get("peak_height", None)
            connection_peak_hash = con.get("peak_hash", None)
            if connection_peak_hash is None:
                connection_peak_hash = "No Info"
            else:
                if connection_peak_hash.startswith(("0x", "0X")):
                    connection_peak_hash = connection_peak_hash[2:]
                connection_peak_hash = f"{connection_peak_hash[:8]}..."
            con_str = (
                f"{NodeType(con['type']).name:9} {host:38} "
                f"{con['peer_port']:5}/{con['peer_server_port']:<5}"
                f" {con['node_id'].hex()[:8]}... "
                f"{last_connect}  "
                f"{mb_up:7.1f}|{mb_down:<7.1f}"
                f"\n                                                 "
            )
            if peak_height is not None:
                con_str += f"-Height: {peak_height:8.0f}    -Hash: {connection_peak_hash}"
            else:
                con_str += f"-Height: No Info    -Hash: {connection_peak_hash}"
            # Only show when Trusted is True
            if trusted:
                con_str += f"    -Trusted: {trusted}"
        else:
            con_str = (
                f"{NodeType(con['type']).name:9} {host:38} "
                f"{con['peer_port']:5}/{con['peer_server_port']:<5}"
                f" {con['node_id'].hex()[:8]}... "
                f"{last_connect}  "
                f"{mb_up:7.1f}|{mb_down:<7.1f}"
            )
        print(con_str)


async def print_blockchain_state(node_client, config: Dict):
    # node_client is FullNodeRpcClient
    import time

    from chia.consensus.block_record import BlockRecord
    from chia.util.ints import uint64
    from chia.util.misc import format_bytes

    blockchain_state = await node_client.get_blockchain_state()
    if blockchain_state is None:
        print("There is no blockchain found yet. Try again shortly")
        return True
    peak: Optional[BlockRecord] = blockchain_state["peak"]
    node_id = blockchain_state["node_id"]
    difficulty = blockchain_state["difficulty"]
    sub_slot_iters = blockchain_state["sub_slot_iters"]
    synced = blockchain_state["sync"]["synced"]
    sync_mode = blockchain_state["sync"]["sync_mode"]
    total_iters = peak.total_iters if peak is not None else 0
    num_blocks: int = 10
    network_name = config["selected_network"]
    genesis_challenge = config["farmer"]["network_overrides"]["constants"][network_name]["GENESIS_CHALLENGE"]
    full_node_port = config["full_node"]["port"]
    full_node_rpc_port = config["full_node"]["rpc_port"]

    print(f"Network: {network_name}    Port: {full_node_port}   RPC Port: {full_node_rpc_port}")
    print(f"Node ID: {node_id}")
    print(f"Genesis Challenge: {genesis_challenge}")

    if synced:
        print("Current Blockchain Status: Full Node Synced")
        print("\nPeak: Hash:", peak.header_hash if peak is not None else "")
    elif peak is not None and sync_mode:
        sync_max_block = blockchain_state["sync"]["sync_tip_height"]
        sync_current_block = blockchain_state["sync"]["sync_progress_height"]
        print(
            f"Current Blockchain Status: Syncing {sync_current_block}/{sync_max_block} "
            f"({sync_max_block - sync_current_block} behind)."
        )
        print("Peak: Hash:", peak.header_hash if peak is not None else "")
    elif peak is not None:
        print(f"Current Blockchain Status: Not Synced. Peak height: {peak.height}")
    else:
        print("\nSearching for an initial chain\n")
        print("You may be able to expedite with 'chia show -a host:port' using a known node.\n")

    if peak is not None:
        if peak.is_transaction_block:
            peak_time = peak.timestamp
        else:
            peak_hash = peak.header_hash
            curr = await node_client.get_block_record(peak_hash)
            while curr is not None and not curr.is_transaction_block:
                curr = await node_client.get_block_record(curr.prev_hash)
            if curr is not None:
                peak_time = curr.timestamp
            else:
                peak_time = uint64(0)
        peak_time_struct = time.struct_time(time.localtime(peak_time))

        print(
            "      Time:",
            f"{time.strftime('%a %b %d %Y %T %Z', peak_time_struct)}",
            f"                 Height: {peak.height:>10}\n",
        )

        print("Estimated network space: ", end="")
        print(format_bytes(blockchain_state["space"]))
        print(f"Current difficulty: {difficulty}")
        print(f"Current VDF sub_slot_iters: {sub_slot_iters}")
        print("Total iterations since the start of the blockchain:", total_iters)
        print("\n  Height: |   Hash:")

        added_blocks: List[BlockRecord] = []
        curr = await node_client.get_block_record(peak.header_hash)
        while curr is not None and len(added_blocks) < num_blocks and curr.height > 0:
            added_blocks.append(curr)
            curr = await node_client.get_block_record(curr.prev_hash)

        for b in added_blocks:
            print(f"{b.height:>9} | {b.header_hash}")
    else:
        print("Blockchain has no blocks yet")


async def print_block_from_hash(node_client, config: Dict, block_by_header_hash: str):
    import time

    from chia.consensus.block_record import BlockRecord
    from chia.types.blockchain_format.sized_bytes import bytes32
    from chia.types.full_block import FullBlock
    from chia.util.bech32m import encode_puzzle_hash
    from chia.util.byte_types import hexstr_to_bytes

    block: Optional[BlockRecord] = await node_client.get_block_record(hexstr_to_bytes(block_by_header_hash))
    full_block: Optional[FullBlock] = await node_client.get_block(hexstr_to_bytes(block_by_header_hash))
    # Would like to have a verbose flag for this
    if block is not None:
        assert full_block is not None
        prev_b = await node_client.get_block_record(block.prev_hash)
        if prev_b is not None:
            difficulty = block.weight - prev_b.weight
        else:
            difficulty = block.weight
        if block.is_transaction_block:
            assert full_block.transactions_info is not None
            block_time = time.struct_time(
                time.localtime(
                    full_block.foliage_transaction_block.timestamp if full_block.foliage_transaction_block else None
                )
            )
            block_time_string = time.strftime("%a %b %d %Y %T %Z", block_time)
            cost = str(full_block.transactions_info.cost)
            tx_filter_hash: Union[str, bytes32] = "Not a transaction block"
            if full_block.foliage_transaction_block:
                tx_filter_hash = full_block.foliage_transaction_block.filter_hash
            fees: Any = block.fees
        else:
            block_time_string = "Not a transaction block"
            cost = "Not a transaction block"
            tx_filter_hash = "Not a transaction block"
            fees = "Not a transaction block"
        address_prefix = config["network_overrides"]["config"][config["selected_network"]]["address_prefix"]
        farmer_address = encode_puzzle_hash(block.farmer_puzzle_hash, address_prefix)
        pool_address = encode_puzzle_hash(block.pool_puzzle_hash, address_prefix)
        pool_pk = (
            full_block.reward_chain_block.proof_of_space.pool_public_key
            if full_block.reward_chain_block.proof_of_space.pool_public_key is not None
            else "Pay to pool puzzle hash"
        )
        print(
            f"Block Height           {block.height}\n"
            f"Header Hash            0x{block.header_hash.hex()}\n"
            f"Timestamp              {block_time_string}\n"
            f"Weight                 {block.weight}\n"
            f"Previous Block         0x{block.prev_hash.hex()}\n"
            f"Difficulty             {difficulty}\n"
            f"Sub-slot iters         {block.sub_slot_iters}\n"
            f"Cost                   {cost}\n"
            f"Total VDF Iterations   {block.total_iters}\n"
            f"Is a Transaction Block?{block.is_transaction_block}\n"
            f"Deficit                {block.deficit}\n"
            f"PoSpace 'k' Size       {full_block.reward_chain_block.proof_of_space.size}\n"
            f"Plot Public Key        0x{full_block.reward_chain_block.proof_of_space.plot_public_key}\n"
            f"Pool Public Key        {pool_pk}\n"
            f"Tx Filter Hash         {tx_filter_hash}\n"
            f"Farmer Address         {farmer_address}\n"
            f"Pool Address           {pool_address}\n"
            f"Fees Amount            {fees}\n"
        )
    else:
        print("Block with header hash", block_by_header_hash, "not found")


async def add_node_connection(node_client, add_connection: str):
    if ":" not in add_connection:
        print("Enter a valid IP and port in the following format: 10.5.4.3:8000")
    else:
        ip, port = (
            ":".join(add_connection.split(":")[:-1]),
            add_connection.split(":")[-1],
        )
        print(f"Connecting to {ip}, {port}")
        try:
            await node_client.open_connection(ip, int(port))
        except Exception:
            print(f"Failed to connect to {ip}:{port}")


async def remove_node_connection(node_client, remove_connection: str):
    from chia.server.outbound_message import NodeType

    result_txt = ""
    if len(remove_connection) != 8:
        result_txt = "Invalid NodeID. Do not include '.'"
    else:
        connections = await node_client.get_connections()
        for con in connections:
            if remove_connection == con["node_id"].hex()[:8]:
                print("Attempting to disconnect", "NodeID", remove_connection)
                try:
                    await node_client.close_connection(con["node_id"])
                except Exception:
                    result_txt = f"Failed to disconnect NodeID {remove_connection}"
                else:
                    result_txt = f"NodeID {remove_connection}... {NodeType(con['type']).name} "
                    f"{con['peer_host']} disconnected"
            elif result_txt == "":
                result_txt = f"NodeID {remove_connection}... not found"
    print(result_txt)


async def execute_with_node(rpc_port: Optional[int], function: Callable, *args):
    import traceback

    from aiohttp import ClientConnectorError

    from chia.rpc.full_node_rpc_client import FullNodeRpcClient
    from chia.util.config import load_config
    from chia.util.default_root import DEFAULT_ROOT_PATH
    from chia.util.ints import uint16

    config = load_config(DEFAULT_ROOT_PATH, "config.yaml")
    self_hostname = config["self_hostname"]
    if rpc_port is None:
        rpc_port = config["full_node"]["rpc_port"]
    try:
        node_client: FullNodeRpcClient = await FullNodeRpcClient.create(
            self_hostname, uint16(rpc_port), DEFAULT_ROOT_PATH, config
        )
        await function(node_client, config, *args)

    except Exception as e:
        if isinstance(e, ClientConnectorError):
            print(f"Connection error. Check if full node rpc is running at {rpc_port}")
            print("This is normal if full node is still starting up")
        else:
            tb = traceback.format_exc()
            print(f"Exception from 'show' {tb}")

    node_client.close()
    await node_client.await_closed()


async def show_async(
    node_client,
    config: Dict,
    state: bool,
    show_connections: bool,
    add_connection: str,
    remove_connection: str,
    block_header_hash_by_height: str,
    block_by_header_hash: str,
) -> None:

    # Check State
    if state:
        if await print_blockchain_state(node_client, config) is True:
            return None  # if no blockchain is found
        # if called together with show_connections, leave a blank line
        if show_connections:
            print("")

    # Check or edit node connections
    if show_connections:
        trusted_peers: Dict = config["full_node"].get("trusted_peers", {})
        await print_connections(node_client, trusted_peers)
        # if called together with state, leave a blank line
        if state:
            print("")
    if add_connection:
        await add_node_connection(node_client, add_connection)
    if remove_connection:
        await remove_node_connection(node_client, remove_connection)

    # Get Block Information
    if block_header_hash_by_height != "":
        block_header = await node_client.get_block_record_by_height(block_header_hash_by_height)
        if block_header is not None:
            print(f"Header hash of block {block_header_hash_by_height}: " f"{block_header.header_hash.hex()}")
        else:
            print("Block height", block_header_hash_by_height, "not found")
    if block_by_header_hash != "":
        await print_block_from_hash(node_client, config, block_by_header_hash)


@chia.util.click.command("show", short_help="Show node information")
@click.option(
    "-p",
    "--rpc-port",
    help=(
        "Set the port where the Full Node is hosting the RPC interface. "
        "See the rpc_port under full_node in config.yaml"
    ),
    type=int,
    default=None,
)
@click.option(
    "-wp",
    "--wallet-rpc-port",
    help="Set the port where the Wallet is hosting the RPC interface. See the rpc_port under wallet in config.yaml",
    type=int,
    default=None,
)
@click.option("-s", "--state", help="Show the current state of the blockchain", is_flag=True, type=bool, default=False)
@click.option(
    "-c", "--connections", help="List nodes connected to this Full Node", is_flag=True, type=bool, default=False
)
@click.option("-a", "--add-connection", help="Connect to another Full Node by ip:port", type=str, default="")
@click.option(
    "-r", "--remove-connection", help="Remove a Node by the first 8 characters of NodeID", type=str, default=""
)
@click.option(
    "-bh", "--block-header-hash-by-height", help="Look up a block header hash by block height", type=str, default=""
)
@click.option("-b", "--block-by-header-hash", help="Look up a block by block header hash", type=str, default="")
def show_cmd(
    rpc_port: Optional[int],
    wallet_rpc_port: Optional[int],
    state: bool,
    connections: bool,
    add_connection: str,
    remove_connection: str,
    block_header_hash_by_height: str,
    block_by_header_hash: str,
) -> None:
    import asyncio

    asyncio.run(
        execute_with_node(
            rpc_port,
            show_async,
            state,
            connections,
            add_connection,
            remove_connection,
            block_header_hash_by_height,
            block_by_header_hash,
        )
    )<|MERGE_RESOLUTION|>--- conflicted
+++ resolved
@@ -2,11 +2,8 @@
 
 import click
 
-<<<<<<< HEAD
 import chia.util.click
-from chia.util.network import is_trusted_inner
-=======
->>>>>>> 5844c6cd
+
 
 async def print_connections(node_client, trusted_peers: Dict):
     import time
