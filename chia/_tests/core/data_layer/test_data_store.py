--- conflicted
+++ resolved
@@ -1801,7 +1801,6 @@
 
 
 @pytest.mark.anyio
-<<<<<<< HEAD
 async def test_insert_from_delta_file(
     data_store: DataStore, tree_id: bytes32, monkeypatch: Any, tmp_path: Path, seeded_random: random.Random
 ) -> None:
@@ -1872,7 +1871,9 @@
         assert len(filenames) == 2 * (num_files + 1)
     kv = await data_store.get_keys_values(tree_id=tree_id)
     assert kv == kv_before
-=======
+
+
+@pytest.mark.anyio
 async def test_get_node_by_key_with_overlapping_keys(raw_data_store: DataStore) -> None:
     num_stores = 5
     num_keys = 20
@@ -1908,5 +1909,4 @@
                     batch = [{"action": "delete", "key": key}]
                     await raw_data_store.insert_batch(tree_id, batch, status=Status.COMMITTED)
                     with pytest.raises(KeyNotFoundError, match=f"Key not found: {key.hex()}"):
-                        await raw_data_store.get_node_by_key(tree_id=tree_id, key=key)
->>>>>>> 4df4496f
+                        await raw_data_store.get_node_by_key(tree_id=tree_id, key=key)