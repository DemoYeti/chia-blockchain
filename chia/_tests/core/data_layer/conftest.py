--- conflicted
+++ resolved
@@ -87,22 +87,16 @@
 ) -> Dict[str, Any]:
     await add_01234567_example(data_store=data_store, store_id=store_id)
 
-    generation = await data_store.get_tree_generation(tree_id=tree_id)
+    generation = await data_store.get_tree_generation(store_id=store_id)
 
     if node_type == NodeType.INTERNAL:
-<<<<<<< HEAD
-        node_a = await data_store.get_node_by_key(key=b"\x02", tree_id=tree_id)
-        node_b = await data_store.get_node_by_key(key=b"\x04", tree_id=tree_id)
-        return create_valid_node_values(
-            tree_id=tree_id, generation=generation, node_type=node_type, left_hash=node_a.hash, right_hash=node_b.hash
-        )
-=======
         node_a = await data_store.get_node_by_key(key=b"\x02", store_id=store_id)
         node_b = await data_store.get_node_by_key(key=b"\x04", store_id=store_id)
-        return create_valid_node_values(node_type=node_type, left_hash=node_a.hash, right_hash=node_b.hash)
->>>>>>> 98df4ce2
+        return create_valid_node_values(
+            store_id=store_id, generation=generation, node_type=node_type, left_hash=node_a.hash, right_hash=node_b.hash
+        )
     elif node_type == NodeType.TERMINAL:
-        return create_valid_node_values(tree_id=tree_id, generation=generation, node_type=node_type)
+        return create_valid_node_values(store_id=store_id, generation=generation, node_type=node_type)
     else:
         raise Exception(f"invalid node type: {node_type!r}")
 
