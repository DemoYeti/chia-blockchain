<<<<<<< HEAD
from typing import Dict, List, Optional
=======
import logging
from datetime import datetime
from typing import Dict, List
>>>>>>> ccec0d27

from sortedcontainers import SortedDict

# from chia.full_node.fee_estimator import SmartFeeEstimator
from chia.full_node.fee_estimate_store import FeeStore
from chia.full_node.fee_estimator import SmartFeeEstimator
from chia.full_node.fee_tracker import FeeTracker
from chia.policy.bitcoin_fee_estimator import BitcoinFeeEstimator
from chia.policy.fee_estimation import FeeMempoolInfo

# from chia.policy.fee_estimator import FeeEstimatorConfig, FeeEstimatorInterface
# from chia.policy.fee_estimator_demo import FeeEstimatorDemo
from chia.types.blockchain_format.coin import Coin
from chia.types.blockchain_format.sized_bytes import bytes32
from chia.types.mempool_item import MempoolItem
from chia.util.ints import uint64


class Mempool:
    def __init__(self, max_size_in_cost: int, minimum_fee_per_cost_to_replace: uint64, max_block_cost_clvm: uint64):
        self.log = logging.getLogger(__name__)
        self.spends: Dict[bytes32, MempoolItem] = {}
        self.sorted_spends: SortedDict = SortedDict()
        self.removals: Dict[bytes32, List[bytes32]] = {}  # From removal coin id to spend bundle id
        self.max_size_in_cost: int = max_size_in_cost
        self.total_mempool_cost: int = 0
        self.minimum_fee_per_cost_to_replace = minimum_fee_per_cost_to_replace
        # fee_store and fee_tracker are particular to the BitcoinFeeEstimator, and
        # are not necessary if a different fee estimator is used.
        # TODO: make fee store non-algorithm specific
        # TODO: Create helper objects behind FeeEstimatorInterface Protocol in BitcoinFeeEstimator
        self.fee_store = FeeStore()
        self.fee_tracker = FeeTracker(self.log, self.fee_store)  # TODO: This should not be in here XXX
        smart_fee_estimator = SmartFeeEstimator(self.fee_tracker, max_block_cost_clvm)
        config = {
            "tracker": self.fee_tracker,
            "estimator": smart_fee_estimator,
            "store": self.fee_store,
            "max_block_cost_clvm": max_block_cost_clvm,
        }

        self.fee_estimator = BitcoinFeeEstimator(config)
        # self.fee_estimator: FeeEstimatorInterface = FeeEstimatorDemo()

    def get_min_fee_rate(self, cost: int) -> float:
        """
        Gets the minimum fpc rate that a transaction with specified cost will need in order to get included.
        """

        if self.at_full_capacity(cost):
            current_cost = self.total_mempool_cost

            # Iterates through all spends in increasing fee per cost
            fee_per_cost: float
            for fee_per_cost, spends_with_fpc in self.sorted_spends.items():
                for spend_name, item in spends_with_fpc.items():
                    current_cost -= item.cost
                    # Removing one at a time, until our transaction of size cost fits
                    if current_cost + cost <= self.max_size_in_cost:
                        return fee_per_cost
            raise ValueError(
                f"Transaction with cost {cost} does not fit in mempool of max cost {self.max_size_in_cost}"
            )
        else:
            return 0

    def remove_from_pool(self, items: List[bytes32]) -> None:
        """
        Removes an item from the mempool.
        """
<<<<<<< HEAD
        for spend_bundle_id in items:
            item: Optional[MempoolItem] = self.spends.get(spend_bundle_id)
            if item is None:
                continue
            assert item.name == spend_bundle_id
            removals: List[Coin] = item.removals
            for rem in removals:
                rem_name: bytes32 = rem.name()
                self.removals[rem_name].remove(spend_bundle_id)
                if len(self.removals[rem_name]) == 0:
                    del self.removals[rem_name]
            del self.spends[item.name]
            del self.sorted_spends[item.fee_per_cost][item.name]
            dic = self.sorted_spends[item.fee_per_cost]
            if len(dic.values()) == 0:
                del self.sorted_spends[item.fee_per_cost]
            self.total_mempool_cost -= item.cost
            assert self.total_mempool_cost >= 0

    def add_to_pool(self, item: MempoolItem) -> None:
=======
        removals: List[Coin] = item.removals
        additions: List[Coin] = item.additions
        for rem in removals:
            del self.removals[rem.name()]
        for add in additions:
            del self.additions[add.name()]
        del self.spends[item.name]
        del self.sorted_spends[item.fee_per_cost][item.name]
        dic = self.sorted_spends[item.fee_per_cost]
        if len(dic.values()) == 0:
            del self.sorted_spends[item.fee_per_cost]
        self.total_mempool_cost -= item.cost
        assert self.total_mempool_cost >= 0

        mempool_info = self.get_mempool_info()
        self.fee_estimator.remove_mempool_item(mempool_info, item)

    def add_to_pool(
        self,
        item: MempoolItem,
    ):
>>>>>>> ccec0d27
        """
        Adds an item to the mempool by kicking out transactions (if it doesn't fit), in order of increasing fee per cost
        """

        while self.at_full_capacity(item.cost):
            # Val is Dict[hash, MempoolItem]
            fee_per_cost, val = self.sorted_spends.peekitem(index=0)
            to_remove: MempoolItem = list(val.values())[0]
            self.remove_from_pool([to_remove.name])

        self.spends[item.name] = item

        # sorted_spends is Dict[float, Dict[bytes32, MempoolItem]]
        if item.fee_per_cost not in self.sorted_spends:
            self.sorted_spends[item.fee_per_cost] = {}

        self.sorted_spends[item.fee_per_cost][item.name] = item

        for coin in item.removals:
            coin_id = coin.name()
            if coin_id not in self.removals:
                self.removals[coin_id] = []
            self.removals[coin_id].append(item.name)
        self.total_mempool_cost += item.cost

        mempool_info = self.get_mempool_info()
        self.fee_estimator.add_mempool_item(mempool_info, item)

    def at_full_capacity(self, cost: int) -> bool:
        """
        Checks whether the mempool is at full capacity and cannot accept a transaction with size cost.
        """

        return self.total_mempool_cost + cost > self.max_size_in_cost

    def get_mempool_info(self) -> FeeMempoolInfo:
        return FeeMempoolInfo(
            uint64(self.max_size_in_cost),
            uint64(self.minimum_fee_per_cost_to_replace),
            uint64(self.total_mempool_cost),
            datetime.now(),
            uint64(self.max_size_in_cost),
        )<|MERGE_RESOLUTION|>--- conflicted
+++ resolved
@@ -1,10 +1,6 @@
-<<<<<<< HEAD
-from typing import Dict, List, Optional
-=======
 import logging
 from datetime import datetime
-from typing import Dict, List
->>>>>>> ccec0d27
+from typing import Dict, List, Optional
 
 from sortedcontainers import SortedDict
 
@@ -75,7 +71,6 @@
         """
         Removes an item from the mempool.
         """
-<<<<<<< HEAD
         for spend_bundle_id in items:
             item: Optional[MempoolItem] = self.spends.get(spend_bundle_id)
             if item is None:
@@ -94,31 +89,10 @@
                 del self.sorted_spends[item.fee_per_cost]
             self.total_mempool_cost -= item.cost
             assert self.total_mempool_cost >= 0
+            mempool_info = self.get_mempool_info()
+            self.fee_estimator.remove_mempool_item(mempool_info, item)
 
     def add_to_pool(self, item: MempoolItem) -> None:
-=======
-        removals: List[Coin] = item.removals
-        additions: List[Coin] = item.additions
-        for rem in removals:
-            del self.removals[rem.name()]
-        for add in additions:
-            del self.additions[add.name()]
-        del self.spends[item.name]
-        del self.sorted_spends[item.fee_per_cost][item.name]
-        dic = self.sorted_spends[item.fee_per_cost]
-        if len(dic.values()) == 0:
-            del self.sorted_spends[item.fee_per_cost]
-        self.total_mempool_cost -= item.cost
-        assert self.total_mempool_cost >= 0
-
-        mempool_info = self.get_mempool_info()
-        self.fee_estimator.remove_mempool_item(mempool_info, item)
-
-    def add_to_pool(
-        self,
-        item: MempoolItem,
-    ):
->>>>>>> ccec0d27
         """
         Adds an item to the mempool by kicking out transactions (if it doesn't fit), in order of increasing fee per cost
         """
