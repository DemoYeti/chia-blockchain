from __future__ import annotations

import dataclasses
import logging
import time
from typing import Any, Dict, List, Optional, Set, Tuple, Union

from typing_extensions import Literal

from chia.data_layer.data_layer_wallet import DataLayerWallet
from chia.protocols.wallet_protocol import CoinState
from chia.server.ws_connection import WSChiaConnection
from chia.types.blockchain_format.coin import Coin, coin_as_list
from chia.types.blockchain_format.program import Program
from chia.types.blockchain_format.sized_bytes import bytes32
from chia.types.coin_spend import CoinSpend
from chia.types.spend_bundle import SpendBundle
from chia.util.db_wrapper import DBWrapper2
from chia.util.hash import std_hash
from chia.util.ints import uint32, uint64
from chia.wallet.action_manager.action_aliases import RequestPayment
from chia.wallet.action_manager.action_manager import nonce_coin_list
from chia.wallet.action_manager.offer_action_backcompat import (
    generate_summary_complement,
    new_summary_to_old,
    offer_to_spend,
    old_request_to_new,
    old_solver_to_new,
    request_payment_to_legacy_encoding,
    spend_to_offer,
)
from chia.wallet.db_wallet.db_wallet_puzzles import ACS_MU_PH
from chia.wallet.nft_wallet.nft_wallet import NFTWallet
from chia.wallet.outer_puzzles import AssetType
from chia.wallet.payment import Payment
from chia.wallet.puzzle_drivers import PuzzleInfo, Solver
from chia.wallet.puzzles.load_clvm import load_clvm_maybe_recompile
from chia.wallet.trade_record import TradeRecord
from chia.wallet.trading.offer import OFFER_MOD_OLD_HASH, NotarizedPayment, Offer
from chia.wallet.trading.trade_status import TradeStatus
from chia.wallet.trading.trade_store import TradeStore
from chia.wallet.transaction_record import TransactionRecord
from chia.wallet.util.transaction_type import TransactionType
from chia.wallet.util.wallet_types import WalletType
from chia.wallet.wallet import Wallet
from chia.wallet.wallet_coin_record import WalletCoinRecord

OFFER_MOD = load_clvm_maybe_recompile("settlement_payments.clvm")


class TradeManager:
    """
    This class is a driver for creating and accepting settlement_payments.clvm style offers.

    By default, standard XCH is supported but to support other types of assets you must implement certain functions on
    the asset's wallet as well as create a driver for its puzzle(s).  Here is a guide to integrating a new types of
    assets with this trade manager:

    Puzzle Drivers:
      - See chia/wallet/outer_puzzles.py for a full description of how to build these
      - The `solve` method must be able to be solved by a Solver that looks like this:
            Solver(
                {
                    "coin": bytes
                    "parent_spend": bytes
                    "siblings": List[bytes]  # other coins of the same type being offered
                    "sibling_spends": List[bytes]  # The parent spends for the siblings
                    "sibling_puzzles": List[Program]  # The inner puzzles of the siblings (always OFFER_MOD)
                    "sibling_solutions": List[Program]  # The inner solution of the siblings
            }
            )

    Wallet:
      - Segments in this code that call general wallet methods are highlighted by comments: # ATTENTION: new wallets
      - To be able to be traded, a wallet must implement these methods on itself:
        - generate_signed_transaction(...) -> List[TransactionRecord]  (See cat_wallet.py for full API)
        - convert_puzzle_hash(puzzle_hash: bytes32) -> bytes32  # Converts a puzzlehash from outer to inner puzzle
        - get_puzzle_info(asset_id: bytes32) -> PuzzleInfo
        - get_coins_to_offer(asset_id: bytes32, amount: uint64) -> Set[Coin]
      - If you would like assets from your wallet to be referenced with just a wallet ID, you must also implement:
        - get_asset_id() -> bytes32
      - Finally, you must make sure that your wallet will respond appropriately when these WSM methods are called:
        - get_wallet_for_puzzle_info(puzzle_info: PuzzleInfo) -> <Your wallet>
        - create_wallet_for_puzzle_info(..., puzzle_info: PuzzleInfo) -> <Your wallet>  (See cat_wallet.py for full API)
        - get_wallet_for_asset_id(asset_id: bytes32) -> <Your wallet>
    """

    wallet_state_manager: Any
    log: logging.Logger
    trade_store: TradeStore

    @staticmethod
    async def create(
        wallet_state_manager: Any,
        db_wrapper: DBWrapper2,
        name: Optional[str] = None,
    ) -> TradeManager:
        self = TradeManager()
        if name:
            self.log = logging.getLogger(name)
        else:
            self.log = logging.getLogger(__name__)

        self.wallet_state_manager = wallet_state_manager
        self.trade_store = await TradeStore.create(db_wrapper)
        return self

    async def get_offers_with_status(self, status: TradeStatus) -> List[TradeRecord]:
        records = await self.trade_store.get_trade_record_with_status(status)
        return records

    async def get_coins_of_interest(
        self,
    ) -> Set[bytes32]:
        """
        Returns list of coins we want to check if they are included in filter,
        These will include coins that belong to us and coins that that on other side of treade
        """
        coin_ids = await self.trade_store.get_coin_ids_of_interest_with_trade_statuses(
            trade_statuses=[TradeStatus.PENDING_ACCEPT, TradeStatus.PENDING_CONFIRM, TradeStatus.PENDING_CANCEL]
        )
        return coin_ids

    async def get_trade_by_coin(self, coin: Coin) -> Optional[TradeRecord]:
        all_trades = await self.get_all_trades()
        for trade in all_trades:
            if trade.status == TradeStatus.CANCELLED.value:
                continue
            if coin in trade.coins_of_interest:
                return trade
        return None

    async def coins_of_interest_farmed(
        self, coin_state: CoinState, fork_height: Optional[uint32], peer: WSChiaConnection
    ) -> None:
        """
        If both our coins and other coins in trade got removed that means that trade was successfully executed
        If coins from other side of trade got farmed without ours, that means that trade failed because either someone
        else completed trade or other side of trade canceled the trade by doing a spend.
        If our coins got farmed but coins from other side didn't, we successfully canceled trade by spending inputs.
        """
        self.log.info(f"coins_of_interest_farmed: {coin_state}")
        trade = await self.get_trade_by_coin(coin_state.coin)
        if trade is None:
            self.log.error(f"Coin: {coin_state.coin}, not in any trade")
            return
        if coin_state.spent_height is None:
            self.log.error(f"Coin: {coin_state.coin}, has not been spent so trade can remain valid")
        # Then let's filter the offer into coins that WE offered
        offer = Offer.from_bytes(trade.offer)
        primary_coin_ids = [c.name() for c in offer.removals()]
        our_coin_records: List[WalletCoinRecord] = await self.wallet_state_manager.coin_store.get_multiple_coin_records(
            primary_coin_ids
        )
        our_primary_coins: List[Coin] = [cr.coin for cr in our_coin_records]
        our_additions: List[Coin] = list(
            filter(lambda c: offer.get_root_removal(c) in our_primary_coins, offer.additions())
        )
        our_addition_ids: List[bytes32] = [c.name() for c in our_additions]

        # And get all relevant coin states
        coin_states = await self.wallet_state_manager.wallet_node.get_coin_state(
            our_addition_ids,
            peer=peer,
            fork_height=fork_height,
        )
        assert coin_states is not None
        coin_state_names: List[bytes32] = [cs.coin.name() for cs in coin_states]
        # If any of our settlement_payments were spent, this offer was a success!
        if set(our_addition_ids) == set(coin_state_names):
            height = coin_states[0].created_height
            await self.trade_store.set_status(trade.trade_id, TradeStatus.CONFIRMED, height)
            tx_records: List[TransactionRecord] = await self.calculate_tx_records_for_offer(offer, False)
            for tx in tx_records:
                if TradeStatus(trade.status) == TradeStatus.PENDING_ACCEPT:
                    await self.wallet_state_manager.add_transaction(
                        dataclasses.replace(tx, confirmed_at_height=height, confirmed=True)
                    )

            self.log.info(f"Trade with id: {trade.trade_id} confirmed at height: {height}")
        else:
            # In any other scenario this trade failed
            await self.wallet_state_manager.delete_trade_transactions(trade.trade_id)
            if trade.status == TradeStatus.PENDING_CANCEL.value:
                await self.trade_store.set_status(trade.trade_id, TradeStatus.CANCELLED)
                self.log.info(f"Trade with id: {trade.trade_id} canceled")
            elif trade.status == TradeStatus.PENDING_CONFIRM.value:
                await self.trade_store.set_status(trade.trade_id, TradeStatus.FAILED)
                self.log.warning(f"Trade with id: {trade.trade_id} failed")

    async def get_locked_coins(self, wallet_id: Optional[int] = None) -> Dict[bytes32, WalletCoinRecord]:
        """Returns a dictionary of confirmed coins that are locked by a trade."""
        all_pending = []
        pending_accept = await self.get_offers_with_status(TradeStatus.PENDING_ACCEPT)
        pending_confirm = await self.get_offers_with_status(TradeStatus.PENDING_CONFIRM)
        pending_cancel = await self.get_offers_with_status(TradeStatus.PENDING_CANCEL)
        all_pending.extend(pending_accept)
        all_pending.extend(pending_confirm)
        all_pending.extend(pending_cancel)

        coins_of_interest = []
        for trade_offer in all_pending:
            coins_of_interest.extend([c.name() for c in trade_offer.coins_of_interest])

        result = {}
        coin_records = await self.wallet_state_manager.coin_store.get_multiple_coin_records(coins_of_interest)
        for record in coin_records:
            if wallet_id is None or record.wallet_id == wallet_id:
                result[record.name()] = record

        return result

    async def get_all_trades(self) -> List[TradeRecord]:
        all: List[TradeRecord] = await self.trade_store.get_all_trades()
        return all

    async def get_trade_by_id(self, trade_id: bytes32) -> Optional[TradeRecord]:
        record = await self.trade_store.get_trade_record(trade_id)
        return record

    async def cancel_pending_offer(self, trade_id: bytes32) -> None:
        await self.trade_store.set_status(trade_id, TradeStatus.CANCELLED)
        self.wallet_state_manager.state_changed("offer_cancelled")

    async def fail_pending_offer(self, trade_id: bytes32) -> None:
        await self.trade_store.set_status(trade_id, TradeStatus.FAILED)
        self.wallet_state_manager.state_changed("offer_failed")

    async def cancel_pending_offer_safely(
        self, trade_id: bytes32, fee: uint64 = uint64(0)
    ) -> Optional[List[TransactionRecord]]:
        """This will create a transaction that includes coins that were offered"""
        self.log.info(f"Secure-Cancel pending offer with id trade_id {trade_id.hex()}")
        trade = await self.trade_store.get_trade_record(trade_id)
        if trade is None:
            return None

        all_txs: List[TransactionRecord] = []
        fee_to_pay: uint64 = fee
        for coin in Offer.from_bytes(trade.offer).get_cancellation_coins():
            wallet = await self.wallet_state_manager.get_wallet_for_coin(coin.name())

            if wallet is None:
                continue

            if wallet.type() == WalletType.NFT:
                new_ph = await wallet.wallet_state_manager.main_wallet.get_new_puzzlehash()
            else:
                new_ph = await wallet.get_new_puzzlehash()
            # This should probably not switch on whether or not we're spending a XCH but it has to for now
            if wallet.type() == WalletType.STANDARD_WALLET:
                if fee_to_pay > coin.amount:
                    selected_coins: Set[Coin] = await wallet.select_coins(
                        uint64(fee_to_pay - coin.amount),
                        exclude=[coin],
                    )
                    selected_coins.add(coin)
                else:
                    selected_coins = {coin}
                tx = await wallet.generate_signed_transaction(
                    uint64(sum([c.amount for c in selected_coins]) - fee_to_pay),
                    new_ph,
                    fee=fee_to_pay,
                    coins=selected_coins,
                    ignore_max_send_amount=True,
                )
                all_txs.append(tx)
            else:
                # ATTENTION: new_wallets
                txs = await wallet.generate_signed_transaction(
                    [coin.amount], [new_ph], fee=fee_to_pay, coins={coin}, ignore_max_send_amount=True
                )
                all_txs.extend(txs)
            fee_to_pay = uint64(0)

            cancellation_addition = Coin(coin.name(), new_ph, coin.amount)
            all_txs.append(
                TransactionRecord(
                    confirmed_at_height=uint32(0),
                    created_at_time=uint64(int(time.time())),
                    to_puzzle_hash=new_ph,
                    amount=uint64(coin.amount),
                    fee_amount=fee,
                    confirmed=False,
                    sent=uint32(10),
                    spend_bundle=None,
                    additions=[cancellation_addition],
                    removals=[coin],
                    wallet_id=wallet.id(),
                    sent_to=[],
                    trade_id=None,
                    type=uint32(TransactionType.INCOMING_TX.value),
                    name=cancellation_addition.name(),
                    memos=[],
                )
            )

        for tx in all_txs:
            await self.wallet_state_manager.add_pending_transaction(tx_record=dataclasses.replace(tx, fee_amount=fee))

        await self.trade_store.set_status(trade_id, TradeStatus.PENDING_CANCEL)

        return all_txs

    async def cancel_pending_offers(
        self, trades: List[TradeRecord], fee: uint64 = uint64(0), secure: bool = True
    ) -> Optional[List[TransactionRecord]]:
        """This will create a transaction that includes coins that were offered"""

        all_txs: List[TransactionRecord] = []
        bundles: List[SpendBundle] = []
        fee_to_pay: uint64 = fee
        for trade in trades:
            if trade is None:
                self.log.error("Cannot find offer, skip cancellation.")
                continue

            for coin in Offer.from_bytes(trade.offer).get_primary_coins():
                wallet = await self.wallet_state_manager.get_wallet_for_coin(coin.name())

                if wallet is None:
                    self.log.error(f"Cannot find wallet for offer {trade.trade_id}, skip cancellation.")
                    continue

                if wallet.type() == WalletType.NFT:
                    new_ph = await wallet.wallet_state_manager.main_wallet.get_new_puzzlehash()
                else:
                    new_ph = await wallet.get_new_puzzlehash()
                # This should probably not switch on whether or not we're spending a XCH but it has to for now
                if wallet.type() == WalletType.STANDARD_WALLET:
                    if fee_to_pay > coin.amount:
                        selected_coins: Set[Coin] = await wallet.select_coins(
                            uint64(fee_to_pay - coin.amount),
                            exclude=[coin],
                        )
                        selected_coins.add(coin)
                    else:
                        selected_coins = {coin}
                    tx: TransactionRecord = await wallet.generate_signed_transaction(
                        uint64(sum([c.amount for c in selected_coins]) - fee_to_pay),
                        new_ph,
                        fee=fee_to_pay,
                        coins=selected_coins,
                        ignore_max_send_amount=True,
                    )
                    if tx is not None and tx.spend_bundle is not None:
                        bundles.append(tx.spend_bundle)
                        all_txs.append(dataclasses.replace(tx, spend_bundle=None))
                else:
                    # ATTENTION: new_wallets
                    txs = await wallet.generate_signed_transaction(
                        [coin.amount], [new_ph], fee=fee_to_pay, coins={coin}, ignore_max_send_amount=True
                    )
                    for tx in txs:
                        if tx is not None and tx.spend_bundle is not None:
                            bundles.append(tx.spend_bundle)
                            all_txs.append(dataclasses.replace(tx, spend_bundle=None))
                fee_to_pay = uint64(0)

                cancellation_addition = Coin(coin.name(), new_ph, coin.amount)
                all_txs.append(
                    TransactionRecord(
                        confirmed_at_height=uint32(0),
                        created_at_time=uint64(int(time.time())),
                        to_puzzle_hash=new_ph,
                        amount=uint64(coin.amount),
                        fee_amount=fee,
                        confirmed=False,
                        sent=uint32(10),
                        spend_bundle=None,
                        additions=[cancellation_addition],
                        removals=[coin],
                        wallet_id=wallet.id(),
                        sent_to=[],
                        trade_id=None,
                        type=uint32(TransactionType.INCOMING_TX.value),
                        name=cancellation_addition.name(),
                        memos=[],
                    )
                )
        # Aggregate spend bundles to the first tx
        if len(all_txs) > 0:
            all_txs[0] = dataclasses.replace(all_txs[0], spend_bundle=SpendBundle.aggregate(bundles))
        if secure:
            for tx in all_txs:
                await self.wallet_state_manager.add_pending_transaction(
                    tx_record=dataclasses.replace(tx, fee_amount=fee)
                )
        else:
            self.wallet_state_manager.state_changed("offer_cancelled")
        for trade in trades:
            if secure:
                await self.trade_store.set_status(trade.trade_id, TradeStatus.PENDING_CANCEL)
            else:
                await self.trade_store.set_status(trade.trade_id, TradeStatus.CANCELLED)
        return all_txs

    async def save_trade(self, trade: TradeRecord, offer_name: bytes32) -> None:
        await self.trade_store.add_trade_record(trade, offer_name)
        self.wallet_state_manager.state_changed("offer_added")

    async def create_offer_for_ids(
        self,
        offer: Dict[Union[int, bytes32], int],
        driver_dict: Optional[Dict[bytes32, PuzzleInfo]] = None,
        solver: Optional[Solver] = None,
        fee: uint64 = uint64(0),
        validate_only: bool = False,
        min_coin_amount: Optional[uint64] = None,
        max_coin_amount: Optional[uint64] = None,
        reuse_puzhash: Optional[bool] = None,
    ) -> Union[Tuple[Literal[True], TradeRecord, None], Tuple[Literal[False], None, str]]:
        if driver_dict is None:
            driver_dict = {}
        if solver is None:
            solver = Solver({})
        result = await self._create_offer_for_ids(
            offer,
            driver_dict,
            solver,
            fee=fee,
            min_coin_amount=min_coin_amount,
            max_coin_amount=max_coin_amount,
            reuse_puzhash=reuse_puzhash,
        )
        if not result[0] or result[1] is None:
            raise Exception(f"Error creating offer: {result[2]}")

        success, created_offer, error = result

        now = uint64(int(time.time()))
        trade_offer: TradeRecord = TradeRecord(
            confirmed_at_index=uint32(0),
            accepted_at_time=None,
            created_at_time=now,
            is_my_offer=True,
            sent=uint32(0),
            offer=bytes(created_offer),
            taken_offer=None,
            coins_of_interest=created_offer.get_involved_coins(),
            trade_id=created_offer.name(),
            status=uint32(TradeStatus.PENDING_ACCEPT.value),
            sent_to=[],
        )

        if success is True and trade_offer is not None and not validate_only:
            await self.save_trade(trade_offer, created_offer.name())

        return success, trade_offer, error

    async def _create_offer_for_ids(
        self,
        offer_dict: Dict[Union[int, bytes32], int],
        driver_dict: Optional[Dict[bytes32, PuzzleInfo]] = None,
        solver: Optional[Solver] = None,
        fee: uint64 = uint64(0),
        min_coin_amount: Optional[uint64] = None,
        max_coin_amount: Optional[uint64] = None,
        old: bool = False,
        reuse_puzhash: Optional[bool] = None,
    ) -> Union[Tuple[Literal[True], Offer, None], Tuple[Literal[False], None, str]]:
        """
        Offer is dictionary of wallet ids and amount
        """
        if driver_dict is None:
            driver_dict = {}
        if solver is None:
            solver = Solver({})
        if reuse_puzhash is None:
            reuse_puzhash_config = self.wallet_state_manager.config.get("reuse_public_key_for_change", None)
            if reuse_puzhash_config is None:
                reuse_puzhash = False
            else:
                reuse_puzhash = reuse_puzhash_config.get(
                    str(self.wallet_state_manager.wallet_node.logged_in_fingerprint), False
                )
        try:
            coins_to_offer: Dict[Union[int, bytes32], List[Coin]] = {}
            requested_payments: Dict[Optional[bytes32], List[Payment]] = {}
            offer_dict_no_ints: Dict[Optional[bytes32], int] = {}
            for id, amount in offer_dict.items():
                asset_id: Optional[bytes32] = None
                # asset_id can either be none if asset is XCH or
                # bytes32 if another asset (e.g. NFT, CAT)
                if amount > 0:
                    # this is what we are receiving in the trade
                    memos: List[bytes] = []
                    if isinstance(id, int):
                        wallet_id = uint32(id)
                        wallet = self.wallet_state_manager.wallets[wallet_id]
                        p2_ph: bytes32 = await wallet.get_puzzle_hash(new=not reuse_puzhash)
                        if wallet.type() != WalletType.STANDARD_WALLET:
                            if callable(getattr(wallet, "get_asset_id", None)):  # ATTENTION: new wallets
                                asset_id = bytes32(bytes.fromhex(wallet.get_asset_id()))
                                memos = [p2_ph]
                            else:
                                raise ValueError(
                                    f"Cannot request assets from wallet id {wallet.id()} without more information"
                                )
                    else:
                        p2_ph = await self.wallet_state_manager.main_wallet.get_puzzle_hash(new=not reuse_puzhash)
                        asset_id = id
                        wallet = await self.wallet_state_manager.get_wallet_for_asset_id(asset_id.hex())
                        memos = [p2_ph]
                    requested_payments[asset_id] = [Payment(p2_ph, uint64(amount), memos)]
                elif amount < 0:
                    # this is what we are sending in the trade
                    if isinstance(id, int):
                        wallet_id = uint32(id)
                        wallet = self.wallet_state_manager.wallets[wallet_id]
                        if wallet.type() != WalletType.STANDARD_WALLET:
                            if callable(getattr(wallet, "get_asset_id", None)):  # ATTENTION: new wallets
                                asset_id = bytes32(bytes.fromhex(wallet.get_asset_id()))
                            else:
                                raise ValueError(
                                    f"Cannot offer assets from wallet id {wallet.id()} without more information"
                                )
                    else:
                        asset_id = id
                        wallet = await self.wallet_state_manager.get_wallet_for_asset_id(asset_id.hex())
                    if not callable(getattr(wallet, "get_coins_to_offer", None)):  # ATTENTION: new wallets
                        raise ValueError(f"Cannot offer coins from wallet id {wallet.id()}")
                    coins_to_offer[id] = await wallet.get_coins_to_offer(
                        asset_id, uint64(abs(amount)), min_coin_amount, max_coin_amount
                    )
                    # Note: if we use check_for_special_offer_making, this is not used.
                elif amount == 0:
                    raise ValueError("You cannot offer nor request 0 amount of something")

                offer_dict_no_ints[asset_id] = amount

                if asset_id is not None and wallet is not None:  # if this asset is not XCH
                    if callable(getattr(wallet, "get_puzzle_info", None)):
                        puzzle_driver: PuzzleInfo = await wallet.get_puzzle_info(asset_id)
                        if asset_id in driver_dict and driver_dict[asset_id] != puzzle_driver:
                            # ignore the case if we're an nft transferring the did owner
                            if self.check_for_owner_change_in_drivers(puzzle_driver, driver_dict[asset_id]):
                                driver_dict[asset_id] = puzzle_driver
                            else:
                                raise ValueError(
                                    f"driver_dict specified {driver_dict[asset_id]}, was expecting {puzzle_driver}"
                                )
                        else:
                            driver_dict[asset_id] = puzzle_driver
                    else:
                        raise ValueError(f"Wallet for asset id {asset_id} is not properly integrated with TradeManager")

            potential_special_offer: Optional[Offer] = await self.check_for_special_offer_making(
                offer_dict_no_ints, driver_dict, solver, fee, min_coin_amount, max_coin_amount, old
            )

            if potential_special_offer is not None:
                return True, potential_special_offer, None

            all_coins: List[Coin] = [c for coins in coins_to_offer.values() for c in coins]
            notarized_payments: Dict[Optional[bytes32], List[NotarizedPayment]] = Offer.notarize_payments(
                requested_payments, all_coins
            )
            announcements_to_assert = Offer.calculate_announcements(notarized_payments, driver_dict, old)

            all_transactions: List[TransactionRecord] = []
            fee_left_to_pay: uint64 = fee
            for id, selected_coins in coins_to_offer.items():
                if isinstance(id, int):
                    wallet = self.wallet_state_manager.wallets[id]
                else:
                    wallet = await self.wallet_state_manager.get_wallet_for_asset_id(id.hex())
                # This should probably not switch on whether or not we're spending XCH but it has to for now
                if wallet.type() == WalletType.STANDARD_WALLET:
                    tx = await wallet.generate_signed_transaction(
                        abs(offer_dict[id]),
                        OFFER_MOD_OLD_HASH if old else Offer.ph(),
                        fee=fee_left_to_pay,
                        coins=set(selected_coins),
                        puzzle_announcements_to_consume=announcements_to_assert,
                        reuse_puzhash=reuse_puzhash,
                    )
                    all_transactions.append(tx)
                elif wallet.type() == WalletType.NFT:
                    # This is to generate the tx for specific nft assets, i.e. not using
                    # wallet_id as the selector which would select any coins from nft_wallet
                    amounts = [coin.amount for coin in selected_coins]
                    txs = await wallet.generate_signed_transaction(
                        # [abs(offer_dict[id])],
                        amounts,
                        [OFFER_MOD_OLD_HASH if old else Offer.ph()],
                        fee=fee_left_to_pay,
                        coins=set(selected_coins),
                        puzzle_announcements_to_consume=announcements_to_assert,
                        reuse_puzhash=reuse_puzhash,
                    )
                    all_transactions.extend(txs)
                else:
                    # ATTENTION: new_wallets
                    txs = await wallet.generate_signed_transaction(
                        [abs(offer_dict[id])],
                        [OFFER_MOD_OLD_HASH if old else Offer.ph()],
                        fee=fee_left_to_pay,
                        coins=set(selected_coins),
                        puzzle_announcements_to_consume=announcements_to_assert,
                        reuse_puzhash=reuse_puzhash,
                    )
                    all_transactions.extend(txs)

                fee_left_to_pay = uint64(0)

            total_spend_bundle = SpendBundle.aggregate(
                [x.spend_bundle for x in all_transactions if x.spend_bundle is not None]
            )

            offer = Offer(notarized_payments, total_spend_bundle, driver_dict, old)
            return True, offer, None

        except Exception as e:
            self.log.exception("Error creating trade offer")
            return False, None, str(e)

    async def maybe_create_wallets_for_offer(self, offer: Offer) -> None:
        for key in offer.arbitrage():
            wsm = self.wallet_state_manager
            if key is None:
                continue
            # ATTENTION: new_wallets
            exists: Optional[Wallet] = await wsm.get_wallet_for_puzzle_info(offer.driver_dict[key])
            if exists is None:
                await wsm.create_wallet_for_puzzle_info(offer.driver_dict[key])

    async def check_offer_validity(self, offer: Offer, peer: WSChiaConnection) -> bool:
        all_removals: List[Coin] = offer.removals()
        all_removal_names: List[bytes32] = [c.name() for c in all_removals]
        non_ephemeral_removals: List[Coin] = list(
            filter(lambda c: c.parent_coin_info not in all_removal_names, all_removals)
        )
        coin_states = await self.wallet_state_manager.wallet_node.get_coin_state(
            [c.name() for c in non_ephemeral_removals], peer=peer
        )

        return len(coin_states) == len(non_ephemeral_removals) and all([cs.spent_height is None for cs in coin_states])

    async def calculate_tx_records_for_offer(self, offer: Offer, validate: bool) -> List[TransactionRecord]:
        if validate:
            final_spend_bundle: SpendBundle = offer.to_valid_spend()
        else:
            final_spend_bundle = offer._bundle

        settlement_coins: List[Coin] = [c for coins in offer.get_offered_coins().values() for c in coins]
        settlement_coin_ids: List[bytes32] = [c.name() for c in settlement_coins]
        additions: List[Coin] = final_spend_bundle.not_ephemeral_additions()
        removals: List[Coin] = final_spend_bundle.removals()
        all_fees = uint64(final_spend_bundle.fees())

        txs = []

        addition_dict: Dict[uint32, List[Coin]] = {}
        for addition in additions:
            wallet_info = await self.wallet_state_manager.get_wallet_id_for_puzzle_hash(addition.puzzle_hash)
            if wallet_info is not None:
                wallet_id, _ = wallet_info
                if addition.parent_coin_info in settlement_coin_ids:
                    wallet = self.wallet_state_manager.wallets[wallet_id]
                    to_puzzle_hash = await wallet.convert_puzzle_hash(addition.puzzle_hash)  # ATTENTION: new wallets
                    txs.append(
                        TransactionRecord(
                            confirmed_at_height=uint32(0),
                            created_at_time=uint64(int(time.time())),
                            to_puzzle_hash=to_puzzle_hash,
                            amount=uint64(addition.amount),
                            fee_amount=uint64(0),
                            confirmed=False,
                            sent=uint32(10),
                            spend_bundle=None,
                            additions=[addition],
                            removals=[],
                            wallet_id=wallet_id,
                            sent_to=[],
                            trade_id=offer.name(),
                            type=uint32(TransactionType.INCOMING_TRADE.value),
                            name=std_hash(final_spend_bundle.name() + addition.name()),
                            memos=[],
                        )
                    )
                else:  # This is change
                    addition_dict.setdefault(wallet_id, [])
                    addition_dict[wallet_id].append(addition)

        # While we want additions to show up as separate records, removals of the same wallet should show as one
        removal_dict: Dict[uint32, List[Coin]] = {}
        for removal in removals:
            wallet_info = await self.wallet_state_manager.get_wallet_id_for_puzzle_hash(removal.puzzle_hash)
            if wallet_info is not None:
                wallet_id, _ = wallet_info
                removal_dict.setdefault(wallet_id, [])
                removal_dict[wallet_id].append(removal)

        all_removals: List[bytes32] = [r.name() for removals in removal_dict.values() for r in removals]

        for wid, grouped_removals in removal_dict.items():
            wallet = self.wallet_state_manager.wallets[wid]
            to_puzzle_hash = bytes32([1] * 32)  # We use all zeros to be clear not to send here
            removal_tree_hash = Program.to([coin_as_list(rem) for rem in grouped_removals]).get_tree_hash()
            # We also need to calculate the sent amount
            removed: int = sum(c.amount for c in grouped_removals)
            potential_change_coins: List[Coin] = addition_dict[wid] if wid in addition_dict else []
            change_coins: List[Coin] = [c for c in potential_change_coins if c.parent_coin_info in all_removals]
            change_amount: int = sum(c.amount for c in change_coins)
            sent_amount: int = removed - change_amount
            txs.append(
                TransactionRecord(
                    confirmed_at_height=uint32(0),
                    created_at_time=uint64(int(time.time())),
                    to_puzzle_hash=to_puzzle_hash,
                    amount=uint64(sent_amount),
                    fee_amount=all_fees,
                    confirmed=False,
                    sent=uint32(10),
                    spend_bundle=None,
                    additions=change_coins,
                    removals=grouped_removals,
                    wallet_id=wallet.id(),
                    sent_to=[],
                    trade_id=offer.name(),
                    type=uint32(TransactionType.OUTGOING_TRADE.value),
                    name=std_hash(final_spend_bundle.name() + removal_tree_hash),
                    memos=[],
                )
            )

        return txs

    async def respond_to_offer(
        self,
        offer: Offer,
        peer: WSChiaConnection,
        solver: Optional[Solver] = None,
        fee: uint64 = uint64(0),
        min_coin_amount: Optional[uint64] = None,
        max_coin_amount: Optional[uint64] = None,
        reuse_puzhash: Optional[bool] = None,
    ) -> Tuple[TradeRecord, List[TransactionRecord]]:
        if solver is None:
            solver = Solver({})

        deconstructed_spend: Optional[Solver] = self.check_for_new_offer_type(offer)
        if deconstructed_spend is not None:
            modified_solver = await old_solver_to_new(self.wallet_state_manager, solver)
            complement_summary: Solver = await generate_summary_complement(
                self.wallet_state_manager,
                deconstructed_spend,
                modified_solver,
                fee,
            )
            unsigned_complement_spend: SpendBundle = await self.wallet_state_manager.action_manager.build_spend(
                complement_summary
            )
            complement_spend: SpendBundle = self.wallet_state_manager.action_manager.sign_spend(
                unsigned_complement_spend
            )
            full_spend: SpendBundle = SpendBundle.aggregate(
                [
                    complement_spend,
                    offer_to_spend(offer),
                ]
            )
            solved_spend_bundle: SpendBundle = self.wallet_state_manager.action_manager.solve_spend(
                full_spend, modified_solver
            )
            offer_no_payments: Offer = Offer.from_spend_bundle(solved_spend_bundle)
            # The new action manager has already encoded the requested payment info in a way it itself can understand
            # We must add the legacy style dummy spends into the bundle so that the trade manager can understand it
            payment_spends: List[CoinSpend] = [
                request_payment_to_legacy_encoding(
                    RequestPayment.from_solver(action),
                    add_nonce=nonce_coin_list([cs.coin for cs in complement_spend.coin_spends]),
                )
                for total_action in [
                    *deconstructed_spend["actions"],
                    *complement_summary["actions"],
                    *deconstructed_spend["bundle_actions"],
                    *complement_summary["bundle_actions"],
                ]
                for action in (total_action["do"] if "do" in total_action else [total_action])
                if action["type"] == RequestPayment.name()
            ]
            complete_offer = Offer.from_spend_bundle(
                SpendBundle(
                    [*offer_no_payments.coin_spends(), *payment_spends],
                    offer_no_payments.aggregated_signature(),
                )
            )
        else:
            take_offer_dict: Dict[Union[bytes32, int], int] = {}
            arbitrage: Dict[Optional[bytes32], int] = offer.arbitrage()

            for asset_id, amount in arbitrage.items():
                if asset_id is None:
                    wallet = self.wallet_state_manager.main_wallet
                    key: Union[bytes32, int] = int(wallet.id())
                else:
                    # ATTENTION: new wallets
                    wallet = await self.wallet_state_manager.get_wallet_for_asset_id(asset_id.hex())
                    if wallet is None and amount < 0:
                        raise ValueError(f"Do not have a wallet for asset ID: {asset_id} to fulfill offer")
                    elif wallet is None or wallet.type() in [WalletType.NFT, WalletType.DATA_LAYER]:
                        key = asset_id
                    else:
                        key = int(wallet.id())
                take_offer_dict[key] = amount

            # First we validate that all of the coins in this offer exist
            valid: bool = await self.check_offer_validity(offer, peer)
            if not valid:
                raise ValueError("This offer is no longer valid")
            result = await self._create_offer_for_ids(
                take_offer_dict,
                offer.driver_dict,
                solver,
                fee=fee,
                min_coin_amount=min_coin_amount,
                max_coin_amount=max_coin_amount,
                old=offer.old,
                reuse_puzhash=reuse_puzhash,
            )
            if not result[0] or result[1] is None:
                raise ValueError(result[2])

            complete_offer = await self.check_for_final_modifications(Offer.aggregate([offer, result[1]]), solver)

<<<<<<< HEAD
        self.log.info(f"COMPLETE OFFER: {complete_offer.to_bech32()}")
=======
        complete_offer = await self.check_for_final_modifications(Offer.aggregate([offer, take_offer]), solver)
        self.log.info("COMPLETE OFFER: %s", complete_offer.to_bech32())
>>>>>>> ee1c7790
        assert complete_offer.is_valid()
        final_spend_bundle: SpendBundle = complete_offer.to_valid_spend()
        await self.maybe_create_wallets_for_offer(complete_offer)
        tx_records: List[TransactionRecord] = await self.calculate_tx_records_for_offer(complete_offer, True)

        trade_record: TradeRecord = TradeRecord(
            confirmed_at_index=uint32(0),
            accepted_at_time=uint64(int(time.time())),
            created_at_time=uint64(int(time.time())),
            is_my_offer=False,
            sent=uint32(0),
            offer=bytes(complete_offer),
            taken_offer=bytes(offer),
            coins_of_interest=complete_offer.get_involved_coins(),
            trade_id=complete_offer.name(),
            status=uint32(TradeStatus.PENDING_CONFIRM.value),
            sent_to=[],
        )

        await self.save_trade(trade_record, offer.name())

        # Dummy transaction for the sake of the wallet push
        push_tx = TransactionRecord(
            confirmed_at_height=uint32(0),
            created_at_time=uint64(int(time.time())),
            to_puzzle_hash=bytes32([1] * 32),
            amount=uint64(0),
            fee_amount=uint64(0),
            confirmed=False,
            sent=uint32(0),
            spend_bundle=final_spend_bundle,
            additions=[],
            removals=[],
            wallet_id=uint32(0),
            sent_to=[],
            trade_id=bytes32([1] * 32),
            type=uint32(TransactionType.OUTGOING_TRADE.value),
            name=final_spend_bundle.name(),
            memos=[],
        )
        await self.wallet_state_manager.add_pending_transaction(push_tx)
        for tx in tx_records:
            await self.wallet_state_manager.add_transaction(tx)

        return trade_record, [push_tx, *tx_records]

    async def check_for_special_offer_making(
        self,
        offer_dict: Dict[Optional[bytes32], int],
        driver_dict: Dict[bytes32, PuzzleInfo],
        solver: Solver,
        fee: uint64 = uint64(0),
        min_coin_amount: Optional[uint64] = None,
        max_coin_amount: Optional[uint64] = None,
        old: bool = False,
    ) -> Optional[Offer]:
        for puzzle_info in driver_dict.values():
            if (
                puzzle_info.check_type([AssetType.SINGLETON.value, AssetType.METADATA.value, AssetType.OWNERSHIP.value])
                and isinstance(puzzle_info.also().also()["transfer_program"], PuzzleInfo)  # type: ignore
                and puzzle_info.also().also()["transfer_program"].type()  # type: ignore
                == AssetType.ROYALTY_TRANSFER_PROGRAM.value
            ):
                return await NFTWallet.make_nft1_offer(
                    self.wallet_state_manager, offer_dict, driver_dict, fee, min_coin_amount, max_coin_amount, old
                )
            elif (
                puzzle_info.check_type(
                    [
                        AssetType.SINGLETON.value,
                        AssetType.METADATA.value,
                    ]
                )
                and puzzle_info.also()["updater_hash"] == ACS_MU_PH  # type: ignore
            ):
                for info in driver_dict.values():
                    # We've already validated that there's a DL singleton in the offer, now lets check if there's
                    # anything that's NOT a DL singleton, which signals to us this is a pay-for-inclusion offer
                    if (
                        not (
                            info.check_type(
                                [
                                    AssetType.SINGLETON.value,
                                    AssetType.METADATA.value,
                                ]
                            )
                            and info.also()["updater_hash"] == ACS_MU_PH  # type: ignore
                        )
                        or None in offer_dict
                    ):
                        unsigned_spend: SpendBundle = await self.wallet_state_manager.action_manager.build_spend(
                            await old_request_to_new(self.wallet_state_manager, offer_dict, driver_dict, solver, fee)
                        )
                        # TODO: We do the conversion from spend <-> offer twice because we need to make sure
                        # that we're signing the proper thing. During an optimization pass, we should figure out
                        # how to avoid this.
                        signed_spend: SpendBundle = self.wallet_state_manager.action_manager.sign_spend(
                            offer_to_spend(spend_to_offer(self.wallet_state_manager, unsigned_spend))
                        )
                        return spend_to_offer(self.wallet_state_manager, signed_spend)

                return await DataLayerWallet.make_update_offer(
                    self.wallet_state_manager, offer_dict, driver_dict, solver, fee, old
                )
        return None

    def check_for_owner_change_in_drivers(self, puzzle_info: PuzzleInfo, driver_info: PuzzleInfo) -> bool:
        if puzzle_info.check_type(
            [
                AssetType.SINGLETON.value,
                AssetType.METADATA.value,
                AssetType.OWNERSHIP.value,
            ]
        ) and driver_info.check_type(
            [
                AssetType.SINGLETON.value,
                AssetType.METADATA.value,
                AssetType.OWNERSHIP.value,
            ]
        ):
            old_owner = driver_info.also().also().info["owner"]  # type: ignore
            puzzle_info.also().also().info["owner"] = old_owner  # type: ignore
            if driver_info == puzzle_info:
                return True
        return False

    async def get_offer_summary(self, offer: Offer) -> Dict[str, Any]:
        for puzzle_info in offer.driver_dict.values():
            if (
                puzzle_info.check_type(
                    [
                        AssetType.SINGLETON.value,
                        AssetType.METADATA.value,
                    ]
                )
                and puzzle_info.also()["updater_hash"] == ACS_MU_PH  # type: ignore
            ):
                deconstructed_spend: Optional[Solver] = self.check_for_new_offer_type(offer)
                if deconstructed_spend is not None:
                    old_summary: Dict[str, Any] = new_summary_to_old(deconstructed_spend)
                    return old_summary

                return await DataLayerWallet.get_offer_summary(offer)
        # Otherwise just return the same thing as the RPC normally does
        offered, requested, infos = offer.summary()
        return {"offered": offered, "requested": requested, "fees": offer.fees(), "infos": infos}

    async def check_for_final_modifications(self, offer: Offer, solver: Solver) -> Offer:
        for puzzle_info in offer.driver_dict.values():
            if (
                puzzle_info.check_type(
                    [
                        AssetType.SINGLETON.value,
                        AssetType.METADATA.value,
                    ]
                )
                and puzzle_info.also()["updater_hash"] == ACS_MU_PH  # type: ignore
            ):
                return await DataLayerWallet.finish_graftroot_solutions(offer, solver)

        return offer

    def check_for_new_offer_type(self, offer: Offer) -> Optional[Solver]:
        for puzzle_info in offer.driver_dict.values():
            if (
                puzzle_info.check_type(
                    [
                        AssetType.SINGLETON.value,
                        AssetType.METADATA.value,
                    ]
                )
                and puzzle_info.also()["updater_hash"] == ACS_MU_PH  # type: ignore
            ):
                for asset_id in [*offer.requested_payments.keys(), *offer.get_offered_coins().keys()]:
                    if asset_id is None or not (
                        offer.driver_dict[asset_id].check_type(
                            [
                                AssetType.SINGLETON.value,
                                AssetType.METADATA.value,
                            ]
                        )
                        and offer.driver_dict[asset_id].also()["updater_hash"] == ACS_MU_PH  # type: ignore
                    ):
                        offer_as_spend: SpendBundle = offer_to_spend(offer)
                        deconstructed_spend: Solver = self.wallet_state_manager.action_manager.deconstruct_spend(
                            offer_as_spend
                        )
                        return deconstructed_spend
        return None<|MERGE_RESOLUTION|>--- conflicted
+++ resolved
@@ -825,12 +825,7 @@
 
             complete_offer = await self.check_for_final_modifications(Offer.aggregate([offer, result[1]]), solver)
 
-<<<<<<< HEAD
-        self.log.info(f"COMPLETE OFFER: {complete_offer.to_bech32()}")
-=======
-        complete_offer = await self.check_for_final_modifications(Offer.aggregate([offer, take_offer]), solver)
         self.log.info("COMPLETE OFFER: %s", complete_offer.to_bech32())
->>>>>>> ee1c7790
         assert complete_offer.is_valid()
         final_spend_bundle: SpendBundle = complete_offer.to_valid_spend()
         await self.maybe_create_wallets_for_offer(complete_offer)
