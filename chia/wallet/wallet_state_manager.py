--- conflicted
+++ resolved
@@ -379,15 +379,8 @@
         root_bytes: bytes = bytes(observation_root)
         if len(root_bytes) == 48:
             return Wallet
-<<<<<<< HEAD
         if len(root_bytes) == 32:
             return Vault
-
-        raise ValueError(f"Could not find a valid wallet type for observation_root: {root_bytes.hex()}")
-
-    def get_public_key_unhardened(self, index: uint32) -> G1Element:
-        if not isinstance(self.observation_root, G1Element):
-=======
 
         raise ValueError(  # pragma: no cover
             f"Could not find a valid wallet type for observation_root: {root_bytes.hex()}"
@@ -396,7 +389,6 @@
     def get_public_key_unhardened(self, index: uint32) -> G1Element:
         if not isinstance(self.observation_root, G1Element):  # pragma: no cover
             # TODO: Add test coverage when vault wallet exists
->>>>>>> 785d6a45
             raise ValueError("Public key derivation is not supported for non-G1Element keys")
         return master_pk_to_wallet_pk_unhardened(self.observation_root, index)
 
@@ -490,12 +482,6 @@
                     if target_wallet.handle_own_derivation():
                         derivation_paths.extend(target_wallet.derivation_for_index(index))
                     else:
-<<<<<<< HEAD
-                        if target_wallet.type() == WalletType.POOLING_WALLET:
-                            continue
-
-=======
->>>>>>> 785d6a45
                         if self.private_key is not None:
                             # Hardened
                             pubkey: G1Element = _derive_path(intermediate_sk, [index]).get_g1()
@@ -2613,31 +2599,6 @@
         return KeyHints(
             [sum_hint for pk in pks for sum_hint in (await self.sum_hint_for_pubkey(pk),) if sum_hint is not None],
             [path_hint for pk in pks for path_hint in (await self.path_hint_for_pubkey(pk),) if path_hint is not None],
-<<<<<<< HEAD
-        )
-
-    async def gather_signing_info(self, coin_spends: List[Spend]) -> SigningInstructions:
-        pks: List[bytes] = []
-        signing_targets: List[SigningTarget] = []
-        for coin_spend in coin_spends:
-            _coin_spend = coin_spend.as_coin_spend()
-            # Get AGG_SIG conditions
-            conditions_dict = conditions_dict_for_solution(
-                _coin_spend.puzzle_reveal, _coin_spend.solution, self.constants.MAX_BLOCK_COST_CLVM
-            )
-            # Create signature
-            for pk_bytes, msg in pkm_pairs_for_conditions_dict(
-                conditions_dict, _coin_spend.coin, self.constants.AGG_SIG_ME_ADDITIONAL_DATA
-            ):
-                pks.append(pk_bytes)
-                signing_targets.append(SigningTarget(pk_bytes, msg, std_hash(pk_bytes + msg)))
-
-        return SigningInstructions(
-            await self.key_hints_for_pubkeys(pks),
-            signing_targets,
-        )
-
-=======
         )
 
     async def gather_signing_info(self, coin_spends: List[Spend]) -> SigningInstructions:
@@ -2664,7 +2625,6 @@
             signing_targets,
         )
 
->>>>>>> 785d6a45
     async def gather_signing_info_for_bundles(self, bundles: List[SpendBundle]) -> List[UnsignedTransaction]:
         utxs: List[UnsignedTransaction] = []
         for bundle in bundles:
