from __future__ import annotations

import asyncio
import dataclasses
import logging
import multiprocessing.context
import time
import traceback
from contextlib import asynccontextmanager
from pathlib import Path
from typing import (
    TYPE_CHECKING,
    Any,
    AsyncIterator,
    Callable,
    Dict,
    Iterator,
    List,
    Optional,
    Set,
    Tuple,
    Type,
    TypeVar,
    Union,
)

import aiosqlite
from chia_rs import AugSchemeMPL, G1Element, G2Element, PrivateKey

from chia.consensus.block_rewards import calculate_base_farmer_reward, calculate_pool_reward
from chia.consensus.coinbase import farmer_parent_id, pool_parent_id
from chia.consensus.constants import ConsensusConstants
from chia.data_layer.data_layer_wallet import DataLayerWallet
from chia.data_layer.dl_wallet_store import DataLayerStore
from chia.pools.pool_puzzles import (
    SINGLETON_LAUNCHER_HASH,
    get_most_recent_singleton_coin_from_coin_spend,
    solution_to_pool_state,
)
from chia.pools.pool_wallet import PoolWallet
from chia.protocols.wallet_protocol import CoinState
from chia.rpc.rpc_server import StateChangedProtocol
from chia.server.outbound_message import NodeType
from chia.server.server import ChiaServer
from chia.server.ws_connection import WSChiaConnection
from chia.types.blockchain_format.coin import Coin
from chia.types.blockchain_format.program import Program
from chia.types.blockchain_format.sized_bytes import bytes32
from chia.types.coin_record import CoinRecord
from chia.types.coin_spend import CoinSpend, compute_additions
from chia.types.mempool_inclusion_status import MempoolInclusionStatus
from chia.types.spend_bundle import SpendBundle
from chia.util.bech32m import encode_puzzle_hash
from chia.util.condition_tools import conditions_dict_for_solution, pkm_pairs_for_conditions_dict
from chia.util.db_synchronous import db_synchronous_on
from chia.util.db_wrapper import DBWrapper2
from chia.util.errors import Err
from chia.util.hash import std_hash
from chia.util.ints import uint16, uint32, uint64, uint128
from chia.util.lru_cache import LRUCache
from chia.util.misc import UInt32Range, UInt64Range, VersionedBlob
from chia.util.observation_root import ObservationRoot
from chia.util.path import path_from_root
from chia.util.streamable import Streamable
from chia.wallet.cat_wallet.cat_constants import DEFAULT_CATS
from chia.wallet.cat_wallet.cat_info import CATCoinData, CATInfo, CRCATInfo
from chia.wallet.cat_wallet.cat_utils import CAT_MOD, CAT_MOD_HASH, construct_cat_puzzle, match_cat_puzzle
from chia.wallet.cat_wallet.cat_wallet import CATWallet
from chia.wallet.cat_wallet.dao_cat_wallet import DAOCATWallet
from chia.wallet.conditions import (
    AssertCoinAnnouncement,
    Condition,
    ConditionValidTimes,
    CreateCoinAnnouncement,
    parse_timelock_info,
)
from chia.wallet.dao_wallet.dao_utils import (
    get_p2_singleton_puzhash,
    match_dao_cat_puzzle,
    match_finished_puzzle,
    match_funding_puzzle,
    match_proposal_puzzle,
    match_treasury_puzzle,
)
from chia.wallet.dao_wallet.dao_wallet import DAOWallet
from chia.wallet.db_wallet.db_wallet_puzzles import MIRROR_PUZZLE_HASH
from chia.wallet.derivation_record import DerivationRecord
from chia.wallet.derive_keys import (
    _derive_path,
    _derive_pk_unhardened,
    master_pk_to_wallet_pk_unhardened,
    master_pk_to_wallet_pk_unhardened_intermediate,
    master_sk_to_wallet_sk,
    master_sk_to_wallet_sk_intermediate,
    master_sk_to_wallet_sk_unhardened,
)
from chia.wallet.did_wallet.did_info import DIDCoinData
from chia.wallet.did_wallet.did_wallet import DIDWallet
from chia.wallet.did_wallet.did_wallet_puzzles import DID_INNERPUZ_MOD, match_did_puzzle
from chia.wallet.key_val_store import KeyValStore
from chia.wallet.nft_wallet.nft_puzzles import get_metadata_and_phs, get_new_owner_did
from chia.wallet.nft_wallet.nft_wallet import NFTWallet
from chia.wallet.nft_wallet.uncurry_nft import NFTCoinData, UncurriedNFT
from chia.wallet.notification_manager import NotificationManager
from chia.wallet.outer_puzzles import AssetType
from chia.wallet.payment import Payment
from chia.wallet.puzzle_drivers import PuzzleInfo
from chia.wallet.puzzles.clawback.drivers import generate_clawback_spend_bundle, match_clawback_puzzle
from chia.wallet.puzzles.clawback.metadata import ClawbackMetadata, ClawbackVersion
from chia.wallet.signer_protocol import (
    KeyHints,
    PathHint,
    SignedTransaction,
    SigningInstructions,
    SigningResponse,
    SigningTarget,
    Spend,
    SumHint,
    TransactionInfo,
    UnsignedTransaction,
<<<<<<< HEAD
)
from chia.wallet.singleton import create_singleton_puzzle, get_inner_puzzle_from_singleton, get_singleton_id_from_puzzle
=======
)
from chia.wallet.singleton import (
    SINGLETON_LAUNCHER_PUZZLE,
    create_singleton_puzzle,
    get_inner_puzzle_from_singleton,
    get_singleton_id_from_puzzle,
)
>>>>>>> 70fa2b56
from chia.wallet.trade_manager import TradeManager
from chia.wallet.trading.offer import Offer
from chia.wallet.trading.trade_status import TradeStatus
from chia.wallet.transaction_record import TransactionRecord
from chia.wallet.uncurried_puzzle import uncurry_puzzle
from chia.wallet.util.address_type import AddressType
from chia.wallet.util.compute_hints import compute_spend_hints_and_additions
from chia.wallet.util.compute_memos import compute_memos
from chia.wallet.util.puzzle_decorator import PuzzleDecoratorManager
from chia.wallet.util.query_filter import HashFilter
from chia.wallet.util.transaction_type import CLAWBACK_INCOMING_TRANSACTION_TYPES, TransactionType
from chia.wallet.util.tx_config import TXConfig, TXConfigLoader
from chia.wallet.util.wallet_sync_utils import (
    PeerRequestException,
    fetch_coin_spend_for_coin_state,
    last_change_height_cs,
)
from chia.wallet.util.wallet_types import CoinType, WalletIdentifier, WalletType
from chia.wallet.vault.vault_drivers import get_vault_inner_puzzle_hash
from chia.wallet.vc_wallet.cr_cat_drivers import CRCAT, ProofsChecker, construct_pending_approval_state
from chia.wallet.vc_wallet.cr_cat_wallet import CRCATWallet
from chia.wallet.vc_wallet.vc_drivers import VerifiedCredential
from chia.wallet.vc_wallet.vc_store import VCStore
from chia.wallet.vc_wallet.vc_wallet import VCWallet
from chia.wallet.wallet import Wallet
from chia.wallet.wallet_blockchain import WalletBlockchain
from chia.wallet.wallet_coin_record import MetadataTypes, WalletCoinRecord
from chia.wallet.wallet_coin_store import WalletCoinStore
from chia.wallet.wallet_info import WalletInfo
from chia.wallet.wallet_interested_store import WalletInterestedStore
from chia.wallet.wallet_nft_store import WalletNftStore
from chia.wallet.wallet_pool_store import WalletPoolStore
from chia.wallet.wallet_protocol import MainWalletProtocol, WalletProtocol
from chia.wallet.wallet_puzzle_store import WalletPuzzleStore
from chia.wallet.wallet_retry_store import WalletRetryStore
from chia.wallet.wallet_transaction_store import WalletTransactionStore
from chia.wallet.wallet_user_store import WalletUserStore

TWalletType = TypeVar("TWalletType", bound=WalletProtocol[Any])

if TYPE_CHECKING:
    from chia.wallet.wallet_node import WalletNode


PendingTxCallback = Callable[[], None]


class WalletStateManager:
    interested_ph_cache: Dict[bytes32, List[int]] = {}
    interested_coin_cache: Dict[bytes32, List[int]] = {}
    constants: ConsensusConstants
    config: Dict[str, Any]
    tx_store: WalletTransactionStore
    puzzle_store: WalletPuzzleStore
    user_store: WalletUserStore
    nft_store: WalletNftStore
    vc_store: VCStore
    basic_store: KeyValStore

    # Makes sure only one asyncio thread is changing the blockchain state at one time
    lock: asyncio.Lock

    log: logging.Logger

    # TODO Don't allow user to send tx until wallet is synced
    _sync_target: Optional[uint32]

    state_changed_callback: Optional[StateChangedProtocol] = None
    pending_tx_callback: Optional[PendingTxCallback]
    db_path: Path
    db_wrapper: DBWrapper2

    main_wallet: MainWalletProtocol
    wallets: Dict[uint32, WalletProtocol[Any]]
    private_key: Optional[PrivateKey]
    observation_root: ObservationRoot

    trade_manager: TradeManager
    notification_manager: NotificationManager
    blockchain: WalletBlockchain
    coin_store: WalletCoinStore
    interested_store: WalletInterestedStore
    retry_store: WalletRetryStore
    multiprocessing_context: multiprocessing.context.BaseContext
    server: ChiaServer
    root_path: Path
    wallet_node: WalletNode
    pool_store: WalletPoolStore
    dl_store: DataLayerStore
    default_cats: Dict[str, Any]
    asset_to_wallet_map: Dict[AssetType, Any]
    initial_num_public_keys: int
    decorator_manager: PuzzleDecoratorManager

    @staticmethod
    async def create(
        private_key: Optional[PrivateKey],
        config: Dict[str, Any],
        db_path: Path,
        constants: ConsensusConstants,
        server: ChiaServer,
        root_path: Path,
        wallet_node: WalletNode,
        observation_root: Optional[ObservationRoot] = None,
    ) -> WalletStateManager:
        self = WalletStateManager()

        self.config = config
        self.constants = constants
        self.server = server
        self.root_path = root_path
        self.log = logging.getLogger(__name__)
        self.lock = asyncio.Lock()
        self.log.debug(f"Starting in db path: {db_path}")
        sql_log_path: Optional[Path] = None
        if self.config.get("log_sqlite_cmds", False):
            sql_log_path = path_from_root(self.root_path, "log/wallet_sql.log")
            self.log.info(f"logging SQL commands to {sql_log_path}")

        self.db_wrapper = await DBWrapper2.create(
            database=db_path,
            reader_count=self.config.get("db_readers", 4),
            log_path=sql_log_path,
            synchronous=db_synchronous_on(self.config.get("db_sync", "auto")),
        )

        self.initial_num_public_keys = config["initial_num_public_keys"]
        min_num_public_keys = 425
        if not config.get("testing", False) and self.initial_num_public_keys < min_num_public_keys:
            self.initial_num_public_keys = min_num_public_keys

        self.coin_store = await WalletCoinStore.create(self.db_wrapper)
        self.tx_store = await WalletTransactionStore.create(self.db_wrapper)
        self.puzzle_store = await WalletPuzzleStore.create(self.db_wrapper)
        self.user_store = await WalletUserStore.create(self.db_wrapper)
        self.nft_store = await WalletNftStore.create(self.db_wrapper)
        self.vc_store = await VCStore.create(self.db_wrapper)
        self.basic_store = await KeyValStore.create(self.db_wrapper)
        self.trade_manager = await TradeManager.create(self, self.db_wrapper)
        self.notification_manager = await NotificationManager.create(self, self.db_wrapper)
        self.pool_store = await WalletPoolStore.create(self.db_wrapper)
        self.dl_store = await DataLayerStore.create(self.db_wrapper)
        self.interested_store = await WalletInterestedStore.create(self.db_wrapper)
        self.retry_store = await WalletRetryStore.create(self.db_wrapper)
        self.default_cats = DEFAULT_CATS

        self.wallet_node = wallet_node
        self._sync_target = None
        self.blockchain = await WalletBlockchain.create(self.basic_store, self.constants)
        self.state_changed_callback = None
        self.pending_tx_callback = None
        self.db_path = db_path

        main_wallet_info = await self.user_store.get_wallet_by_id(1)
        assert main_wallet_info is not None

        self.private_key = private_key
        if private_key is None:  # pragma: no cover
            if observation_root is None:
                raise ValueError("WalletStateManager requires either a root private key or root public key")
            else:
                self.observation_root = observation_root
        else:
            calculated_root_public_key: G1Element = private_key.get_g1()
            if observation_root is not None:
                assert observation_root == calculated_root_public_key
            self.observation_root = calculated_root_public_key

        fingerprint = self.observation_root.get_fingerprint()
        puzzle_decorators = self.config.get("puzzle_decorators", {}).get(fingerprint, [])
        self.decorator_manager = PuzzleDecoratorManager.create(puzzle_decorators)

        self.main_wallet = await self.get_main_wallet_driver(self.observation_root).create(self, main_wallet_info)

        self.wallets = {main_wallet_info.id: self.main_wallet}

        self.asset_to_wallet_map = {
            AssetType.CAT: CATWallet,
        }

        wallet: Optional[WalletProtocol[Any]] = None
        for wallet_info in await self.get_all_wallet_info_entries():
            wallet_type = WalletType(wallet_info.type)
            if wallet_type == WalletType.STANDARD_WALLET:
                if wallet_info.id == 1:
                    continue
                wallet = await Wallet.create(self, wallet_info)
            elif wallet_type == WalletType.CAT:
                wallet = await CATWallet.create(
                    self,
                    self.main_wallet,
                    wallet_info,
                )
            elif wallet_type == WalletType.DECENTRALIZED_ID:
                wallet = await DIDWallet.create(
                    self,
                    self.main_wallet,
                    wallet_info,
                )
            elif wallet_type == WalletType.NFT:
                wallet = await NFTWallet.create(
                    self,
                    self.main_wallet,
                    wallet_info,
                )
            elif wallet_type == WalletType.POOLING_WALLET:
                wallet = await PoolWallet.create_from_db(
                    self,
                    self.main_wallet,
                    wallet_info,
                )
            elif wallet_type == WalletType.DATA_LAYER:  # pragma: no cover
                wallet = await DataLayerWallet.create(
                    self,
                    wallet_info,
                )
            elif wallet_type == WalletType.DAO:  # pragma: no cover
                wallet = await DAOWallet.create(
                    self,
                    self.main_wallet,
                    wallet_info,
                )
            elif wallet_type == WalletType.DAO_CAT:  # pragma: no cover
                wallet = await DAOCATWallet.create(
                    self,
                    self.main_wallet,
                    wallet_info,
                )
            elif wallet_type == WalletType.VC:  # pragma: no cover
                wallet = await VCWallet.create(
                    self,
                    self.main_wallet,
                    wallet_info,
                )
            elif wallet_type == WalletType.CRCAT:  # pragma: no cover
                wallet = await CRCATWallet.create(
                    self,
                    self.main_wallet,
                    wallet_info,
                )
            if wallet is not None:
                self.wallets[wallet_info.id] = wallet

        return self

    def get_main_wallet_driver(self, observation_root: ObservationRoot) -> Type[MainWalletProtocol]:
        root_bytes: bytes = bytes(observation_root)
        if len(root_bytes) == 48:
            return Wallet

        raise ValueError(f"Could not find a valid wallet type for observation_root: {root_bytes.hex()}")

    def get_public_key_unhardened(self, index: uint32) -> G1Element:
        if not isinstance(self.observation_root, G1Element):
            raise ValueError("Public key derivation is not supported for non-G1Element keys")
        return master_pk_to_wallet_pk_unhardened(self.observation_root, index)

    async def get_private_key(self, puzzle_hash: bytes32) -> PrivateKey:
        record = await self.puzzle_store.record_for_puzzle_hash(puzzle_hash)
        if record is None:
            raise ValueError(f"No key for puzzle hash: {puzzle_hash.hex()}")
        if record.hardened:
            return master_sk_to_wallet_sk(self.get_master_private_key(), record.index)
        return master_sk_to_wallet_sk_unhardened(self.get_master_private_key(), record.index)
<<<<<<< HEAD

    def get_master_private_key(self) -> PrivateKey:
        if self.private_key is None:  # pragma: no cover
            raise ValueError("Wallet is currently in observer mode and access to private key is denied")

=======

    def get_master_private_key(self) -> PrivateKey:
        if self.private_key is None:  # pragma: no cover
            raise ValueError("Wallet is currently in observer mode and access to private key is denied")

>>>>>>> 70fa2b56
        return self.private_key

    def get_wallet(self, id: uint32, required_type: Type[TWalletType]) -> TWalletType:
        wallet = self.wallets[id]
        if not isinstance(wallet, required_type):
            raise Exception(
                f"wallet id {id} is of type {type(wallet).__name__} but type {required_type.__name__} is required",
            )

        return wallet

    async def create_more_puzzle_hashes(
        self,
        from_zero: bool = False,
        mark_existing_as_used: bool = True,
        up_to_index: Optional[uint32] = None,
        num_additional_phs: Optional[int] = None,
    ) -> None:
        """
        For all wallets in the user store, generates the first few puzzle hashes so
        that we can restore the wallet from only the private keys.
        """
        targets = list(self.wallets.keys())
        self.log.debug("Target wallets to generate puzzle hashes for: %s", repr(targets))
        unused: Optional[uint32] = (
            uint32(up_to_index + 1) if up_to_index is not None else await self.puzzle_store.get_unused_derivation_path()
        )
        if unused is None:
            # This handles the case where the database has entries but they have all been used
            unused = await self.puzzle_store.get_last_derivation_path()
            self.log.debug("Tried finding unused: %s", unused)
            if unused is None:
                # This handles the case where the database is empty
                unused = uint32(0)

        self.log.debug(f"Requested to generate puzzle hashes to at least index {unused}")
        start_t = time.time()
        to_generate = num_additional_phs if num_additional_phs is not None else self.initial_num_public_keys
        new_paths: bool = False

        for wallet_id in targets:
            target_wallet = self.wallets[wallet_id]
            if not target_wallet.require_derivation_paths():
                self.log.debug("Skipping wallet %s as no derivation paths required", wallet_id)
                continue
            last: Optional[uint32] = await self.puzzle_store.get_last_derivation_path_for_wallet(wallet_id)
            self.log.debug(
                "Fetched last record for wallet %r:  %s (from_zero=%r, unused=%r)", wallet_id, last, from_zero, unused
            )
            start_index = 0
            derivation_paths: List[DerivationRecord] = []

            if last is not None:
                start_index = last + 1

            # If the key was replaced (from_zero=True), we should generate the puzzle hashes for the new key
            if from_zero:
                start_index = 0
            last_index = unused + to_generate
            if start_index >= last_index:
                self.log.debug(f"Nothing to create for for wallet_id: {wallet_id}, index: {start_index}")
            else:
                creating_msg = (
                    f"Creating puzzle hashes from {start_index} to {last_index - 1} for wallet_id: {wallet_id}"
                )
                self.log.info(f"Start: {creating_msg}")
                if not target_wallet.handle_own_derivation():
                    if self.private_key is not None:
                        intermediate_sk = master_sk_to_wallet_sk_intermediate(self.private_key)
                    # This function shoul work for other types of observation roots too
                    # However to generalize this function beyond pubkeys is beyond the scope of current work
                    # So we're just going to sanitize and move on
                    assert isinstance(self.observation_root, G1Element)
                    intermediate_pk_un = master_pk_to_wallet_pk_unhardened_intermediate(self.observation_root)
                for index in range(start_index, last_index):
                    if target_wallet.handle_own_derivation():
                        derivation_paths.extend(target_wallet.derivation_for_index(index))
                    else:
                        if target_wallet.type() == WalletType.POOLING_WALLET:
                            continue

                        if self.private_key is not None:
                            # Hardened
                            pubkey: G1Element = _derive_path(intermediate_sk, [index]).get_g1()
                            puzzlehash: bytes32 = target_wallet.puzzle_hash_for_pk(pubkey)
                            self.log.debug(
                                f"Puzzle at index {index} wallet ID {wallet_id} puzzle hash {puzzlehash.hex()}"
                            )
                            new_paths = True
                            derivation_paths.append(
                                DerivationRecord(
                                    uint32(index),
                                    puzzlehash,
                                    pubkey,
                                    target_wallet.type(),
                                    uint32(target_wallet.id()),
                                    True,
                                )
                            )
                        # Unhardened
                        pubkey_unhardened: G1Element = _derive_pk_unhardened(intermediate_pk_un, [index])
                        puzzlehash_unhardened: bytes32 = target_wallet.puzzle_hash_for_pk(pubkey_unhardened)
                        self.log.debug(
                            f"Puzzle at index {index} wallet ID {wallet_id} puzzle hash {puzzlehash_unhardened.hex()}"
                        )
                        derivation_paths.append(
                            DerivationRecord(
                                uint32(index),
                                puzzlehash_unhardened,
                                pubkey_unhardened,
                                target_wallet.type(),
                                uint32(target_wallet.id()),
                                False,
                            )
                        )
                    # We await sleep here to allow an asyncio context switch (since the other parts of this loop do
                    # not have await and therefore block). This can prevent networking layer from responding to ping.
                    await asyncio.sleep(0)
                self.log.info(f"Done: {creating_msg} Time: {time.time() - start_t} seconds")
            await self.puzzle_store.add_derivation_paths(derivation_paths)
            if len(derivation_paths) > 0:
                if wallet_id == self.main_wallet.id():
                    await self.wallet_node.new_peak_queue.subscribe_to_puzzle_hashes(
                        [record.puzzle_hash for record in derivation_paths]
                    )
                self.state_changed("new_derivation_index", data_object={"index": derivation_paths[-1].index})
        # By default, we'll mark previously generated unused puzzle hashes as used if we have new paths
        if mark_existing_as_used and unused > 0 and new_paths:
            self.log.info(f"Updating last used derivation index: {unused - 1}")
            await self.puzzle_store.set_used_up_to(uint32(unused - 1))

    async def update_wallet_puzzle_hashes(self, wallet_id: uint32) -> None:
        derivation_paths: List[DerivationRecord] = []
        target_wallet = self.wallets[wallet_id]
        last: Optional[uint32] = await self.puzzle_store.get_last_derivation_path_for_wallet(wallet_id)
        unused: Optional[uint32] = await self.puzzle_store.get_unused_derivation_path()
        if unused is None:
            # This handles the case where the database has entries but they have all been used
            unused = await self.puzzle_store.get_last_derivation_path()
            if unused is None:
                # This handles the case where the database is empty
                unused = uint32(0)
        if last is not None:
            for index in range(unused, last):
                # Since DID are not released yet we can assume they are only using unhardened keys derivation
                pubkey: G1Element = self.get_public_key_unhardened(uint32(index))
                puzzlehash = target_wallet.puzzle_hash_for_pk(pubkey)
                self.log.info(f"Generating public key at index {index} puzzle hash {puzzlehash.hex()}")
                derivation_paths.append(
                    DerivationRecord(
                        uint32(index),
                        puzzlehash,
                        pubkey,
                        WalletType(target_wallet.wallet_info.type),
                        uint32(target_wallet.wallet_info.id),
                        False,
                    )
                )
            await self.puzzle_store.add_derivation_paths(derivation_paths)

    async def get_unused_derivation_record(self, wallet_id: uint32, *, hardened: bool = False) -> DerivationRecord:
        """
        Creates a puzzle hash for the given wallet, and then makes more puzzle hashes
        for every wallet to ensure we always have more in the database. Never reusue the
        same public key more than once (for privacy).
        """
        async with self.puzzle_store.lock:
            # If we have no unused public keys, we will create new ones
            unused: Optional[uint32] = await self.puzzle_store.get_unused_derivation_path()
            if unused is None:
                self.log.debug("No unused paths, generate more ")
                await self.create_more_puzzle_hashes()
                # Now we must have unused public keys
                unused = await self.puzzle_store.get_unused_derivation_path()
                assert unused is not None

            self.log.debug("Fetching derivation record for: %s %s %s", unused, wallet_id, hardened)
            record: Optional[DerivationRecord] = await self.puzzle_store.get_derivation_record(
                unused, wallet_id, hardened
            )
            if record is None:
                raise ValueError(f"Missing derivation '{unused}' for wallet id '{wallet_id}' (hardened={hardened})")

            # Set this key to used so we never use it again
            await self.puzzle_store.set_used_up_to(record.index)

            # Create more puzzle hashes / keys
            await self.create_more_puzzle_hashes()
            return record

    async def get_current_derivation_record_for_wallet(self, wallet_id: uint32) -> Optional[DerivationRecord]:
        async with self.puzzle_store.lock:
            # If we have no unused public keys, we will create new ones
            current: Optional[DerivationRecord] = await self.puzzle_store.get_current_derivation_record_for_wallet(
                wallet_id
            )
            return current

    def set_callback(self, callback: StateChangedProtocol) -> None:
        """
        Callback to be called when the state of the wallet changes.
        """
        self.state_changed_callback = callback

    def set_pending_callback(self, callback: PendingTxCallback) -> None:
        """
        Callback to be called when new pending transaction enters the store
        """
        self.pending_tx_callback = callback

    def state_changed(
        self, state: str, wallet_id: Optional[int] = None, data_object: Optional[Dict[str, Any]] = None
    ) -> None:
        """
        Calls the callback if it's present.
        """
        if self.state_changed_callback is None:
            return None
        change_data: Dict[str, Any] = {"state": state}
        if wallet_id is not None:
            change_data["wallet_id"] = wallet_id
        if data_object is not None:
            change_data["additional_data"] = data_object
        self.state_changed_callback(state, change_data)

    def tx_pending_changed(self) -> None:
        """
        Notifies the wallet node that there's new tx pending
        """
        if self.pending_tx_callback is None:
            return None

        self.pending_tx_callback()

    async def synced(self) -> bool:
        if len(self.server.get_connections(NodeType.FULL_NODE)) == 0:
            return False

        latest = await self.blockchain.get_peak_block()
        if latest is None:
            return False

        if "simulator" in self.config.get("selected_network", ""):
            return True  # sim is always synced if we have a genesis block.

        if latest.height - await self.blockchain.get_finished_sync_up_to() > 1:
            return False

        latest_timestamp = self.blockchain.get_latest_timestamp()
        has_pending_queue_items = self.wallet_node.new_peak_queue.has_pending_data_process_items()

        if latest_timestamp > int(time.time()) - 5 * 60 and not has_pending_queue_items:
            return True
        return False

    @property
    def sync_mode(self) -> bool:
        return self._sync_target is not None

    @property
    def sync_target(self) -> Optional[uint32]:
        return self._sync_target

    @asynccontextmanager
    async def set_sync_mode(self, target_height: uint32) -> AsyncIterator[uint32]:
        if self.log.level == logging.DEBUG:
            self.log.debug(f"set_sync_mode enter {await self.blockchain.get_finished_sync_up_to()}-{target_height}")
        async with self.lock:
            self._sync_target = target_height
            start_time = time.time()
            start_height = await self.blockchain.get_finished_sync_up_to()
            self.log.info(f"set_sync_mode syncing - range: {start_height}-{target_height}")
            self.state_changed("sync_changed")
            try:
                yield start_height
            except Exception:
                self.log.exception(
                    f"set_sync_mode failed - range: {start_height}-{target_height}, seconds: {time.time() - start_time}"
                )
            finally:
                self.state_changed("sync_changed")
                if self.log.level == logging.DEBUG:
                    self.log.debug(
                        f"set_sync_mode exit - range: {start_height}-{target_height}, "
                        f"get_finished_sync_up_to: {await self.blockchain.get_finished_sync_up_to()}, "
                        f"seconds: {time.time() - start_time}"
                    )
                self._sync_target = None

    async def get_confirmed_spendable_balance_for_wallet(
        self, wallet_id: int, unspent_records: Optional[Set[WalletCoinRecord]] = None
    ) -> uint128:
        """
        Returns the balance amount of all coins that are spendable.
        """

        spendable: Set[WalletCoinRecord] = await self.get_spendable_coins_for_wallet(wallet_id, unspent_records)

        spendable_amount: uint128 = uint128(0)
        for record in spendable:
            spendable_amount = uint128(spendable_amount + record.coin.amount)

        return spendable_amount

    async def does_coin_belong_to_wallet(
        self, coin: Coin, wallet_id: int, hint_dict: Dict[bytes32, bytes32] = {}
    ) -> bool:
        """
        Returns true if we have the key for this coin.
        """
        wallet_identifier = await self.get_wallet_identifier_for_coin(coin, hint_dict)
        return wallet_identifier is not None and wallet_identifier.id == wallet_id

    async def get_confirmed_balance_for_wallet(
        self,
        wallet_id: int,
        unspent_coin_records: Optional[Set[WalletCoinRecord]] = None,
    ) -> uint128:
        """
        Returns the confirmed balance, including coinbase rewards that are not spendable.
        """
        # lock only if unspent_coin_records is None
        if unspent_coin_records is None:
            if self.wallets[uint32(wallet_id)].type() == WalletType.CRCAT:
                coin_type = CoinType.CRCAT
            else:
                coin_type = CoinType.NORMAL
            unspent_coin_records = await self.coin_store.get_unspent_coins_for_wallet(wallet_id, coin_type)
        return uint128(sum(cr.coin.amount for cr in unspent_coin_records))

    async def get_unconfirmed_balance(
        self, wallet_id: int, unspent_coin_records: Optional[Set[WalletCoinRecord]] = None
    ) -> uint128:
        """
        Returns the balance, including coinbase rewards that are not spendable, and unconfirmed
        transactions.
        """
        # This API should change so that get_balance_from_coin_records is called for Set[WalletCoinRecord]
        # and this method is called only for the unspent_coin_records==None case.
        if unspent_coin_records is None:
            wallet_type: WalletType = self.wallets[uint32(wallet_id)].type()
            if wallet_type == WalletType.CRCAT:
                unspent_coin_records = await self.coin_store.get_unspent_coins_for_wallet(wallet_id, CoinType.CRCAT)
                pending_crcat = await self.coin_store.get_unspent_coins_for_wallet(wallet_id, CoinType.CRCAT_PENDING)
                unspent_coin_records = unspent_coin_records.union(pending_crcat)
            else:
                unspent_coin_records = await self.coin_store.get_unspent_coins_for_wallet(wallet_id)

        unconfirmed_tx: List[TransactionRecord] = await self.tx_store.get_unconfirmed_for_wallet(wallet_id)
        all_unspent_coins: Set[Coin] = {cr.coin for cr in unspent_coin_records}

        for record in unconfirmed_tx:
            for addition in record.additions:
                # This change or a self transaction
                if await self.does_coin_belong_to_wallet(addition, wallet_id, record.hint_dict()):
                    all_unspent_coins.add(addition)

            for removal in record.removals:
                if (
                    await self.does_coin_belong_to_wallet(removal, wallet_id, record.hint_dict())
                    and removal in all_unspent_coins
                ):
                    all_unspent_coins.remove(removal)

        return uint128(sum(coin.amount for coin in all_unspent_coins))

    async def unconfirmed_removals_for_wallet(self, wallet_id: int) -> Dict[bytes32, Coin]:
        """
        Returns new removals transactions that have not been confirmed yet.
        """
        removals: Dict[bytes32, Coin] = {}
        unconfirmed_tx = await self.tx_store.get_unconfirmed_for_wallet(wallet_id)
        for record in unconfirmed_tx:
            for coin in record.removals:
                removals[coin.name()] = coin
        trade_removals: Dict[bytes32, WalletCoinRecord] = await self.trade_manager.get_locked_coins()
        return {**removals, **{coin_id: cr.coin for coin_id, cr in trade_removals.items() if cr.wallet_id == wallet_id}}

    async def determine_coin_type(
        self, peer: WSChiaConnection, coin_state: CoinState, fork_height: Optional[uint32]
    ) -> Tuple[Optional[WalletIdentifier], Optional[Streamable]]:
        if coin_state.created_height is not None and (
            self.is_pool_reward(uint32(coin_state.created_height), coin_state.coin)
            or self.is_farmer_reward(uint32(coin_state.created_height), coin_state.coin)
        ):
            return None, None

        response: List[CoinState] = await self.wallet_node.get_coin_state(
            [coin_state.coin.parent_coin_info], peer=peer, fork_height=fork_height
        )
        if len(response) == 0:
            self.log.warning(f"Could not find a parent coin with ID: {coin_state.coin.parent_coin_info}")
            return None, None
        parent_coin_state = response[0]
        assert parent_coin_state.spent_height == coin_state.created_height

        coin_spend = await fetch_coin_spend_for_coin_state(parent_coin_state, peer)

        puzzle = Program.from_bytes(bytes(coin_spend.puzzle_reveal))
        solution = Program.from_bytes(bytes(coin_spend.solution))

        uncurried = uncurry_puzzle(puzzle)

        dao_ids = []
        wallets = self.wallets.values()
        for wallet in wallets:
            if wallet.type() == WalletType.DAO.value:
                assert isinstance(wallet, DAOWallet)
                dao_ids.append(wallet.dao_info.treasury_id)
        funding_puzzle_check = match_funding_puzzle(uncurried, solution, coin_state.coin, dao_ids)
        if funding_puzzle_check:
            return await self.get_dao_wallet_from_coinspend_hint(coin_spend, coin_state), None

        # Check if the coin is a DAO Treasury
        dao_curried_args = match_treasury_puzzle(uncurried.mod, uncurried.args)
        if dao_curried_args is not None:
            return await self.handle_dao_treasury(dao_curried_args, parent_coin_state, coin_state, coin_spend), None
        # Check if the coin is a Proposal and that it isn't the timer coin (amount == 0)
        dao_curried_args = match_proposal_puzzle(uncurried.mod, uncurried.args)
        if (dao_curried_args is not None) and (coin_state.coin.amount != 0):
            return await self.handle_dao_proposal(dao_curried_args, parent_coin_state, coin_state, coin_spend), None

        # Check if the coin is a finished proposal
        dao_curried_args = match_finished_puzzle(uncurried.mod, uncurried.args)
        if dao_curried_args is not None:
            return (
                await self.handle_dao_finished_proposals(dao_curried_args, parent_coin_state, coin_state, coin_spend),
                None,
            )

        # Check if the coin is a DAO CAT
        dao_cat_args = match_dao_cat_puzzle(uncurried)
        if dao_cat_args:
            return await self.handle_dao_cat(dao_cat_args, parent_coin_state, coin_state, coin_spend), None

        # Check if the coin is a CAT
        cat_curried_args = match_cat_puzzle(uncurried)
        if cat_curried_args is not None:
            cat_mod_hash, tail_program_hash, cat_inner_puzzle = cat_curried_args
            cat_data: CATCoinData = CATCoinData(
                bytes32(cat_mod_hash.atom),
                bytes32(tail_program_hash.atom),
                cat_inner_puzzle,
                parent_coin_state.coin.parent_coin_info,
                uint64(parent_coin_state.coin.amount),
            )
            return (
                await self.handle_cat(
                    cat_data,
                    parent_coin_state,
                    coin_state,
                    coin_spend,
                    peer,
                    fork_height,
                ),
                cat_data,
            )

        # Check if the coin is a NFT
        #                                                        hint
        # First spend where 1 mojo coin -> Singleton launcher -> NFT -> NFT
        uncurried_nft = UncurriedNFT.uncurry(uncurried.mod, uncurried.args)
        if uncurried_nft is not None and coin_state.coin.amount % 2 == 1:
            nft_data = NFTCoinData(uncurried_nft, parent_coin_state, coin_spend)
            return await self.handle_nft(nft_data), nft_data

        # Check if the coin is a DID
        did_curried_args = match_did_puzzle(uncurried.mod, uncurried.args)
        if did_curried_args is not None and coin_state.coin.amount % 2 == 1:
            p2_puzzle, recovery_list_hash, num_verification, singleton_struct, metadata = did_curried_args
            did_data: DIDCoinData = DIDCoinData(
                p2_puzzle,
                bytes32(recovery_list_hash.atom),
                uint16(num_verification.as_int()),
                singleton_struct,
                metadata,
                get_inner_puzzle_from_singleton(coin_spend.puzzle_reveal.to_program()),
                parent_coin_state,
            )
            return await self.handle_did(did_data, parent_coin_state, coin_state, coin_spend, peer), did_data

        # Check if the coin is clawback
        solution = coin_spend.solution.to_program()
        clawback_coin_data = match_clawback_puzzle(uncurried, puzzle, solution)
        if clawback_coin_data is not None:
            return await self.handle_clawback(clawback_coin_data, coin_state, coin_spend, peer), clawback_coin_data

        # Check if the coin is a VC
        is_vc, err_msg = VerifiedCredential.is_vc(uncurried)
        if is_vc:
            vc: VerifiedCredential = VerifiedCredential.get_next_from_coin_spend(coin_spend)
            return await self.handle_vc(vc), vc

        await self.notification_manager.potentially_add_new_notification(coin_state, coin_spend)

        return None, None

    async def auto_claim_coins(self) -> None:
        # Get unspent clawback coin
        current_timestamp = self.blockchain.get_latest_timestamp()
        clawback_coins: Dict[Coin, ClawbackMetadata] = {}
        tx_fee = uint64(self.config.get("auto_claim", {}).get("tx_fee", 0))
        assert self.wallet_node.logged_in_fingerprint is not None
        tx_config_loader: TXConfigLoader = TXConfigLoader.from_json_dict(self.config.get("auto_claim", {}))
        if tx_config_loader.min_coin_amount is None:
            tx_config_loader = tx_config_loader.override(
                min_coin_amount=self.config.get("auto_claim", {}).get("min_amount"),
            )
        tx_config: TXConfig = tx_config_loader.autofill(
            constants=self.constants,
            config=self.config,
            logged_in_fingerprint=self.wallet_node.logged_in_fingerprint,
        )
        unspent_coins = await self.coin_store.get_coin_records(
            coin_type=CoinType.CLAWBACK,
            wallet_type=WalletType.STANDARD_WALLET,
            spent_range=UInt32Range(stop=uint32(0)),
            amount_range=UInt64Range(
                start=tx_config.coin_selection_config.min_coin_amount,
                stop=tx_config.coin_selection_config.max_coin_amount,
            ),
        )
        all_txs: List[TransactionRecord] = []
        for coin in unspent_coins.records:
            try:
                metadata: MetadataTypes = coin.parsed_metadata()
                assert isinstance(metadata, ClawbackMetadata)
                if await metadata.is_recipient(self.puzzle_store):
                    coin_timestamp = await self.wallet_node.get_timestamp_for_height(coin.confirmed_block_height)
                    if current_timestamp - coin_timestamp >= metadata.time_lock:
                        clawback_coins[coin.coin] = metadata
                        if len(clawback_coins) >= self.config.get("auto_claim", {}).get("batch_size", 50):
                            txs = await self.spend_clawback_coins(clawback_coins, tx_fee, tx_config)
                            all_txs.extend(txs)
                            tx_config = dataclasses.replace(
                                tx_config,
                                excluded_coin_ids=[
                                    *tx_config.excluded_coin_ids,
                                    *(c.name() for tx in txs for c in tx.removals),
                                ],
                            )
                            clawback_coins = {}
            except Exception as e:
                self.log.error(f"Failed to claim clawback coin {coin.coin.name().hex()}: %s", e)
        if len(clawback_coins) > 0:
            all_txs.extend(await self.spend_clawback_coins(clawback_coins, tx_fee, tx_config))

        await self.add_pending_transactions(all_txs)

    async def spend_clawback_coins(
        self,
        clawback_coins: Dict[Coin, ClawbackMetadata],
        fee: uint64,
        tx_config: TXConfig,
        force: bool = False,
        extra_conditions: Tuple[Condition, ...] = tuple(),
    ) -> List[TransactionRecord]:
        assert len(clawback_coins) > 0
        coin_spends: List[CoinSpend] = []
        message: bytes32 = std_hash(b"".join([c.name() for c in clawback_coins.keys()]))
        now: uint64 = uint64(int(time.time()))
        derivation_record: Optional[DerivationRecord] = None
        amount: uint64 = uint64(0)
        for coin, metadata in clawback_coins.items():
            try:
                self.log.info(f"Claiming clawback coin {coin.name().hex()}")
                # Get incoming tx
                incoming_tx = await self.tx_store.get_transaction_record(coin.name())
                assert incoming_tx is not None, f"Cannot find incoming tx for clawback coin {coin.name().hex()}"
                if incoming_tx.sent > 0 and not force:
                    self.log.error(
                        f"Clawback coin {coin.name().hex()} is already in a pending spend bundle. {incoming_tx}"
                    )
                    continue

                recipient_puzhash: bytes32 = metadata.recipient_puzzle_hash
                sender_puzhash: bytes32 = metadata.sender_puzzle_hash
                is_recipient: bool = await metadata.is_recipient(self.puzzle_store)
                if is_recipient:
                    derivation_record = await self.puzzle_store.get_derivation_record_for_puzzle_hash(recipient_puzhash)
                else:
                    derivation_record = await self.puzzle_store.get_derivation_record_for_puzzle_hash(sender_puzhash)
                assert derivation_record is not None
                amount = uint64(amount + coin.amount)
                # Remove the clawback hint since it is unnecessary for the XCH coin
                memos: List[bytes] = [] if len(incoming_tx.memos) == 0 else incoming_tx.memos[0][1][1:]
                inner_puzzle: Program = self.main_wallet.puzzle_for_pk(derivation_record.pubkey)
                inner_solution: Program = self.main_wallet.make_solution(
                    primaries=[
                        Payment(
                            derivation_record.puzzle_hash,
                            uint64(coin.amount),
                            memos,  # Forward memo of the first coin
                        )
                    ],
                    conditions=extra_conditions
                    if len(coin_spends) > 0 or fee == 0
                    else (*extra_conditions, CreateCoinAnnouncement(message)),
                )
                coin_spend: CoinSpend = generate_clawback_spend_bundle(coin, metadata, inner_puzzle, inner_solution)
                coin_spends.append(coin_spend)
                # Update incoming tx to prevent double spend and mark it is pending
                await self.tx_store.increment_sent(incoming_tx.name, "", MempoolInclusionStatus.PENDING, None)
            except Exception as e:
                self.log.error(f"Failed to create clawback spend bundle for {coin.name().hex()}: {e}")
        if len(coin_spends) == 0:
            return []
        spend_bundle: SpendBundle = SpendBundle(coin_spends, G2Element())
        tx_list: List[TransactionRecord] = []
        if fee > 0:
            chia_tx = await self.main_wallet.create_tandem_xch_tx(
                fee,
                tx_config,
                extra_conditions=(
                    AssertCoinAnnouncement(asserted_id=coin_spends[0].coin.name(), asserted_msg=message),
                ),
            )
            assert chia_tx.spend_bundle is not None
            spend_bundle = SpendBundle.aggregate([spend_bundle, chia_tx.spend_bundle])
            tx_list.append(dataclasses.replace(chia_tx, spend_bundle=None))
        assert derivation_record is not None
        tx_record = TransactionRecord(
            confirmed_at_height=uint32(0),
            created_at_time=now,
            to_puzzle_hash=derivation_record.puzzle_hash,
            amount=amount,
            fee_amount=uint64(fee),
            confirmed=False,
            sent=uint32(0),
            spend_bundle=spend_bundle,
            additions=spend_bundle.additions(),
            removals=spend_bundle.removals(),
            wallet_id=uint32(1),
            sent_to=[],
            trade_id=None,
            type=uint32(TransactionType.OUTGOING_CLAWBACK),
            name=spend_bundle.name(),
            memos=list(compute_memos(spend_bundle).items()),
            valid_times=parse_timelock_info(extra_conditions),
        )
        tx_list.append(tx_record)
        return tx_list

    async def filter_spam(self, new_coin_state: List[CoinState]) -> List[CoinState]:
        xch_spam_amount = self.config.get("xch_spam_amount", 1000000)

        # No need to filter anything if the filter is set to 1 or 0 mojos
        if xch_spam_amount <= 1:
            return new_coin_state

        spam_filter_after_n_txs = self.config.get("spam_filter_after_n_txs", 200)
        small_unspent_count = await self.coin_store.count_small_unspent(xch_spam_amount)

        # if small_unspent_count > spam_filter_after_n_txs:
        filtered_cs: List[CoinState] = []
        is_standard_wallet_phs: Set[bytes32] = set()

        for cs in new_coin_state:
            # Only apply filter to new coins being sent to our wallet, that are very small
            if (
                cs.created_height is not None
                and cs.spent_height is None
                and cs.coin.amount < xch_spam_amount
                and (cs.coin.puzzle_hash in is_standard_wallet_phs or await self.is_standard_wallet_tx(cs))
            ):
                is_standard_wallet_phs.add(cs.coin.puzzle_hash)
                if small_unspent_count < spam_filter_after_n_txs:
                    filtered_cs.append(cs)
                small_unspent_count += 1
            else:
                filtered_cs.append(cs)
        return filtered_cs

    async def is_standard_wallet_tx(self, coin_state: CoinState) -> bool:
        wallet_identifier = await self.get_wallet_identifier_for_puzzle_hash(coin_state.coin.puzzle_hash)
        return wallet_identifier is not None and wallet_identifier.type == WalletType.STANDARD_WALLET

    async def handle_dao_cat(
        self,
        curried_args: Iterator[Program],
        parent_coin_state: CoinState,
        coin_state: CoinState,
        coin_spend: CoinSpend,
    ) -> Optional[WalletIdentifier]:
        """
        Handle the new coin when it is a DAO CAT
        """
        mod_hash, tail_hash, inner_puzzle = curried_args
        asset_id: bytes32 = bytes32(bytes(tail_hash)[1:])
        for wallet in self.wallets.values():
            if wallet.type() == WalletType.DAO_CAT:
                assert isinstance(wallet, DAOCATWallet)
                if wallet.dao_cat_info.limitations_program_hash == asset_id:
                    return WalletIdentifier.create(wallet)
        return None  # pragma: no cover

    async def handle_cat(
        self,
        parent_data: CATCoinData,
        parent_coin_state: CoinState,
        coin_state: CoinState,
        coin_spend: CoinSpend,
        peer: WSChiaConnection,
        fork_height: Optional[uint32],
    ) -> Optional[WalletIdentifier]:
        """
        Handle the new coin when it is a CAT
        :param parent_data: Parent CAT coin uncurried metadata
        :param parent_coin_state: Parent coin state
        :param coin_state: Current coin state
        :param coin_spend: New coin spend
        :param fork_height: Current block height
        :return: Wallet ID & Wallet Type
        """
        hinted_coin = compute_spend_hints_and_additions(coin_spend)[0][coin_state.coin.name()]
        assert hinted_coin.hint is not None, f"hint missing for coin {hinted_coin.coin}"
        derivation_record = await self.puzzle_store.get_derivation_record_for_puzzle_hash(hinted_coin.hint)

        if derivation_record is None:
            self.log.info(f"Received state for the coin that doesn't belong to us {coin_state}")
            return None
        else:
            our_inner_puzzle: Program = self.main_wallet.puzzle_for_pk(derivation_record.pubkey)
            asset_id: bytes32 = parent_data.tail_program_hash
            cat_puzzle = construct_cat_puzzle(CAT_MOD, asset_id, our_inner_puzzle, CAT_MOD_HASH)
            is_crcat: bool = False
            if cat_puzzle.get_tree_hash() != coin_state.coin.puzzle_hash:
                # Check if it is a CRCAT
                if CRCAT.is_cr_cat(uncurry_puzzle(Program.from_bytes(bytes(coin_spend.puzzle_reveal)))):
                    is_crcat = True
                else:
                    return None  # pragma: no cover
            if is_crcat:
                # Since CRCAT wallet doesn't have derivation path, every CRCAT will go through this code path
                crcat: CRCAT = next(
                    crc for crc in CRCAT.get_next_from_coin_spend(coin_spend) if crc.coin == coin_state.coin
                )

                # Make sure we control the inner puzzle or we control it if it's wrapped in the pending state
                if (
                    await self.puzzle_store.get_derivation_record_for_puzzle_hash(crcat.inner_puzzle_hash) is None
                    and crcat.inner_puzzle_hash
                    != construct_pending_approval_state(
                        hinted_coin.hint,
                        uint64(coin_state.coin.amount),
                    ).get_tree_hash()
                ):
                    self.log.error(f"Unknown CRCAT inner puzzle, coin ID:{crcat.coin.name().hex()}")  # pragma: no cover
                    return None  # pragma: no cover

                # Check if we already have a wallet
                for wallet_info in await self.get_all_wallet_info_entries(wallet_type=WalletType.CRCAT):
                    crcat_info: CRCATInfo = CRCATInfo.from_bytes(bytes.fromhex(wallet_info.data))
                    if crcat_info.limitations_program_hash == asset_id:
                        return WalletIdentifier(wallet_info.id, WalletType(wallet_info.type))

                # We didn't find a matching CR-CAT wallet, but maybe we have a matching CAT wallet that we can convert
                for wallet_info in await self.get_all_wallet_info_entries(wallet_type=WalletType.CAT):
                    cat_info: CATInfo = CATInfo.from_bytes(bytes.fromhex(wallet_info.data))
                    found_cat_wallet = self.wallets[wallet_info.id]
                    assert isinstance(found_cat_wallet, CATWallet)
                    if cat_info.limitations_program_hash == crcat.tail_hash:
                        await CRCATWallet.convert_to_cr(
                            found_cat_wallet,
                            crcat.authorized_providers,
                            ProofsChecker.from_program(uncurry_puzzle(crcat.proofs_checker)),
                        )
                        self.state_changed("converted cat wallet to cr", wallet_info.id)
                        return WalletIdentifier(wallet_info.id, WalletType(WalletType.CRCAT))
            if parent_data.tail_program_hash.hex() in self.default_cats or self.config.get(
                "automatically_add_unknown_cats", False
            ):
                if is_crcat:
                    cat_wallet: Union[CATWallet, CRCATWallet] = await CRCATWallet.get_or_create_wallet_for_cat(
                        self,
                        self.main_wallet,
                        crcat.tail_hash.hex(),
                        authorized_providers=crcat.authorized_providers,
                        proofs_checker=ProofsChecker.from_program(uncurry_puzzle(crcat.proofs_checker)),
                    )
                else:
                    cat_wallet = await CATWallet.get_or_create_wallet_for_cat(
                        self, self.main_wallet, parent_data.tail_program_hash.hex()
                    )
                return WalletIdentifier.create(cat_wallet)
            else:
                # Found unacknowledged CAT, save it in the database.
                await self.interested_store.add_unacknowledged_token(
                    asset_id,
                    CATWallet.default_wallet_name_for_unknown_cat(asset_id.hex()),
                    None if parent_coin_state.spent_height is None else uint32(parent_coin_state.spent_height),
                    parent_coin_state.coin.puzzle_hash,
                )
                await self.interested_store.add_unacknowledged_coin_state(
                    asset_id,
                    coin_state,
                    fork_height,
                )
                self.state_changed("added_stray_cat")
                return None

    async def handle_did(
        self,
        parent_data: DIDCoinData,
        parent_coin_state: CoinState,
        coin_state: CoinState,
        coin_spend: CoinSpend,
        peer: WSChiaConnection,
    ) -> Optional[WalletIdentifier]:
        """
        Handle the new coin when it is a DID
        :param parent_data: Curried data of the DID coin
        :param parent_coin_state: Parent coin state
        :param coin_state: Current coin state
        :param coin_spend: New coin spend
        :return: Wallet ID & Wallet Type
        """

        inner_puzzle_hash = parent_data.p2_puzzle.get_tree_hash()
        self.log.info(f"parent: {parent_coin_state.coin.name()} inner_puzzle_hash for parent is {inner_puzzle_hash}")

        hinted_coin = compute_spend_hints_and_additions(coin_spend)[0][coin_state.coin.name()]
        assert hinted_coin.hint is not None, f"hint missing for coin {hinted_coin.coin}"
        derivation_record = await self.puzzle_store.get_derivation_record_for_puzzle_hash(hinted_coin.hint)

        launch_id: bytes32 = bytes32(parent_data.singleton_struct.rest().first().atom)
        if derivation_record is None:
            self.log.info(f"Received state for the coin that doesn't belong to us {coin_state}")
            # Check if it was owned by us
            # If the puzzle inside is no longer recognised then delete the wallet associated
            removed_wallet_ids = []
            for wallet in self.wallets.values():
                if not isinstance(wallet, DIDWallet):
                    continue
                if (
                    wallet.did_info.origin_coin is not None
                    and launch_id == wallet.did_info.origin_coin.name()
                    and not wallet.did_info.sent_recovery_transaction
                ):
                    await self.user_store.delete_wallet(wallet.id())
                    removed_wallet_ids.append(wallet.id())
            for remove_id in removed_wallet_ids:
                self.wallets.pop(remove_id)
                self.log.info(f"Removed DID wallet {remove_id}, Launch_ID: {launch_id.hex()}")
                self.state_changed("wallet_removed", remove_id)
            return None
        else:
            our_inner_puzzle: Program = self.main_wallet.puzzle_for_pk(derivation_record.pubkey)

            self.log.info(f"Found DID, launch_id {launch_id}.")
            did_puzzle = DID_INNERPUZ_MOD.curry(
                our_inner_puzzle,
                parent_data.recovery_list_hash,
                parent_data.num_verification,
                parent_data.singleton_struct,
                parent_data.metadata,
            )
            full_puzzle = create_singleton_puzzle(did_puzzle, launch_id)
            did_puzzle_empty_recovery = DID_INNERPUZ_MOD.curry(
                our_inner_puzzle,
                Program.to([]).get_tree_hash(),
                uint64(0),
                parent_data.singleton_struct,
                parent_data.metadata,
            )
            full_puzzle_empty_recovery = create_singleton_puzzle(did_puzzle_empty_recovery, launch_id)
            if full_puzzle.get_tree_hash() != coin_state.coin.puzzle_hash:
                if full_puzzle_empty_recovery.get_tree_hash() == coin_state.coin.puzzle_hash:
                    did_puzzle = did_puzzle_empty_recovery
                    self.log.info("DID recovery list was reset by the previous owner.")
                else:
                    self.log.error("DID puzzle hash doesn't match, please check curried parameters.")
                    return None
            # Create DID wallet
            response: List[CoinState] = await self.wallet_node.get_coin_state([launch_id], peer=peer)
            if len(response) == 0:
                self.log.warning(f"Could not find the launch coin with ID: {launch_id}")
                return None
            launch_coin: CoinState = response[0]
            origin_coin = launch_coin.coin

            for wallet in self.wallets.values():
                if wallet.type() == WalletType.DECENTRALIZED_ID:
                    assert isinstance(wallet, DIDWallet)
                    assert wallet.did_info.origin_coin is not None
                    if origin_coin.name() == wallet.did_info.origin_coin.name():
                        return WalletIdentifier.create(wallet)
            if coin_state.spent_height is not None:
                # The first coin we received for DID wallet is spent.
                # This means the wallet is in a resync process, skip the coin
                return None
            did_wallet = await DIDWallet.create_new_did_wallet_from_coin_spend(
                self,
                self.main_wallet,
                launch_coin.coin,
                did_puzzle,
                coin_spend,
                f"DID {encode_puzzle_hash(launch_id, AddressType.DID.hrp(self.config))}",
            )
            wallet_identifier = WalletIdentifier.create(did_wallet)
            self.state_changed("wallet_created", wallet_identifier.id, {"did_id": did_wallet.get_my_DID()})
            return wallet_identifier

    async def get_minter_did(self, launcher_coin: Coin, peer: WSChiaConnection) -> Optional[bytes32]:
        # Get minter DID
        eve_coin = (await self.wallet_node.fetch_children(launcher_coin.name(), peer=peer))[0]
        eve_coin_spend = await fetch_coin_spend_for_coin_state(eve_coin, peer)
        eve_full_puzzle: Program = Program.from_bytes(bytes(eve_coin_spend.puzzle_reveal))
        eve_uncurried_nft: Optional[UncurriedNFT] = UncurriedNFT.uncurry(*eve_full_puzzle.uncurry())
        if eve_uncurried_nft is None:
            raise ValueError("Couldn't get minter DID for NFT")
        if not eve_uncurried_nft.supports_did:
            return None
        minter_did = get_new_owner_did(eve_uncurried_nft, eve_coin_spend.solution.to_program())
        if minter_did == b"":
            minter_did = None
        if minter_did is None:
            # Check if the NFT is a bulk minting
            launcher_parent: List[CoinState] = await self.wallet_node.get_coin_state(
                [launcher_coin.parent_coin_info], peer=peer
            )
            assert (
                launcher_parent is not None
                and len(launcher_parent) == 1
                and launcher_parent[0].spent_height is not None
            )
            did_coin: List[CoinState] = await self.wallet_node.get_coin_state(
                [launcher_parent[0].coin.parent_coin_info], peer=peer
            )
            assert did_coin is not None and len(did_coin) == 1 and did_coin[0].spent_height is not None
            did_spend = await fetch_coin_spend_for_coin_state(did_coin[0], peer)
            puzzle = Program.from_bytes(bytes(did_spend.puzzle_reveal))
            uncurried = uncurry_puzzle(puzzle)
            did_curried_args = match_did_puzzle(uncurried.mod, uncurried.args)
            if did_curried_args is not None:
                p2_puzzle, recovery_list_hash, num_verification, singleton_struct, metadata = did_curried_args
                minter_did = bytes32(bytes(singleton_struct.rest().first())[1:])
        return minter_did

    async def handle_dao_treasury(
        self,
        uncurried_args: Iterator[Program],
        parent_coin_state: CoinState,
        coin_state: CoinState,
        coin_spend: CoinSpend,
    ) -> Optional[WalletIdentifier]:
        self.log.info("Entering dao_treasury handling in WalletStateManager")
        singleton_id = get_singleton_id_from_puzzle(coin_spend.puzzle_reveal)
        for wallet in self.wallets.values():
            if wallet.type() == WalletType.DAO:
                assert isinstance(wallet, DAOWallet)
                if wallet.dao_info.treasury_id == singleton_id:
                    return WalletIdentifier.create(wallet)

        # TODO: If we can't find the wallet for this DAO but we've got here because we're subscribed,
        #        then create the wallet. (see early in dao-wallet commits for how to do this)
        return None  # pragma: no cover

    async def handle_dao_proposal(
        self,
        uncurried_args: Iterator[Program],
        parent_coin_state: CoinState,
        coin_state: CoinState,
        coin_spend: CoinSpend,
    ) -> Optional[WalletIdentifier]:
        (
            # ; second hash
            SELF_HASH,
            PROPOSAL_ID,
            PROPOSED_PUZ_HASH,
            YES_VOTES,
            TOTAL_VOTES,
            # ; first hash
            PROPOSAL_TIMER_MOD_HASH,
            SINGLETON_MOD_HASH,
            SINGLETON_LAUNCHER_PUZHASH,
            CAT_MOD_HASH,
            DAO_FINISHED_STATE_MOD_HASH,
            TREASURY_MOD_HASH,
            LOCKUP_SELF_HASH,
            CAT_TAIL_HASH,
            TREASURY_ID,
        ) = uncurried_args
        for wallet in self.wallets.values():
            if wallet.type() == WalletType.DAO:
                assert isinstance(wallet, DAOWallet)
                if wallet.dao_info.treasury_id == TREASURY_ID.as_atom():
                    assert isinstance(coin_state.created_height, int)
                    await wallet.add_or_update_proposal_info(coin_spend, uint32(coin_state.created_height))
                    return WalletIdentifier.create(wallet)
        return None  # pragma: no cover

    async def handle_dao_finished_proposals(
        self,
        uncurried_args: Iterator[Program],
        parent_coin_state: CoinState,
        coin_state: CoinState,
        coin_spend: CoinSpend,
    ) -> Optional[WalletIdentifier]:
        if coin_state.created_height is None:  # pragma: no cover
            raise ValueError("coin_state argument to handle_dao_finished_proposals cannot have created_height of None")
        (
            SINGLETON_STRUCT,  # (SINGLETON_MOD_HASH, (SINGLETON_ID, LAUNCHER_PUZZLE_HASH))
            FINISHED_STATE_MOD_HASH,
        ) = uncurried_args
        proposal_id = SINGLETON_STRUCT.rest().first().as_atom()
        for wallet in self.wallets.values():
            if wallet.type() == WalletType.DAO:
                assert isinstance(wallet, DAOWallet)
                for proposal_info in wallet.dao_info.proposals_list:
                    if proposal_info.proposal_id == proposal_id:
                        await wallet.add_or_update_proposal_info(coin_spend, uint32(coin_state.created_height))
                        return WalletIdentifier.create(wallet)
        return None

    async def get_dao_wallet_from_coinspend_hint(
        self, coin_spend: CoinSpend, coin_state: CoinState
    ) -> Optional[WalletIdentifier]:
        hinted_coin = compute_spend_hints_and_additions(coin_spend)[0][coin_state.coin.name()]
        if hinted_coin:
            for wallet in self.wallets.values():
                if wallet.type() == WalletType.DAO.value:
                    assert isinstance(wallet, DAOWallet)
                    if get_p2_singleton_puzhash(wallet.dao_info.treasury_id) == hinted_coin.hint:
                        return WalletIdentifier.create(wallet)
        return None

    async def handle_nft(
        self,
        nft_data: NFTCoinData,
    ) -> Optional[WalletIdentifier]:
        """
        Handle the new coin when it is a NFT
        :param nft_data: all necessary data to process a NFT coin
        :return: Wallet ID & Wallet Type
        """
        wallet_identifier = None
        # DID ID determines which NFT wallet should process the NFT
        new_did_id = None
        old_did_id = None
        # P2 puzzle hash determines if we should ignore the NFT
        uncurried_nft: UncurriedNFT = nft_data.uncurried_nft
        old_p2_puzhash = uncurried_nft.p2_puzzle.get_tree_hash()
        metadata, new_p2_puzhash = get_metadata_and_phs(
            uncurried_nft,
            nft_data.parent_coin_spend.solution,
        )
        if uncurried_nft.supports_did:
            new_did_id = get_new_owner_did(uncurried_nft, nft_data.parent_coin_spend.solution.to_program())
            old_did_id = uncurried_nft.owner_did
            if new_did_id is None:
                new_did_id = old_did_id
            if new_did_id == b"":
                new_did_id = None
        self.log.debug(
            "Handling NFT: %s， old DID:%s, new DID:%s, old P2:%s, new P2:%s",
            nft_data.parent_coin_spend,
            old_did_id,
            new_did_id,
            old_p2_puzhash,
            new_p2_puzhash,
        )
        new_derivation_record: Optional[
            DerivationRecord
        ] = await self.puzzle_store.get_derivation_record_for_puzzle_hash(new_p2_puzhash)
        old_derivation_record: Optional[
            DerivationRecord
        ] = await self.puzzle_store.get_derivation_record_for_puzzle_hash(old_p2_puzhash)
        if new_derivation_record is None and old_derivation_record is None:
            self.log.debug(
                "Cannot find a P2 puzzle hash for NFT:%s, this NFT belongs to others.",
                uncurried_nft.singleton_launcher_id.hex(),
            )
            return wallet_identifier
        for nft_wallet in self.wallets.copy().values():
            if not isinstance(nft_wallet, NFTWallet):
                continue
            if nft_wallet.nft_wallet_info.did_id == old_did_id and old_derivation_record is not None:
                self.log.info(
                    "Removing old NFT, NFT_ID:%s, DID_ID:%s",
                    uncurried_nft.singleton_launcher_id.hex(),
                    old_did_id,
                )
                if nft_data.parent_coin_state.spent_height is not None:
                    await nft_wallet.remove_coin(
                        nft_data.parent_coin_spend.coin, uint32(nft_data.parent_coin_state.spent_height)
                    )
                    is_empty = await nft_wallet.is_empty()
                    has_did = False
                    for did_wallet in self.wallets.values():
                        if not isinstance(did_wallet, DIDWallet):
                            continue
                        assert did_wallet.did_info.origin_coin is not None
                        if did_wallet.did_info.origin_coin.name() == old_did_id:
                            has_did = True
                            break
                    if is_empty and nft_wallet.did_id is not None and not has_did:
                        self.log.info(f"No NFT, deleting wallet {nft_wallet.did_id.hex()} ...")
                        await self.user_store.delete_wallet(nft_wallet.wallet_info.id)
                        self.wallets.pop(nft_wallet.wallet_info.id)
            if nft_wallet.nft_wallet_info.did_id == new_did_id and new_derivation_record is not None:
                self.log.info(
                    "Adding new NFT, NFT_ID:%s, DID_ID:%s",
                    uncurried_nft.singleton_launcher_id.hex(),
                    new_did_id,
                )
                wallet_identifier = WalletIdentifier.create(nft_wallet)

        if wallet_identifier is None and new_derivation_record is not None:
            # Cannot find an existed NFT wallet for the new NFT
            self.log.info(
                "Cannot find a NFT wallet for NFT_ID: %s DID_ID: %s, creating a new one.",
                uncurried_nft.singleton_launcher_id,
                new_did_id,
            )
            new_nft_wallet: NFTWallet = await NFTWallet.create_new_nft_wallet(
                self, self.main_wallet, did_id=new_did_id, name="NFT Wallet"
            )
            wallet_identifier = WalletIdentifier.create(new_nft_wallet)
        return wallet_identifier

    async def handle_clawback(
        self,
        metadata: ClawbackMetadata,
        coin_state: CoinState,
        coin_spend: CoinSpend,
        peer: WSChiaConnection,
    ) -> Optional[WalletIdentifier]:
        """
        Handle Clawback coins
        :param metadata: Clawback metadata for spending the merkle coin
        :param coin_state: Clawback merkle coin
        :param coin_spend: Parent coin spend
        :param peer: Fullnode peer
        :return:
        """
        # Record metadata
        assert coin_state.created_height is not None
        is_recipient: Optional[bool] = None
        # Check if the wallet is the sender
        sender_derivation_record: Optional[
            DerivationRecord
        ] = await self.puzzle_store.get_derivation_record_for_puzzle_hash(metadata.sender_puzzle_hash)
        # Check if the wallet is the recipient
        recipient_derivation_record = await self.puzzle_store.get_derivation_record_for_puzzle_hash(
            metadata.recipient_puzzle_hash
        )
        if sender_derivation_record is not None:
            self.log.info("Found Clawback merkle coin %s as the sender.", coin_state.coin.name().hex())
            is_recipient = False
        elif recipient_derivation_record is not None:
            self.log.info("Found Clawback merkle coin %s as the recipient.", coin_state.coin.name().hex())
            is_recipient = True
            # For the recipient we need to manually subscribe the merkle coin
            await self.add_interested_coin_ids([coin_state.coin.name()])
        if is_recipient is not None:
            spend_bundle = SpendBundle([coin_spend], G2Element())
            memos = compute_memos(spend_bundle)
            spent_height: uint32 = uint32(0)
            if coin_state.spent_height is not None:
                self.log.debug("Resync clawback coin: %s", coin_state.coin.name().hex())
                # Resync case
                spent_height = uint32(coin_state.spent_height)
                # Create Clawback outgoing transaction
                created_timestamp = await self.wallet_node.get_timestamp_for_height(uint32(coin_state.spent_height))
                clawback_coin_spend: CoinSpend = await fetch_coin_spend_for_coin_state(coin_state, peer)
                clawback_spend_bundle: SpendBundle = SpendBundle([clawback_coin_spend], G2Element())
                if await self.puzzle_store.puzzle_hash_exists(clawback_spend_bundle.additions()[0].puzzle_hash):
                    tx_record = TransactionRecord(
                        confirmed_at_height=uint32(coin_state.spent_height),
                        created_at_time=created_timestamp,
                        to_puzzle_hash=metadata.sender_puzzle_hash
                        if clawback_spend_bundle.additions()[0].puzzle_hash == metadata.sender_puzzle_hash
                        else metadata.recipient_puzzle_hash,
                        amount=uint64(coin_state.coin.amount),
                        fee_amount=uint64(0),
                        confirmed=True,
                        sent=uint32(0),
                        spend_bundle=clawback_spend_bundle,
                        additions=clawback_spend_bundle.additions(),
                        removals=clawback_spend_bundle.removals(),
                        wallet_id=uint32(1),
                        sent_to=[],
                        trade_id=None,
                        type=uint32(TransactionType.OUTGOING_CLAWBACK),
                        name=clawback_spend_bundle.name(),
                        memos=list(compute_memos(clawback_spend_bundle).items()),
                        valid_times=ConditionValidTimes(),
                    )
                    await self.tx_store.add_transaction_record(tx_record)
            coin_record = WalletCoinRecord(
                coin_state.coin,
                uint32(coin_state.created_height),
                spent_height,
                spent_height != 0,
                False,
                WalletType.STANDARD_WALLET,
                1,
                CoinType.CLAWBACK,
                VersionedBlob(ClawbackVersion.V1.value, bytes(metadata)),
            )
            # Add merkle coin
            await self.coin_store.add_coin_record(coin_record)
            # Add tx record
            # We use TransactionRecord.confirmed to indicate if a Clawback transaction is claimable
            # If the Clawback coin is unspent, confirmed should be false
            created_timestamp = await self.wallet_node.get_timestamp_for_height(uint32(coin_state.created_height))
            tx_record = TransactionRecord(
                confirmed_at_height=uint32(coin_state.created_height),
                created_at_time=uint64(created_timestamp),
                to_puzzle_hash=metadata.recipient_puzzle_hash,
                amount=uint64(coin_state.coin.amount),
                fee_amount=uint64(0),
                confirmed=spent_height != 0,
                sent=uint32(0),
                spend_bundle=None,
                additions=[coin_state.coin],
                removals=[coin_spend.coin],
                wallet_id=uint32(1),
                sent_to=[],
                trade_id=None,
                type=uint32(
                    TransactionType.INCOMING_CLAWBACK_RECEIVE
                    if is_recipient
                    else TransactionType.INCOMING_CLAWBACK_SEND
                ),
                # Use coin ID as the TX ID to mapping with the coin table
                name=coin_record.coin.name(),
                memos=list(memos.items()),
                valid_times=ConditionValidTimes(),
            )
            await self.tx_store.add_transaction_record(tx_record)
        return None

    async def handle_vc(self, vc: VerifiedCredential) -> Optional[WalletIdentifier]:
        # Check the ownership
        derivation_record: Optional[DerivationRecord] = await self.puzzle_store.get_derivation_record_for_puzzle_hash(
            vc.inner_puzzle_hash
        )
        if derivation_record is None:
            self.log.warning(
                f"Verified credential {vc.launcher_id.hex()} is not belong to the current wallet."
            )  # pragma: no cover
            return None  # pragma: no cover
        self.log.info(f"Found verified credential {vc.launcher_id.hex()}.")
        for wallet_info in await self.get_all_wallet_info_entries(wallet_type=WalletType.VC):
            return WalletIdentifier(wallet_info.id, WalletType.VC)
        else:
            # Create a new VC wallet
            vc_wallet = await VCWallet.create_new_vc_wallet(self, self.main_wallet)  # pragma: no cover
            return WalletIdentifier(vc_wallet.id(), WalletType.VC)  # pragma: no cover

    async def _add_coin_states(
        self,
        coin_states: List[CoinState],
        peer: WSChiaConnection,
        fork_height: Optional[uint32],
    ) -> None:
        # TODO: add comment about what this method does
        # Input states should already be sorted by cs_height, with reorgs at the beginning
        curr_h = -1
        for c_state in coin_states:
            last_change_height = last_change_height_cs(c_state)
            if last_change_height < curr_h:
                raise ValueError("Input coin_states is not sorted properly")
            curr_h = last_change_height

        trade_removals = await self.trade_manager.get_coins_of_interest()
        all_unconfirmed: List[TransactionRecord] = await self.tx_store.get_all_unconfirmed()
        used_up_to = -1
        ph_to_index_cache: LRUCache[bytes32, uint32] = LRUCache(100)

        coin_names = [bytes32(coin_state.coin.name()) for coin_state in coin_states]
        local_records = await self.coin_store.get_coin_records(coin_id_filter=HashFilter.include(coin_names))

        for coin_name, coin_state in zip(coin_names, coin_states):
            if peer.closed:
                raise ConnectionError("Connection closed")
            self.log.debug("Add coin state: %s: %s", coin_name, coin_state)
            local_record = local_records.coin_id_to_record.get(coin_name)
            rollback_wallets = None
            try:
                async with self.db_wrapper.writer():
                    rollback_wallets = self.wallets.copy()  # Shallow copy of wallets if writer rolls back the db
                    # This only succeeds if we don't raise out of the transaction
                    await self.retry_store.remove_state(coin_state)

                    wallet_identifier = await self.get_wallet_identifier_for_puzzle_hash(coin_state.coin.puzzle_hash)
                    coin_data: Optional[Streamable] = None
                    # If we already have this coin, & it was spent & confirmed at the same heights, then return (done)
                    if local_record is not None:
                        local_spent = None
                        if local_record.spent_block_height != 0:
                            local_spent = local_record.spent_block_height
                        if (
                            local_spent == coin_state.spent_height
                            and local_record.confirmed_block_height == coin_state.created_height
                        ):
                            continue

                    if coin_state.spent_height is not None and coin_name in trade_removals:
                        await self.trade_manager.coins_of_interest_farmed(coin_state, fork_height, peer)
                    if wallet_identifier is not None:
                        self.log.debug(f"Found existing wallet_identifier: {wallet_identifier}, coin: {coin_name}")
                    elif local_record is not None:
                        wallet_identifier = WalletIdentifier(uint32(local_record.wallet_id), local_record.wallet_type)
                    elif coin_state.created_height is not None:
                        wallet_identifier, coin_data = await self.determine_coin_type(peer, coin_state, fork_height)
                        try:
                            dl_wallet = self.get_dl_wallet()
                        except ValueError:
                            pass
                        else:
                            if (
                                await dl_wallet.get_singleton_record(coin_name) is not None
                                or coin_state.coin.puzzle_hash == MIRROR_PUZZLE_HASH
                            ):
                                wallet_identifier = WalletIdentifier.create(dl_wallet)

                    if wallet_identifier is None:
                        self.log.debug(f"No wallet for coin state: {coin_state}")
                        continue

                    # Update the DB to signal that we used puzzle hashes up to this one
                    derivation_index = ph_to_index_cache.get(coin_state.coin.puzzle_hash)
                    if derivation_index is None:
                        derivation_index = await self.puzzle_store.index_for_puzzle_hash(coin_state.coin.puzzle_hash)
                    if derivation_index is not None:
                        ph_to_index_cache.put(coin_state.coin.puzzle_hash, derivation_index)
                        if derivation_index > used_up_to:
                            await self.puzzle_store.set_used_up_to(derivation_index)
                            used_up_to = derivation_index

                    if coin_state.created_height is None:
                        # TODO implements this coin got reorged
                        # TODO: we need to potentially roll back the pool wallet here
                        pass
                    # if the new coin has not been spent (i.e not ephemeral)
                    elif coin_state.created_height is not None and coin_state.spent_height is None:
                        if local_record is None:
                            await self.coin_added(
                                coin_state.coin,
                                uint32(coin_state.created_height),
                                all_unconfirmed,
                                wallet_identifier.id,
                                wallet_identifier.type,
                                peer,
                                coin_name,
                                coin_data,
                            )

                    # if the coin has been spent
                    elif coin_state.created_height is not None and coin_state.spent_height is not None:
                        self.log.debug("Coin spent: %s", coin_state)
                        children = await self.wallet_node.fetch_children(coin_name, peer=peer, fork_height=fork_height)
                        record = local_record
                        if record is None:
                            farmer_reward = False
                            pool_reward = False
                            tx_type: int
                            if self.is_farmer_reward(uint32(coin_state.created_height), coin_state.coin):
                                farmer_reward = True
                                tx_type = TransactionType.FEE_REWARD.value
                            elif self.is_pool_reward(uint32(coin_state.created_height), coin_state.coin):
                                pool_reward = True
                                tx_type = TransactionType.COINBASE_REWARD.value
                            else:
                                tx_type = TransactionType.INCOMING_TX.value
                            record = WalletCoinRecord(
                                coin_state.coin,
                                uint32(coin_state.created_height),
                                uint32(coin_state.spent_height),
                                True,
                                farmer_reward or pool_reward,
                                wallet_identifier.type,
                                wallet_identifier.id,
                            )
                            await self.coin_store.add_coin_record(record)
                            # Coin first received
                            parent_coin_record: Optional[WalletCoinRecord] = await self.coin_store.get_coin_record(
                                coin_state.coin.parent_coin_info
                            )
                            if (
                                parent_coin_record is not None
                                and wallet_identifier.type == parent_coin_record.wallet_type
                            ):
                                change = True
                            else:
                                change = False

                            if not change:
                                created_timestamp = await self.wallet_node.get_timestamp_for_height(
                                    uint32(coin_state.created_height)
                                )
                                tx_record = TransactionRecord(
                                    confirmed_at_height=uint32(coin_state.created_height),
                                    created_at_time=uint64(created_timestamp),
                                    to_puzzle_hash=(
                                        await self.convert_puzzle_hash(
                                            wallet_identifier.id, coin_state.coin.puzzle_hash
                                        )
                                    ),
                                    amount=uint64(coin_state.coin.amount),
                                    fee_amount=uint64(0),
                                    confirmed=True,
                                    sent=uint32(0),
                                    spend_bundle=None,
                                    additions=[coin_state.coin],
                                    removals=[],
                                    wallet_id=wallet_identifier.id,
                                    sent_to=[],
                                    trade_id=None,
                                    type=uint32(tx_type),
                                    name=bytes32.secret(),
                                    memos=[],
                                    valid_times=ConditionValidTimes(),
                                )
                                await self.tx_store.add_transaction_record(tx_record)

                            additions = [state.coin for state in children]
                            if len(children) > 0:
                                fee = 0

                                to_puzzle_hash = None
                                coin_spend: Optional[CoinSpend] = None
                                clawback_metadata: Optional[ClawbackMetadata] = None
                                # Find coin that doesn't belong to us
                                amount = 0
                                for coin in additions:
                                    derivation_record = await self.puzzle_store.get_derivation_record_for_puzzle_hash(
                                        coin.puzzle_hash
                                    )
                                    if derivation_record is None:  # not change
                                        to_puzzle_hash = coin.puzzle_hash
                                        amount += coin.amount
                                        if coin_spend is None:
                                            # To prevent unnecessary fetch, we only fetch once,
                                            # if there is a child coin that is not owned by the wallet.
                                            coin_spend = await fetch_coin_spend_for_coin_state(coin_state, peer)
                                            # Check if the parent coin is a Clawback coin
                                            puzzle: Program = coin_spend.puzzle_reveal.to_program()
                                            solution: Program = coin_spend.solution.to_program()
                                            uncurried = uncurry_puzzle(puzzle)
                                            clawback_metadata = match_clawback_puzzle(uncurried, puzzle, solution)
                                        if clawback_metadata is not None:
                                            # Add the Clawback coin as the interested coin for the sender
                                            await self.add_interested_coin_ids([coin.name()])
                                    elif wallet_identifier.type == WalletType.CAT:
                                        # We subscribe to change for CATs since they didn't hint previously
                                        await self.add_interested_coin_ids([coin.name()])

                                if to_puzzle_hash is None:
                                    to_puzzle_hash = additions[0].puzzle_hash

                                spent_timestamp = await self.wallet_node.get_timestamp_for_height(
                                    uint32(coin_state.spent_height)
                                )

                                # Reorg rollback adds reorged transactions so it's possible there is tx_record already
                                # Even though we are just adding coin record to the db (after reorg)
                                tx_records: List[TransactionRecord] = []
                                for out_tx_record in all_unconfirmed:
                                    for rem_coin in out_tx_record.removals:
                                        if rem_coin == coin_state.coin:
                                            tx_records.append(out_tx_record)

                                if len(tx_records) > 0:
                                    for tx_record in tx_records:
                                        await self.tx_store.set_confirmed(
                                            tx_record.name, uint32(coin_state.spent_height)
                                        )
                                else:
                                    tx_name = bytes(coin_state.coin.name())
                                    for added_coin in additions:
                                        tx_name += bytes(added_coin.name())
                                    tx_name = std_hash(tx_name)
                                    tx_record = TransactionRecord(
                                        confirmed_at_height=uint32(coin_state.spent_height),
                                        created_at_time=uint64(spent_timestamp),
                                        to_puzzle_hash=(
                                            await self.convert_puzzle_hash(wallet_identifier.id, to_puzzle_hash)
                                        ),
                                        amount=uint64(int(amount)),
                                        fee_amount=uint64(fee),
                                        confirmed=True,
                                        sent=uint32(0),
                                        spend_bundle=None,
                                        additions=additions,
                                        removals=[coin_state.coin],
                                        wallet_id=wallet_identifier.id,
                                        sent_to=[],
                                        trade_id=None,
                                        type=uint32(TransactionType.OUTGOING_TX.value),
                                        name=tx_name,
                                        memos=[],
                                        valid_times=ConditionValidTimes(),
                                    )

                                    await self.tx_store.add_transaction_record(tx_record)
                        else:
                            await self.coin_store.set_spent(coin_name, uint32(coin_state.spent_height))
                            if record.coin_type == CoinType.CLAWBACK:
                                await self.interested_store.remove_interested_coin_id(coin_state.coin.name())
                            confirmed_tx_records: List[TransactionRecord] = []

                            for tx_record in all_unconfirmed:
                                if tx_record.type in CLAWBACK_INCOMING_TRANSACTION_TYPES:
                                    for add_coin in tx_record.additions:
                                        if add_coin == coin_state.coin:
                                            confirmed_tx_records.append(tx_record)
                                else:
                                    for rem_coin in tx_record.removals:
                                        if rem_coin == coin_state.coin:
                                            confirmed_tx_records.append(tx_record)

                            for tx_record in confirmed_tx_records:
                                await self.tx_store.set_confirmed(tx_record.name, uint32(coin_state.spent_height))
                        for unconfirmed_record in all_unconfirmed:
                            for rem_coin in unconfirmed_record.removals:
                                if rem_coin == coin_state.coin:
                                    self.log.info(f"Setting tx_id: {unconfirmed_record.name} to confirmed")
                                    await self.tx_store.set_confirmed(
                                        unconfirmed_record.name, uint32(coin_state.spent_height)
                                    )

                        if record.wallet_type in [WalletType.POOLING_WALLET, WalletType.DAO]:
                            wallet_type_to_class = {WalletType.POOLING_WALLET: PoolWallet, WalletType.DAO: DAOWallet}
                            if coin_state.spent_height is not None and coin_state.coin.amount == uint64(1):
                                singleton_wallet: Union[PoolWallet, DAOWallet] = self.get_wallet(
                                    id=uint32(record.wallet_id), required_type=wallet_type_to_class[record.wallet_type]
                                )
                                curr_coin_state: CoinState = coin_state

                                while curr_coin_state.spent_height is not None:
                                    cs: CoinSpend = await fetch_coin_spend_for_coin_state(curr_coin_state, peer)
                                    success = await singleton_wallet.apply_state_transition(
                                        cs, uint32(curr_coin_state.spent_height)
                                    )
                                    if not success:
                                        break
                                    new_singleton_coin = get_most_recent_singleton_coin_from_coin_spend(cs)
                                    if new_singleton_coin is None:
                                        # No more singleton (maybe destroyed?)
                                        break

                                    coin_name = new_singleton_coin.name()
                                    existing = await self.coin_store.get_coin_record(coin_name)
                                    if existing is None:
                                        await self.coin_added(
                                            new_singleton_coin,
                                            uint32(curr_coin_state.spent_height),
                                            [],
                                            uint32(record.wallet_id),
                                            record.wallet_type,
                                            peer,
                                            coin_name,
                                            coin_data,
                                        )
                                    await self.coin_store.set_spent(
                                        curr_coin_state.coin.name(), uint32(curr_coin_state.spent_height)
                                    )
                                    await self.add_interested_coin_ids([new_singleton_coin.name()])
                                    new_coin_state: List[CoinState] = await self.wallet_node.get_coin_state(
                                        [coin_name], peer=peer, fork_height=fork_height
                                    )
                                    assert len(new_coin_state) == 1
                                    curr_coin_state = new_coin_state[0]
                        if record.wallet_type == WalletType.DATA_LAYER:
                            singleton_spend = await fetch_coin_spend_for_coin_state(coin_state, peer)
                            dl_wallet = self.get_wallet(id=uint32(record.wallet_id), required_type=DataLayerWallet)
                            await dl_wallet.singleton_removed(
                                singleton_spend,
                                uint32(coin_state.spent_height),
                            )

                        elif record.wallet_type == WalletType.NFT:
                            if coin_state.spent_height is not None:
                                nft_wallet = self.get_wallet(id=uint32(record.wallet_id), required_type=NFTWallet)
                                await nft_wallet.remove_coin(coin_state.coin, uint32(coin_state.spent_height))
                        elif record.wallet_type == WalletType.VC:
                            if coin_state.spent_height is not None:
                                vc_wallet = self.get_wallet(id=uint32(record.wallet_id), required_type=VCWallet)
                                await vc_wallet.remove_coin(coin_state.coin, uint32(coin_state.spent_height))

                        # Check if a child is a singleton launcher
                        for child in children:
                            if child.coin.puzzle_hash != SINGLETON_LAUNCHER_HASH:
                                continue
                            if await self.have_a_pool_wallet_with_launched_id(child.coin.name()):
                                continue
                            if child.spent_height is None:
                                # TODO handle spending launcher later block
                                continue
                            launcher_spend = await fetch_coin_spend_for_coin_state(child, peer)
                            if launcher_spend is None:
                                continue
                            try:
                                pool_state = solution_to_pool_state(launcher_spend)
                                assert pool_state is not None
                            except (AssertionError, ValueError) as e:
                                self.log.debug(f"Not a pool wallet launcher {e}, child: {child}")
                                matched, inner_puzhash = await DataLayerWallet.match_dl_launcher(launcher_spend)
                                if (
                                    matched
                                    and inner_puzhash is not None
                                    and (await self.puzzle_store.puzzle_hash_exists(inner_puzhash))
                                ):
                                    try:
                                        dl_wallet = self.get_dl_wallet()
                                    except ValueError:
                                        dl_wallet = await DataLayerWallet.create_new_dl_wallet(
                                            self,
                                        )
                                    await dl_wallet.track_new_launcher_id(
                                        child.coin.name(),
                                        peer,
                                        spend=launcher_spend,
                                        height=uint32(child.spent_height),
                                    )
                                continue

                            # solution_to_pool_state may return None but this may not be an error
                            if pool_state is None:
                                self.log.debug("solution_to_pool_state returned None, ignore and continue")
                                continue

                            pool_wallet = await PoolWallet.create(
                                self,
                                self.main_wallet,
                                child.coin.name(),
                                [launcher_spend],
                                uint32(child.spent_height),
                                name="pool_wallet",
                            )
                            launcher_spend_additions = compute_additions(launcher_spend)
                            assert len(launcher_spend_additions) == 1
                            coin_added = launcher_spend_additions[0]
                            coin_name = coin_added.name()
                            existing = await self.coin_store.get_coin_record(coin_name)
                            if existing is None:
                                await self.coin_added(
                                    coin_added,
                                    uint32(coin_state.spent_height),
                                    [],
                                    pool_wallet.id(),
                                    pool_wallet.type(),
                                    peer,
                                    coin_name,
                                    coin_data,
                                )
                            await self.add_interested_coin_ids([coin_name])

                    else:
                        raise RuntimeError("All cases already handled")  # Logic error, all cases handled
            except Exception as e:
                self.log.exception(f"Failed to add coin_state: {coin_state}, error: {e}")
                if rollback_wallets is not None:
                    self.wallets = rollback_wallets  # Restore since DB will be rolled back by writer
                if isinstance(e, PeerRequestException) or isinstance(e, aiosqlite.Error):
                    await self.retry_store.add_state(coin_state, peer.peer_node_id, fork_height)
                else:
                    await self.retry_store.remove_state(coin_state)
                continue

    async def add_coin_states(
        self,
        coin_states: List[CoinState],
        peer: WSChiaConnection,
        fork_height: Optional[uint32],
    ) -> bool:
        try:
            await self._add_coin_states(coin_states, peer, fork_height)
        except Exception as e:
            log_level = logging.DEBUG if peer.closed else logging.ERROR
            self.log.log(log_level, f"add_coin_states failed - exception {e}, traceback: {traceback.format_exc()}")
            return False

        await self.blockchain.clean_block_records()

        return True

    async def have_a_pool_wallet_with_launched_id(self, launcher_id: bytes32) -> bool:
        for wallet_id, wallet in self.wallets.items():
            if wallet.type() == WalletType.POOLING_WALLET:
                assert isinstance(wallet, PoolWallet)
                if (await wallet.get_current_state()).launcher_id == launcher_id:
                    self.log.warning("Already have, not recreating")
                    return True
        return False

    def is_pool_reward(self, created_height: uint32, coin: Coin) -> bool:
        if coin.amount != calculate_pool_reward(created_height) and coin.amount != calculate_pool_reward(
            uint32(max(0, created_height - 128))
        ):
            # Optimization to avoid the computation below. Any coin that has a different amount is not a pool reward
            return False
        for i in range(0, 30):
            try_height = created_height - i
            if try_height < 0:
                break
            calculated = pool_parent_id(uint32(try_height), self.constants.GENESIS_CHALLENGE)
            if calculated == coin.parent_coin_info:
                return True
        return False

    def is_farmer_reward(self, created_height: uint32, coin: Coin) -> bool:
        if coin.amount < calculate_base_farmer_reward(created_height):
            # Optimization to avoid the computation below. Any coin less than this base amount cannot be farmer reward
            return False
        for i in range(0, 30):
            try_height = created_height - i
            if try_height < 0:
                break
            calculated = farmer_parent_id(uint32(try_height), self.constants.GENESIS_CHALLENGE)
            if calculated == coin.parent_coin_info:
                return True
        return False

    async def get_wallet_identifier_for_puzzle_hash(self, puzzle_hash: bytes32) -> Optional[WalletIdentifier]:
        wallet_identifier = await self.puzzle_store.get_wallet_identifier_for_puzzle_hash(puzzle_hash)
        if wallet_identifier is not None:
            return wallet_identifier

        interested_wallet_id = await self.interested_store.get_interested_puzzle_hash_wallet_id(puzzle_hash=puzzle_hash)
        if interested_wallet_id is not None:
            wallet_id = uint32(interested_wallet_id)
            if wallet_id not in self.wallets.keys():
                self.log.warning(f"Do not have wallet {wallet_id} for puzzle_hash {puzzle_hash}")
                return None
            return WalletIdentifier(uint32(wallet_id), self.wallets[uint32(wallet_id)].type())
        return None

    async def get_wallet_identifier_for_coin(
        self, coin: Coin, hint_dict: Dict[bytes32, bytes32] = {}
    ) -> Optional[WalletIdentifier]:
        wallet_identifier = await self.puzzle_store.get_wallet_identifier_for_puzzle_hash(coin.puzzle_hash)
        if (
            wallet_identifier is None
            and coin.name() in hint_dict
            and await self.puzzle_store.puzzle_hash_exists(hint_dict[coin.name()])
        ):
            wallet_identifier = await self.get_wallet_identifier_for_hinted_coin(coin, hint_dict[coin.name()])
        if wallet_identifier is None:
            coin_record = await self.coin_store.get_coin_record(coin.name())
            if coin_record is not None:
                wallet_identifier = WalletIdentifier(uint32(coin_record.wallet_id), coin_record.wallet_type)

        return wallet_identifier

    async def get_wallet_identifier_for_hinted_coin(self, coin: Coin, hint: bytes32) -> Optional[WalletIdentifier]:
        for wallet in self.wallets.values():
            if await wallet.match_hinted_coin(coin, hint):
                return WalletIdentifier(wallet.id(), wallet.type())
        return None

    async def coin_added(
        self,
        coin: Coin,
        height: uint32,
        all_unconfirmed_transaction_records: List[TransactionRecord],
        wallet_id: uint32,
        wallet_type: WalletType,
        peer: WSChiaConnection,
        coin_name: bytes32,
        coin_data: Optional[Streamable],
    ) -> None:
        """
        Adding coin to DB
        """

        self.log.debug(
            "Adding record to state manager coin: %s at %s wallet_id: %s and type: %s",
            coin,
            height,
            wallet_id,
            wallet_type,
        )

        if self.is_pool_reward(height, coin):
            tx_type = TransactionType.COINBASE_REWARD
        elif self.is_farmer_reward(height, coin):
            tx_type = TransactionType.FEE_REWARD
        else:
            tx_type = TransactionType.INCOMING_TX

        coinbase = tx_type in {TransactionType.FEE_REWARD, TransactionType.COINBASE_REWARD}
        coin_confirmed_transaction = False
        if not coinbase:
            for record in all_unconfirmed_transaction_records:
                if coin in record.additions and not record.confirmed:
                    await self.tx_store.set_confirmed(record.name, height)
                    coin_confirmed_transaction = True
                    break

        parent_coin_record: Optional[WalletCoinRecord] = await self.coin_store.get_coin_record(coin.parent_coin_info)
        change = parent_coin_record is not None and wallet_type.value == parent_coin_record.wallet_type
        # If the coin is from a Clawback spent, we want to add the INCOMING_TX,
        # no matter if there is another TX updated.
        clawback = parent_coin_record is not None and parent_coin_record.coin_type == CoinType.CLAWBACK

        if coinbase or clawback or not coin_confirmed_transaction and not change:
            tx_record = TransactionRecord(
                confirmed_at_height=uint32(height),
                created_at_time=await self.wallet_node.get_timestamp_for_height(height),
                to_puzzle_hash=await self.convert_puzzle_hash(wallet_id, coin.puzzle_hash),
                amount=uint64(coin.amount),
                fee_amount=uint64(0),
                confirmed=True,
                sent=uint32(0),
                spend_bundle=None,
                additions=[coin],
                removals=[],
                wallet_id=wallet_id,
                sent_to=[],
                trade_id=None,
                type=uint32(tx_type),
                name=coin_name,
                memos=[],
                valid_times=ConditionValidTimes(),
            )
            if tx_record.amount > 0:
                await self.tx_store.add_transaction_record(tx_record)

        # We only add normal coins here
        coin_record: WalletCoinRecord = WalletCoinRecord(
            coin, height, uint32(0), False, coinbase, wallet_type, wallet_id
        )

        await self.coin_store.add_coin_record(coin_record, coin_name)

        await self.wallets[wallet_id].coin_added(coin, height, peer, coin_data)

        if wallet_type == WalletType.DAO:
            return

        await self.create_more_puzzle_hashes()

    async def add_pending_transactions(
        self,
        tx_records: List[TransactionRecord],
        merge_spends: bool = True,
        sign: Optional[bool] = None,
        additional_signing_responses: List[SigningResponse] = [],
    ) -> List[TransactionRecord]:
        """
        Add a list of transactions to be submitted to the full node.
        Aggregates the `spend_bundle` property for each transaction onto the first transaction in the list.
        """
        if sign is None:
            sign = self.config.get("auto_sign_txs", True)
        agg_spend: SpendBundle = SpendBundle.aggregate(
            [tx.spend_bundle for tx in tx_records if tx.spend_bundle is not None]
        )
        actual_spend_involved: bool = agg_spend != SpendBundle([], G2Element())
        if merge_spends and actual_spend_involved:
            tx_records = [
                dataclasses.replace(
                    tx,
                    spend_bundle=agg_spend if i == 0 else None,
                    name=agg_spend.name() if i == 0 else bytes32.secret(),
                )
                for i, tx in enumerate(tx_records)
            ]
        if sign:
            tx_records, _ = await self.sign_transactions(
                tx_records,
                additional_signing_responses,
                additional_signing_responses != [],
            )
        all_coins_names = []
        async with self.db_wrapper.writer_maybe_transaction():
            for tx_record in tx_records:
                # Wallet node will use this queue to retry sending this transaction until full nodes receives it
                await self.tx_store.add_transaction_record(tx_record)
                all_coins_names.extend([coin.name() for coin in tx_record.additions])
                all_coins_names.extend([coin.name() for coin in tx_record.removals])

        await self.add_interested_coin_ids(all_coins_names)

        if actual_spend_involved:
            self.tx_pending_changed()
        for wallet_id in {tx.wallet_id for tx in tx_records}:
            self.state_changed("pending_transaction", wallet_id)
        await self.wallet_node.update_ui()

        return tx_records

    async def add_transaction(self, tx_record: TransactionRecord) -> None:
        """
        Called from wallet to add transaction that is not being set to full_node
        """
        await self.tx_store.add_transaction_record(tx_record)
        self.state_changed("pending_transaction", tx_record.wallet_id)

    async def remove_from_queue(
        self,
        spendbundle_id: bytes32,
        name: str,
        send_status: MempoolInclusionStatus,
        error: Optional[Err],
    ) -> None:
        """
        Full node received our transaction, no need to keep it in queue anymore, unless there was an error
        """

        updated = await self.tx_store.increment_sent(spendbundle_id, name, send_status, error)
        if updated:
            tx: Optional[TransactionRecord] = await self.get_transaction(spendbundle_id)
            if tx is not None and tx.spend_bundle is not None:
                self.log.info("Checking if we need to cancel trade for tx: %s", tx.name)
                # we're only interested in errors that are not temporary
                if (
                    send_status != MempoolInclusionStatus.SUCCESS
                    and error
                    and error not in (Err.INVALID_FEE_LOW_FEE, Err.INVALID_FEE_TOO_CLOSE_TO_ZERO)
                ):
                    coins_removed = tx.spend_bundle.removals()
                    trade_coins_removed = set()
                    trades = []
                    for removed_coin in coins_removed:
                        trade = await self.trade_manager.get_trade_by_coin(removed_coin)
                        if trade is not None and trade.status in (
                            TradeStatus.PENDING_CONFIRM.value,
                            TradeStatus.PENDING_ACCEPT.value,
                            TradeStatus.PENDING_CANCEL.value,
                        ):
                            if trade not in trades:
                                trades.append(trade)
                            # offer was tied to these coins, lets subscribe to them to get a confirmation to
                            # cancel it if it's confirmed
                            # we send transactions to multiple peers, and in cases when mempool gets
                            # fragmented, it's safest to wait for confirmation from blockchain before setting
                            # offer to failed
                            trade_coins_removed.add(removed_coin.name())
                    if trades != [] and trade_coins_removed != set():
                        if not tx.is_valid():
                            # we've tried to send this transaction to a full node multiple times
                            # but failed, it's safe to assume that it's not going to be accepted
                            # we can mark this offer as failed
                            self.log.info("This offer can't be posted, removing it from pending offers")
                            for trade in trades:
                                await self.trade_manager.fail_pending_offer(trade.trade_id)
                        else:
                            self.log.info(
                                "Subscribing to unspendable offer coins: %s",
                                [x.hex() for x in trade_coins_removed],
                            )
                            await self.add_interested_coin_ids(list(trade_coins_removed))

                    self.state_changed(
                        "tx_update", tx.wallet_id, {"transaction": tx, "error": error.name, "status": send_status.value}
                    )
                else:
                    self.state_changed("tx_update", tx.wallet_id, {"transaction": tx})

    async def get_all_transactions(self, wallet_id: int) -> List[TransactionRecord]:
        """
        Retrieves all confirmed and pending transactions
        """
        records = await self.tx_store.get_all_transactions_for_wallet(wallet_id)
        return records

    async def get_transaction(self, tx_id: bytes32) -> Optional[TransactionRecord]:
        return await self.tx_store.get_transaction_record(tx_id)

    async def get_coin_record_by_wallet_record(self, wr: WalletCoinRecord) -> CoinRecord:
        timestamp: uint64 = await self.wallet_node.get_timestamp_for_height(wr.confirmed_block_height)
        return wr.to_coin_record(timestamp)

    async def get_coin_records_by_coin_ids(self, **kwargs: Any) -> List[CoinRecord]:
        result = await self.coin_store.get_coin_records(**kwargs)
        return [await self.get_coin_record_by_wallet_record(record) for record in result.records]

    async def get_wallet_for_coin(self, coin_id: bytes32) -> Optional[WalletProtocol[Any]]:
        coin_record = await self.coin_store.get_coin_record(coin_id)
        if coin_record is None:
            return None
        wallet_id = uint32(coin_record.wallet_id)
        wallet = self.wallets[wallet_id]
        return wallet

    async def reorg_rollback(self, height: int) -> List[uint32]:
        """
        Rolls back and updates the coin_store and transaction store. It's possible this height
        is the tip, or even beyond the tip.
        """
        await self.retry_store.rollback_to_block(height)
        await self.nft_store.rollback_to_block(height)
        await self.coin_store.rollback_to_block(height)
        await self.interested_store.rollback_to_block(height)
        reorged: List[TransactionRecord] = await self.tx_store.get_transaction_above(height)
        await self.tx_store.rollback_to_block(height)
        for record in reorged:
            if TransactionType(record.type) in [
                TransactionType.OUTGOING_TX,
                TransactionType.OUTGOING_TRADE,
                TransactionType.INCOMING_TRADE,
                TransactionType.OUTGOING_CLAWBACK,
                TransactionType.INCOMING_CLAWBACK_SEND,
                TransactionType.INCOMING_CLAWBACK_RECEIVE,
            ]:
                await self.tx_store.tx_reorged(record)

        # Removes wallets that were created from a blockchain transaction which got reorged.
        remove_ids: List[uint32] = []
        for wallet_id, wallet in self.wallets.items():
            if wallet.type() == WalletType.POOLING_WALLET.value:
                assert isinstance(wallet, PoolWallet)
                remove: bool = await wallet.rewind(height)
                if remove:
                    remove_ids.append(wallet_id)
        for wallet_id in remove_ids:
            await self.user_store.delete_wallet(wallet_id)
            self.state_changed("wallet_removed", wallet_id)

        return remove_ids

    async def _await_closed(self) -> None:
        await self.db_wrapper.close()

    def unlink_db(self) -> None:
        Path(self.db_path).unlink()

    async def get_all_wallet_info_entries(self, wallet_type: Optional[WalletType] = None) -> List[WalletInfo]:
        return await self.user_store.get_all_wallet_info_entries(wallet_type)

    async def get_wallet_for_asset_id(self, asset_id: str) -> Optional[WalletProtocol[Any]]:
        for wallet_id, wallet in self.wallets.items():
            if wallet.type() in (WalletType.CAT, WalletType.CRCAT):
                assert isinstance(wallet, CATWallet)
                if wallet.get_asset_id() == asset_id:
                    return wallet
            elif wallet.type() == WalletType.DATA_LAYER:
                assert isinstance(wallet, DataLayerWallet)
                if await wallet.get_latest_singleton(bytes32.from_hexstr(asset_id)) is not None:
                    return wallet
            elif wallet.type() == WalletType.NFT:
                assert isinstance(wallet, NFTWallet)
                nft_coin = await self.nft_store.get_nft_by_id(bytes32.from_hexstr(asset_id), wallet_id)
                if nft_coin:
                    return wallet
        return None

    async def get_wallet_for_puzzle_info(self, puzzle_driver: PuzzleInfo) -> Optional[WalletProtocol[Any]]:
        for wallet in self.wallets.values():
            match_function = getattr(wallet, "match_puzzle_info", None)
            if match_function is not None and callable(match_function):
                if await match_function(puzzle_driver):
                    return wallet
        return None

    async def create_wallet_for_puzzle_info(self, puzzle_driver: PuzzleInfo, name: Optional[str] = None) -> None:
        if AssetType(puzzle_driver.type()) in self.asset_to_wallet_map:
            await self.asset_to_wallet_map[AssetType(puzzle_driver.type())].create_from_puzzle_info(
                self,
                self.main_wallet,
                puzzle_driver,
                name,
                potential_subclasses={
                    AssetType.CR: CRCATWallet,
                },
            )

    async def add_new_wallet(self, wallet: WalletProtocol[Any]) -> None:
        self.wallets[wallet.id()] = wallet
        await self.create_more_puzzle_hashes()
        self.state_changed("wallet_created")

    async def get_spendable_coins_for_wallet(
        self, wallet_id: int, records: Optional[Set[WalletCoinRecord]] = None
    ) -> Set[WalletCoinRecord]:
        wallet_type = self.wallets[uint32(wallet_id)].type()
        if records is None:
            if wallet_type == WalletType.CRCAT:
                records = await self.coin_store.get_unspent_coins_for_wallet(wallet_id, CoinType.CRCAT)
            else:
                records = await self.coin_store.get_unspent_coins_for_wallet(wallet_id)

        # Coins that are currently part of a transaction
        unconfirmed_tx: List[TransactionRecord] = await self.tx_store.get_unconfirmed_for_wallet(wallet_id)
        removal_dict: Dict[bytes32, Coin] = {}
        for tx in unconfirmed_tx:
            for coin in tx.removals:
                # TODO, "if" might not be necessary once unconfirmed tx doesn't contain coins for other wallets
                if await self.does_coin_belong_to_wallet(coin, wallet_id, tx.hint_dict()):
                    removal_dict[coin.name()] = coin

        # Coins that are part of the trade
        offer_locked_coins: Dict[bytes32, WalletCoinRecord] = await self.trade_manager.get_locked_coins()

        filtered = set()
        for record in records:
            if record.coin.name() in offer_locked_coins:
                continue
            if record.coin.name() in removal_dict:
                continue
            filtered.add(record)

        return filtered

    async def new_peak(self, height: uint32) -> None:
        for wallet_id, wallet in self.wallets.items():
            if wallet.type() == WalletType.POOLING_WALLET:
                assert isinstance(wallet, PoolWallet)
                await wallet.new_peak(height)
        current_time = int(time.time())

        if self.wallet_node.last_wallet_tx_resend_time < current_time - self.wallet_node.wallet_tx_resend_timeout_secs:
            self.tx_pending_changed()

    async def add_interested_puzzle_hashes(self, puzzle_hashes: List[bytes32], wallet_ids: List[int]) -> None:
        # TODO: It's unclear if the intended use for this is that each puzzle hash should store all
        # the elements of wallet_ids. It only stores one wallet_id per puzzle hash in the interested_store
        # but the coin_cache keeps all wallet_ids for each puzzle hash
        for puzzle_hash in puzzle_hashes:
            if puzzle_hash in self.interested_coin_cache:
                wallet_ids_to_add = list({w for w in wallet_ids if w not in self.interested_coin_cache[puzzle_hash]})
                self.interested_coin_cache[puzzle_hash].extend(wallet_ids_to_add)
            else:
                self.interested_coin_cache[puzzle_hash] = list(set(wallet_ids))
        for puzzle_hash, wallet_id in zip(puzzle_hashes, wallet_ids):
            await self.interested_store.add_interested_puzzle_hash(puzzle_hash, wallet_id)
        if len(puzzle_hashes) > 0:
            await self.wallet_node.new_peak_queue.subscribe_to_puzzle_hashes(puzzle_hashes)

    async def add_interested_coin_ids(self, coin_ids: List[bytes32], wallet_ids: List[int] = []) -> None:
        # TODO: FIX: wallet_ids is sometimes populated unexpectedly when called from add_pending_transaction
        for coin_id in coin_ids:
            if coin_id in self.interested_coin_cache:
                # prevent repeated wallet_ids from appearing in the coin cache
                wallet_ids_to_add = list({w for w in wallet_ids if w not in self.interested_coin_cache[coin_id]})
                self.interested_coin_cache[coin_id].extend(wallet_ids_to_add)
            else:
                self.interested_coin_cache[coin_id] = list(set(wallet_ids))
        for coin_id in coin_ids:
            await self.interested_store.add_interested_coin_id(coin_id)
        if len(coin_ids) > 0:
            await self.wallet_node.new_peak_queue.subscribe_to_coin_ids(coin_ids)

    async def delete_trade_transactions(self, trade_id: bytes32) -> None:
        txs: List[TransactionRecord] = await self.tx_store.get_transactions_by_trade_id(trade_id)
        for tx in txs:
            await self.tx_store.delete_transaction_record(tx.name)

    async def convert_puzzle_hash(self, wallet_id: uint32, puzzle_hash: bytes32) -> bytes32:
        wallet = self.wallets[wallet_id]
        # This should be general to wallets but for right now this is just for CATs so we'll add this if
        if wallet.type() in (WalletType.CAT.value, WalletType.CRCAT.value):
            assert isinstance(wallet, CATWallet)
            return await wallet.convert_puzzle_hash(puzzle_hash)

        return puzzle_hash

    def get_dl_wallet(self) -> DataLayerWallet:
        for wallet in self.wallets.values():
            if wallet.type() == WalletType.DATA_LAYER.value:
                assert isinstance(
                    wallet, DataLayerWallet
                ), f"WalletType.DATA_LAYER should be a DataLayerWallet instance got: {type(wallet).__name__}"
                return wallet
        raise ValueError("DataLayerWallet not available")

    async def get_or_create_vc_wallet(self) -> VCWallet:
        for _, wallet in self.wallets.items():
            if WalletType(wallet.type()) == WalletType.VC:
                assert isinstance(wallet, VCWallet)
                vc_wallet: VCWallet = wallet
                break
        else:
            # Create a new VC wallet
            vc_wallet = await VCWallet.create_new_vc_wallet(self, self.main_wallet)

        return vc_wallet

    async def sum_hint_for_pubkey(self, pk: bytes) -> Optional[SumHint]:
        return await self.main_wallet.sum_hint_for_pubkey(pk)

    async def path_hint_for_pubkey(self, pk: bytes) -> Optional[PathHint]:
        return await self.main_wallet.path_hint_for_pubkey(pk)

    async def key_hints_for_pubkeys(self, pks: List[bytes]) -> KeyHints:
        return KeyHints(
            [sum_hint for pk in pks for sum_hint in (await self.sum_hint_for_pubkey(pk),) if sum_hint is not None],
            [path_hint for pk in pks for path_hint in (await self.path_hint_for_pubkey(pk),) if path_hint is not None],
        )

    async def gather_signing_info(self, coin_spends: List[Spend]) -> SigningInstructions:
        pks: List[bytes] = []
        signing_targets: List[SigningTarget] = []
        for coin_spend in coin_spends:
            _coin_spend = coin_spend.as_coin_spend()
            # Get AGG_SIG conditions
            conditions_dict = conditions_dict_for_solution(
                _coin_spend.puzzle_reveal, _coin_spend.solution, self.constants.MAX_BLOCK_COST_CLVM
            )
            # Create signature
            for pk_bytes, msg in pkm_pairs_for_conditions_dict(
                conditions_dict, _coin_spend.coin, self.constants.AGG_SIG_ME_ADDITIONAL_DATA
            ):
                pks.append(pk_bytes)
                signing_targets.append(SigningTarget(pk_bytes, msg, std_hash(pk_bytes + msg)))

        return SigningInstructions(
            await self.key_hints_for_pubkeys(pks),
            signing_targets,
        )

    async def gather_signing_info_for_bundles(self, bundles: List[SpendBundle]) -> List[UnsignedTransaction]:
        utxs: List[UnsignedTransaction] = []
        for bundle in bundles:
            signer_protocol_spends: List[Spend] = [Spend.from_coin_spend(spend) for spend in bundle.coin_spends]
            utxs.append(
                UnsignedTransaction(
                    TransactionInfo(signer_protocol_spends), await self.gather_signing_info(signer_protocol_spends)
                )
            )

        return utxs

    async def gather_signing_info_for_txs(self, txs: List[TransactionRecord]) -> List[UnsignedTransaction]:
        return await self.gather_signing_info_for_bundles(
            [tx.spend_bundle for tx in txs if tx.spend_bundle is not None]
        )

    async def gather_signing_info_for_trades(self, offers: List[Offer]) -> List[UnsignedTransaction]:
        return await self.gather_signing_info_for_bundles([offer._bundle for offer in offers])

    async def execute_signing_instructions(
        self, signing_instructions: SigningInstructions, partial_allowed: bool = False
    ) -> List[SigningResponse]:
        return await self.main_wallet.execute_signing_instructions(signing_instructions, partial_allowed)

    async def apply_signatures(
        self, spends: List[Spend], signing_responses: List[SigningResponse]
    ) -> SignedTransaction:
        return await self.main_wallet.apply_signatures(spends, signing_responses)

    def signed_tx_to_spendbundle(self, signed_tx: SignedTransaction) -> SpendBundle:
        if len([_ for _ in signed_tx.signatures if _.type != "bls_12381_aug_scheme"]) > 0:
            raise ValueError("Unable to handle signatures that are not bls_12381_aug_scheme")  # pragma: no cover
        return SpendBundle(
            [spend.as_coin_spend() for spend in signed_tx.transaction_info.spends],
            AugSchemeMPL.aggregate([G2Element.from_bytes(sig.signature) for sig in signed_tx.signatures]),
        )

    async def sign_transactions(
        self,
        tx_records: List[TransactionRecord],
        additional_signing_responses: List[SigningResponse] = [],
        partial_allowed: bool = False,
    ) -> Tuple[List[TransactionRecord], List[SigningResponse]]:
        unsigned_txs: List[UnsignedTransaction] = await self.gather_signing_info_for_txs(tx_records)
        new_txs: List[TransactionRecord] = []
        all_signing_responses = additional_signing_responses.copy()
        for unsigned_tx, tx in zip(
            unsigned_txs, [tx_record for tx_record in tx_records if tx_record.spend_bundle is not None]
        ):
            signing_responses: List[SigningResponse] = await self.execute_signing_instructions(
                unsigned_tx.signing_instructions, partial_allowed=partial_allowed
            )
            all_signing_responses.extend(signing_responses)
            new_bundle = self.signed_tx_to_spendbundle(
                await self.apply_signatures(
                    unsigned_tx.transaction_info.spends,
                    [*additional_signing_responses, *signing_responses],
                )
            )
            new_txs.append(dataclasses.replace(tx, spend_bundle=new_bundle, name=new_bundle.name()))
        new_txs.extend([tx_record for tx_record in tx_records if tx_record.spend_bundle is None])
        return new_txs, all_signing_responses

    async def sign_offers(
        self,
        offers: List[Offer],
        additional_signing_responses: List[SigningResponse] = [],
        partial_allowed: bool = False,
    ) -> Tuple[List[Offer], List[SigningResponse]]:
        unsigned_txs: List[UnsignedTransaction] = await self.gather_signing_info_for_trades(offers)
        new_offers: List[Offer] = []
        all_signing_responses = additional_signing_responses.copy()
        for unsigned_tx, offer in zip(unsigned_txs, [offer for offer in offers]):
            signing_responses: List[SigningResponse] = await self.execute_signing_instructions(
                unsigned_tx.signing_instructions, partial_allowed=partial_allowed
            )
            all_signing_responses.extend(signing_responses)
            new_bundle = self.signed_tx_to_spendbundle(
                await self.apply_signatures(
                    unsigned_tx.transaction_info.spends,
                    [*additional_signing_responses, *signing_responses],
                )
            )
            new_offers.append(Offer(offer.requested_payments, new_bundle, offer.driver_dict))
        return new_offers, all_signing_responses

    async def sign_bundle(
        self,
        coin_spends: List[CoinSpend],
        additional_signing_responses: List[SigningResponse] = [],
        partial_allowed: bool = False,
    ) -> Tuple[SpendBundle, List[SigningResponse]]:
        [unsigned_tx] = await self.gather_signing_info_for_bundles([SpendBundle(coin_spends, G2Element())])
        signing_responses: List[SigningResponse] = await self.execute_signing_instructions(
            unsigned_tx.signing_instructions, partial_allowed=partial_allowed
        )
        return (
            self.signed_tx_to_spendbundle(
                await self.apply_signatures(
                    unsigned_tx.transaction_info.spends,
                    [*additional_signing_responses, *signing_responses],
                )
            ),
            signing_responses,
        )

    async def submit_transactions(self, signed_txs: List[SignedTransaction]) -> List[bytes32]:
        bundles: List[SpendBundle] = [self.signed_tx_to_spendbundle(tx) for tx in signed_txs]
        for bundle in bundles:
            await self.wallet_node.push_tx(bundle)
<<<<<<< HEAD
        return [bundle.name() for bundle in bundles]
=======
        return [bundle.name() for bundle in bundles]

    async def create_vault_wallet(
        self,
        secp_pk: bytes,
        hidden_puzzle_hash: bytes32,
        bls_pk: G1Element,
        timelock: uint64,
        genesis_challenge: bytes32,
        tx_config: TXConfig,
        fee: uint64 = uint64(0),
    ) -> TransactionRecord:
        """
        Returns a tx record for creating a new vault
        """
        wallet = self.main_wallet
        vault_inner_puzzle_hash = get_vault_inner_puzzle_hash(
            secp_pk, genesis_challenge, hidden_puzzle_hash, bls_pk, timelock
        )
        # Get xch coin
        amount = uint64(1)
        coins = await wallet.select_coins(uint64(amount + fee), tx_config.coin_selection_config)

        # Create singleton launcher
        origin = next(iter(coins))
        launcher_coin = Coin(origin.name(), SINGLETON_LAUNCHER_HASH, amount)

        genesis_launcher_solution = Program.to([vault_inner_puzzle_hash, amount, [secp_pk, hidden_puzzle_hash]])
        announcement_message = genesis_launcher_solution.get_tree_hash()

        [tx_record] = await wallet.generate_signed_transaction(
            amount,
            SINGLETON_LAUNCHER_HASH,
            tx_config,
            fee,
            coins,
            None,
            origin_id=origin.name(),
            extra_conditions=(
                AssertCoinAnnouncement(asserted_id=launcher_coin.name(), asserted_msg=announcement_message),
            ),
        )

        launcher_cs = CoinSpend(launcher_coin, SINGLETON_LAUNCHER_PUZZLE, genesis_launcher_solution)
        launcher_sb = SpendBundle([launcher_cs], AugSchemeMPL.aggregate([]))
        assert tx_record.spend_bundle is not None
        full_spend = SpendBundle.aggregate([tx_record.spend_bundle, launcher_sb])

        vault_record = TransactionRecord(
            confirmed_at_height=uint32(0),
            created_at_time=uint64(int(time.time())),
            amount=uint64(amount),
            to_puzzle_hash=vault_inner_puzzle_hash,
            fee_amount=fee,
            confirmed=False,
            sent=uint32(0),
            spend_bundle=full_spend,
            additions=full_spend.additions(),
            removals=full_spend.removals(),
            wallet_id=wallet.id(),
            sent_to=[],
            trade_id=None,
            type=uint32(TransactionType.INCOMING_TX.value),
            name=full_spend.name(),
            memos=[],
            valid_times=ConditionValidTimes(),
        )
        return vault_record
>>>>>>> 70fa2b56
<|MERGE_RESOLUTION|>--- conflicted
+++ resolved
@@ -118,10 +118,6 @@
     SumHint,
     TransactionInfo,
     UnsignedTransaction,
-<<<<<<< HEAD
-)
-from chia.wallet.singleton import create_singleton_puzzle, get_inner_puzzle_from_singleton, get_singleton_id_from_puzzle
-=======
 )
 from chia.wallet.singleton import (
     SINGLETON_LAUNCHER_PUZZLE,
@@ -129,7 +125,6 @@
     get_inner_puzzle_from_singleton,
     get_singleton_id_from_puzzle,
 )
->>>>>>> 70fa2b56
 from chia.wallet.trade_manager import TradeManager
 from chia.wallet.trading.offer import Offer
 from chia.wallet.trading.trade_status import TradeStatus
@@ -394,19 +389,11 @@
         if record.hardened:
             return master_sk_to_wallet_sk(self.get_master_private_key(), record.index)
         return master_sk_to_wallet_sk_unhardened(self.get_master_private_key(), record.index)
-<<<<<<< HEAD
 
     def get_master_private_key(self) -> PrivateKey:
         if self.private_key is None:  # pragma: no cover
             raise ValueError("Wallet is currently in observer mode and access to private key is denied")
 
-=======
-
-    def get_master_private_key(self) -> PrivateKey:
-        if self.private_key is None:  # pragma: no cover
-            raise ValueError("Wallet is currently in observer mode and access to private key is denied")
-
->>>>>>> 70fa2b56
         return self.private_key
 
     def get_wallet(self, id: uint32, required_type: Type[TWalletType]) -> TWalletType:
@@ -2725,9 +2712,6 @@
         bundles: List[SpendBundle] = [self.signed_tx_to_spendbundle(tx) for tx in signed_txs]
         for bundle in bundles:
             await self.wallet_node.push_tx(bundle)
-<<<<<<< HEAD
-        return [bundle.name() for bundle in bundles]
-=======
         return [bundle.name() for bundle in bundles]
 
     async def create_vault_wallet(
@@ -2795,5 +2779,4 @@
             memos=[],
             valid_times=ConditionValidTimes(),
         )
-        return vault_record
->>>>>>> 70fa2b56
+        return vault_record