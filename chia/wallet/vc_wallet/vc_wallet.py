from __future__ import annotations

import dataclasses
import logging
import time
import traceback
from typing import TYPE_CHECKING, Dict, List, Optional, Set, Tuple, Type, TypeVar, Union

from chia_rs import G1Element, G2Element
from clvm.casts import int_to_bytes
from typing_extensions import Unpack

from chia.protocols.wallet_protocol import CoinState
from chia.server.ws_connection import WSChiaConnection
from chia.types.blockchain_format.coin import Coin, coin_as_list
from chia.types.blockchain_format.program import Program
from chia.types.blockchain_format.serialized_program import SerializedProgram
from chia.types.blockchain_format.sized_bytes import bytes32
from chia.types.coin_spend import CoinSpend, make_spend
from chia.types.spend_bundle import SpendBundle
from chia.util.hash import std_hash
from chia.util.ints import uint32, uint64, uint128
from chia.util.streamable import Streamable
from chia.wallet.conditions import (
    AssertCoinAnnouncement,
    Condition,
    CreateCoinAnnouncement,
    CreatePuzzleAnnouncement,
    UnknownCondition,
    parse_timelock_info,
)
from chia.wallet.did_wallet.did_wallet import DIDWallet
from chia.wallet.payment import Payment
from chia.wallet.puzzle_drivers import Solver
from chia.wallet.puzzles.p2_delegated_puzzle_or_hidden_puzzle import solution_for_conditions
from chia.wallet.trading.offer import Offer
from chia.wallet.transaction_record import TransactionRecord
from chia.wallet.uncurried_puzzle import uncurry_puzzle
from chia.wallet.util.compute_memos import compute_memos
from chia.wallet.util.transaction_type import TransactionType
from chia.wallet.util.tx_config import CoinSelectionConfig, TXConfig
from chia.wallet.util.wallet_sync_utils import fetch_coin_spend_for_coin_state
from chia.wallet.util.wallet_types import WalletType
from chia.wallet.vc_wallet.cr_cat_drivers import CRCAT, CRCATSpend, ProofsChecker, construct_pending_approval_state
from chia.wallet.vc_wallet.vc_drivers import VerifiedCredential
from chia.wallet.vc_wallet.vc_store import VCProofs, VCRecord, VCStore
from chia.wallet.wallet import Wallet
from chia.wallet.wallet_coin_record import WalletCoinRecord
from chia.wallet.wallet_info import WalletInfo
from chia.wallet.wallet_protocol import GSTOptionalArgs, WalletProtocol

if TYPE_CHECKING:
    from chia.wallet.wallet_state_manager import WalletStateManager  # pragma: no cover

_T_VCWallet = TypeVar("_T_VCWallet", bound="VCWallet")


class VCWallet:
    wallet_state_manager: WalletStateManager
    log: logging.Logger
    standard_wallet: Wallet
    wallet_info: WalletInfo
    store: VCStore

    @classmethod
    async def create_new_vc_wallet(
        cls: Type[_T_VCWallet],
        wallet_state_manager: WalletStateManager,
        wallet: Wallet,
        name: Optional[str] = None,
    ) -> _T_VCWallet:
        name = "VCWallet" if name is None else name
        new_wallet: _T_VCWallet = await cls.create(
            wallet_state_manager,
            wallet,
            await wallet_state_manager.user_store.create_wallet(name, uint32(WalletType.VC.value), ""),
            name,
        )
        await wallet_state_manager.add_new_wallet(new_wallet)
        return new_wallet

    @classmethod
    async def create(
        cls: Type[_T_VCWallet],
        wallet_state_manager: WalletStateManager,
        wallet: Wallet,
        wallet_info: WalletInfo,
        name: Optional[str] = None,
    ) -> _T_VCWallet:
        self = cls()
        self.wallet_state_manager = wallet_state_manager
        self.standard_wallet = wallet
        self.log = logging.getLogger(name if name else wallet_info.name)
        self.wallet_info = wallet_info
        self.store = wallet_state_manager.vc_store
        return self

    @classmethod
    def type(cls) -> WalletType:
        return WalletType.VC

    def id(self) -> uint32:
        return self.wallet_info.id

    async def coin_added(
        self, coin: Coin, height: uint32, peer: WSChiaConnection, coin_data: Optional[Streamable]
    ) -> None:
        """
        An unspent coin has arrived to our wallet. Get the parent spend to construct the current VerifiedCredential
        representation of the coin and add it to the DB if it's the newest version of the singleton.
        """
        # TODO Use coin_data instead of calling peer API
        wallet_node = self.wallet_state_manager.wallet_node
        coin_states: Optional[List[CoinState]] = await wallet_node.get_coin_state([coin.parent_coin_info], peer=peer)
        if coin_states is None:
            self.log.error(
                f"Cannot find parent coin of the verified credential coin: {coin.name().hex()}"
            )  # pragma: no cover
            return  # pragma: no cover
        parent_coin_state = coin_states[0]
        cs = await fetch_coin_spend_for_coin_state(parent_coin_state, peer)
        if cs is None:
            self.log.error(
                f"Cannot get verified credential coin: {coin.name().hex()} puzzle and solution"
            )  # pragma: no cover
            return  # pragma: no cover
        try:
            vc = VerifiedCredential.get_next_from_coin_spend(cs)
        except Exception as e:  # pragma: no cover
            self.log.debug(
                f"Syncing VC from coin spend failed (likely means it was revoked): {e}\n{traceback.format_exc()}"
            )
            return
        vc_record: VCRecord = VCRecord(vc, height)
        self.wallet_state_manager.state_changed(
            "vc_coin_added", self.id(), dict(launcher_id=vc_record.vc.launcher_id.hex())
        )
        await self.store.add_or_replace_vc_record(vc_record)

    async def remove_coin(self, coin: Coin, height: uint32) -> None:
        """
        remove the VC if it is transferred to another key
        :param coin:
        :param height:
        :return:
        """
        vc_record: Optional[VCRecord] = await self.store.get_vc_record_by_coin_id(coin.name())
        if vc_record is not None:
            await self.store.delete_vc_record(vc_record.vc.launcher_id)
            self.wallet_state_manager.state_changed(
                "vc_coin_removed", self.id(), dict(launcher_id=vc_record.vc.launcher_id.hex())
            )

    async def get_vc_record_for_launcher_id(self, launcher_id: bytes32) -> VCRecord:
        """
        Go into the store and get the VC Record representing the latest representation of the VC we have on chain.
        """
        vc_record = await self.store.get_vc_record(launcher_id)
        if vc_record is None:
            raise ValueError(f"Verified credential {launcher_id.hex()} doesn't exist.")  # pragma: no cover
        return vc_record

    async def launch_new_vc(
        self,
        provider_did: bytes32,
        tx_config: TXConfig,
        inner_puzzle_hash: Optional[bytes32] = None,
        fee: uint64 = uint64(0),
        extra_conditions: Tuple[Condition, ...] = tuple(),
    ) -> Tuple[VCRecord, List[TransactionRecord]]:
        """
        Given the DID ID of a proof provider, mint a brand new VC with an empty slot for proofs.

        Returns the tx records associated with the transaction as well as the expected unconfirmed VCRecord.
        """
        # Check if we own the DID
        found_did = False
        for _, wallet in self.wallet_state_manager.wallets.items():
            if wallet.type() == WalletType.DECENTRALIZED_ID:
                assert isinstance(wallet, DIDWallet)
                if bytes32.fromhex(wallet.get_my_DID()) == provider_did:
                    found_did = True
                    break
        if not found_did:
            raise ValueError(f"You don't own the DID {provider_did.hex()}")  # pragma: no cover
        # Mint VC
        coins = await self.standard_wallet.select_coins(uint64(1 + fee), tx_config.coin_selection_config)
        if len(coins) == 0:
            raise ValueError("Cannot find a coin to mint the verified credential.")  # pragma: no cover
        if inner_puzzle_hash is None:  # pragma: no cover
            inner_puzzle_hash = await self.standard_wallet.get_puzzle_hash(new=not tx_config.reuse_puzhash)
        original_coin = coins.pop()
        dpuz, coin_spends, vc = VerifiedCredential.launch(
            original_coin,
            provider_did,
            inner_puzzle_hash,
            [inner_puzzle_hash],
            fee=fee,
            extra_conditions=extra_conditions,
        )
        solution = solution_for_conditions(dpuz.rest())
        original_puzzle = await self.standard_wallet.puzzle_for_puzzle_hash(original_coin.puzzle_hash)
        coin_spends.append(make_spend(original_coin, original_puzzle, solution))
        spend_bundle = await self.wallet_state_manager.sign_transaction(coin_spends)
        now = uint64(int(time.time()))
        add_list: List[Coin] = list(spend_bundle.additions())
        rem_list: List[Coin] = list(spend_bundle.removals())
        vc_record: VCRecord = VCRecord(vc, uint32(0))
        tx = TransactionRecord(
            confirmed_at_height=uint32(0),
            created_at_time=now,
            to_puzzle_hash=inner_puzzle_hash,
            amount=uint64(1),
            fee_amount=uint64(fee),
            confirmed=False,
            sent=uint32(0),
            spend_bundle=spend_bundle,
            additions=add_list,
            removals=rem_list,
            wallet_id=uint32(1),
            sent_to=[],
            trade_id=None,
            type=uint32(TransactionType.OUTGOING_TX.value),
            name=spend_bundle.name(),
            memos=list(compute_memos(spend_bundle).items()),
            valid_times=parse_timelock_info(extra_conditions),
        )

        return vc_record, [tx]

    async def generate_signed_transaction(
        self,
        vc_id: bytes32,
        tx_config: TXConfig,
        fee: uint64 = uint64(0),
        new_inner_puzhash: Optional[bytes32] = None,
        extra_conditions: Tuple[Condition, ...] = tuple(),
        **kwargs: Unpack[GSTOptionalArgs],
    ) -> List[TransactionRecord]:
        new_proof_hash: Optional[bytes32] = kwargs.get(
            "new_proof_hash", None
        )  # Requires that this key posesses the DID to update the specified VC
        provider_inner_puzhash: Optional[bytes32] = kwargs.get("provider_inner_puzhash", None)
        self_revoke: Optional[bool] = kwargs.get("self_revoke", False)
        """
        Entry point for two standard actions:
         - Cycle the singleton and make an announcement authorizing something
         - Update the hash of the proofs contained within the VC (new_proof_hash is not None)

        Returns a 1 - 3 TransactionRecord objects depending on whether or not there's a fee and whether or not there's
        a DID announcement involved.
        """
        # Find verified credential
        vc_record = await self.get_vc_record_for_launcher_id(vc_id)
        if vc_record.confirmed_at_height == 0:
            raise ValueError(
                f"Verified credential {vc_id.hex()} is not confirmed, please try again later."
            )  # pragma: no cover
        inner_puzhash: bytes32 = vc_record.vc.inner_puzzle_hash
        inner_puzzle: Program = await self.standard_wallet.puzzle_for_puzzle_hash(inner_puzhash)
        if new_inner_puzhash is None:
            new_inner_puzhash = inner_puzhash

        primaries: List[Payment] = [Payment(new_inner_puzhash, uint64(vc_record.vc.coin.amount), [new_inner_puzhash])]

        if fee > 0:
            coin_name = vc_record.vc.coin.name()
            chia_tx = await self.wallet_state_manager.main_wallet.create_tandem_xch_tx(
                fee,
                tx_config,
                extra_conditions=(AssertCoinAnnouncement(asserted_id=coin_name, asserted_msg=coin_name),),
            )
<<<<<<< HEAD
            if coin_announcements is None:
                coin_announcements = {announcement_to_make}
            else:
                coin_announcements.add(announcement_to_make)  # pragma: no cover
=======
            extra_conditions += (CreateCoinAnnouncement(coin_name),)
>>>>>>> f96aaee6
        else:
            chia_tx = None
        if new_proof_hash is not None:
            if self_revoke:
                raise ValueError("Cannot add new proofs and revoke at the same time")
            if provider_inner_puzhash is None:
                for _, wallet in self.wallet_state_manager.wallets.items():
                    if wallet.type() == WalletType.DECENTRALIZED_ID:
                        assert isinstance(wallet, DIDWallet)
                        if wallet.did_info.current_inner is not None and wallet.did_info.origin_coin is not None:
                            if vc_record.vc.proof_provider == wallet.did_info.origin_coin.name():
                                provider_inner_puzhash = wallet.did_info.current_inner.get_tree_hash()
                                break
                            else:
                                continue  # pragma: no cover
                else:
                    raise ValueError("VC could not be updated with specified DID info")  # pragma: no cover
            magic_condition = vc_record.vc.magic_condition_for_new_proofs(new_proof_hash, provider_inner_puzhash)
        elif self_revoke:
            magic_condition = vc_record.vc.magic_condition_for_self_revoke()
        else:
            magic_condition = vc_record.vc.standard_magic_condition()
        extra_conditions = (*extra_conditions, UnknownCondition.from_program(magic_condition))
        innersol: Program = self.standard_wallet.make_solution(
            primaries=primaries,
            conditions=extra_conditions,
        )
        did_announcement, coin_spend, vc = vc_record.vc.do_spend(inner_puzzle, innersol, new_proof_hash)
        spend_bundles = [await self.wallet_state_manager.sign_transaction([coin_spend])]
        tx_list: List[TransactionRecord] = []
        if did_announcement is not None:
            # Need to spend DID
            for _, wallet in self.wallet_state_manager.wallets.items():
                if wallet.type() == WalletType.DECENTRALIZED_ID:
                    assert isinstance(wallet, DIDWallet)
                    if bytes32.fromhex(wallet.get_my_DID()) == vc_record.vc.proof_provider:
                        self.log.debug("Creating announcement from DID for vc: %s", vc_id.hex())
                        did_tx = await wallet.create_message_spend(tx_config, extra_conditions=(did_announcement,))
                        assert did_tx.spend_bundle is not None
                        spend_bundles.append(did_tx.spend_bundle)
                        tx_list.append(dataclasses.replace(did_tx, spend_bundle=None))
                        break
            else:
                raise ValueError(
                    f"Cannot find the required DID {vc_record.vc.proof_provider.hex()}."
                )  # pragma: no cover
        add_list: List[Coin] = list(spend_bundles[0].additions())
        rem_list: List[Coin] = list(spend_bundles[0].removals())
        if chia_tx is not None and chia_tx.spend_bundle is not None:
            spend_bundles.append(chia_tx.spend_bundle)
            tx_list.append(dataclasses.replace(chia_tx, spend_bundle=None))
        spend_bundle = SpendBundle.aggregate(spend_bundles)
        now = uint64(int(time.time()))
        tx_list.append(
            TransactionRecord(
                confirmed_at_height=uint32(0),
                created_at_time=now,
                to_puzzle_hash=new_inner_puzhash,
                amount=uint64(1),
                fee_amount=uint64(fee),
                confirmed=False,
                sent=uint32(0),
                spend_bundle=spend_bundle,
                additions=add_list,
                removals=rem_list,
                wallet_id=self.id(),
                sent_to=[],
                trade_id=None,
                type=uint32(TransactionType.OUTGOING_TX.value),
                name=spend_bundle.name(),
                memos=list(compute_memos(spend_bundle).items()),
                valid_times=parse_timelock_info(extra_conditions),
            )
        )
        return tx_list

    async def revoke_vc(
        self,
        parent_id: bytes32,
        peer: WSChiaConnection,
        tx_config: TXConfig,
        fee: uint64 = uint64(0),
        extra_conditions: Tuple[Condition, ...] = tuple(),
    ) -> List[TransactionRecord]:
        vc_coin_states: List[CoinState] = await self.wallet_state_manager.wallet_node.get_coin_state(
            [parent_id], peer=peer
        )
        if vc_coin_states is None:
            raise ValueError(f"Cannot find verified credential coin: {parent_id.hex()}")  # pragma: no cover
        vc_coin_state = vc_coin_states[0]
        cs: CoinSpend = await fetch_coin_spend_for_coin_state(vc_coin_state, peer)
        vc: VerifiedCredential = VerifiedCredential.get_next_from_coin_spend(cs)

        # Check if we own the DID
        did_wallet: DIDWallet
        for _, wallet in self.wallet_state_manager.wallets.items():
            if wallet.type() == WalletType.DECENTRALIZED_ID:
                assert isinstance(wallet, DIDWallet)
                if bytes32.fromhex(wallet.get_my_DID()) == vc.proof_provider:
                    did_wallet = wallet
                    break
        else:
            return await self.generate_signed_transaction(
                vc.launcher_id,
                tx_config,
                fee,
                self_revoke=True,
            )

        recovery_info: Optional[Tuple[bytes32, bytes32, uint64]] = await did_wallet.get_info_for_recovery()
        if recovery_info is None:
            raise RuntimeError("DID could not currently be accessed while trying to revoke VC")  # pragma: no cover
        _, provider_inner_puzhash, _ = recovery_info

        # Generate spend specific nonce
        coins = {await did_wallet.get_coin()}
        coins.add(vc.coin)
        if fee > 0:
            coins.update(await self.standard_wallet.select_coins(fee, tx_config.coin_selection_config))
        sorted_coins: List[Coin] = sorted(coins, key=Coin.name)
        sorted_coin_list: List[List[Union[bytes32, uint64]]] = [coin_as_list(c) for c in sorted_coins]
        nonce: bytes32 = Program.to(sorted_coin_list).get_tree_hash()
        vc_announcement: AssertCoinAnnouncement = AssertCoinAnnouncement(asserted_id=vc.coin.name(), asserted_msg=nonce)

        # Assemble final bundle
        expected_did_announcement, vc_spend = vc.activate_backdoor(provider_inner_puzhash, announcement_nonce=nonce)
        did_tx: TransactionRecord = await did_wallet.create_message_spend(
            tx_config,
            extra_conditions=(*extra_conditions, expected_did_announcement, vc_announcement),
        )
        assert did_tx.spend_bundle is not None
        final_bundle: SpendBundle = SpendBundle.aggregate([SpendBundle([vc_spend], G2Element()), did_tx.spend_bundle])
        did_tx = dataclasses.replace(did_tx, spend_bundle=final_bundle, name=final_bundle.name())
        if fee > 0:
            chia_tx: TransactionRecord = await self.wallet_state_manager.main_wallet.create_tandem_xch_tx(
                fee, tx_config, extra_conditions=(vc_announcement,)
            )
            assert did_tx.spend_bundle is not None
            assert chia_tx.spend_bundle is not None
            new_bundle = SpendBundle.aggregate([chia_tx.spend_bundle, did_tx.spend_bundle])
            did_tx = dataclasses.replace(did_tx, spend_bundle=new_bundle, name=new_bundle.name())
            chia_tx = dataclasses.replace(chia_tx, spend_bundle=None)
            return [did_tx, chia_tx]
        else:
            return [did_tx]  # pragma: no cover

    async def add_vc_authorization(self, offer: Offer, solver: Solver, tx_config: TXConfig) -> Tuple[Offer, Solver]:
        """
        This method takes an existing offer and adds a VC authorization spend to it where it can/is willing.
        The only coins types that it looks for to approve are CR-CATs at the moment.
        It will approve a CR-CAT spend if it meets one of the following conditions:
          - It is coming to this wallet (we know we have a valid VC)
          - It is going back to the same puzzle hash it came from (it is change)
          - It is going to the "pending approval" state (we can defer authorization to another user's VC)
          - It is going to the OFFER_MOD (known puzzlehash, intermediate custody-less state, no VC needed)

        Note that the second requirement above means that to make a valid offer of CR-CATs for something else, you must
        send the change back to it's original puzzle hash or else a taker wallet will not approve it.
        """
        # Gather all of the CRCATs being spent and the CRCATs that each creates
        crcat_spends: List[CRCATSpend] = []
        other_spends: List[CoinSpend] = []
        spends_to_fix: Dict[bytes32, CoinSpend] = {}
        for spend in offer.to_valid_spend().coin_spends:
            if CRCAT.is_cr_cat(uncurry_puzzle(spend.puzzle_reveal.to_program()))[0]:
                crcat_spend: CRCATSpend = CRCATSpend.from_coin_spend(spend)
                if crcat_spend.incomplete:
                    crcat_spends.append(crcat_spend)
                    if spend in offer._bundle.coin_spends:
                        spends_to_fix[spend.coin.name()] = spend
                else:
                    if spend in offer._bundle.coin_spends:  # pragma: no cover
                        other_spends.append(spend)
            else:
                if spend in offer._bundle.coin_spends:
                    other_spends.append(spend)

        # Figure out what VC announcements are needed
        announcements_to_make: Dict[bytes32, List[CreatePuzzleAnnouncement]] = {}
        announcements_to_assert: Dict[bytes32, List[AssertCoinAnnouncement]] = {}
        vcs: Dict[bytes32, VerifiedCredential] = {}
        coin_args: Dict[str, List[str]] = {}
        for crcat_spend in crcat_spends:
            # Check first whether we can approve...
            available_vcs: List[VCRecord] = [
                vc_rec
                for vc_rec in await self.store.get_vc_records_by_providers(crcat_spend.crcat.authorized_providers)
                if vc_rec.confirmed_at_height != 0
            ]
            if len(available_vcs) == 0:  # pragma: no cover
                raise ValueError(f"No VC available with provider in {crcat_spend.crcat.authorized_providers}")
            vc: VerifiedCredential = available_vcs[0].vc
            vc_to_use: bytes32 = vc.launcher_id
            vcs[vc_to_use] = vc
            # ...then whether or not we should
            our_crcat: bool = (
                await self.wallet_state_manager.get_wallet_identifier_for_puzzle_hash(
                    crcat_spend.crcat.inner_puzzle_hash
                )
                is not None
            )
            outputs_ok: bool = True
            for cc in [c for c in crcat_spend.inner_conditions if c.at("f").as_int() == 51]:
                if not (
                    (  # it's coming to us
                        await self.wallet_state_manager.get_wallet_identifier_for_puzzle_hash(
                            bytes32(cc.at("rf").as_atom())
                        )
                        is not None
                    )
                    or (  # it's going back where it came from
                        bytes32(cc.at("rf").as_atom()) == crcat_spend.crcat.inner_puzzle_hash
                    )
                    or (  # it's going to the pending state
                        cc.at("rrr") != Program.to(None)
                        and cc.at("rrrf").atom is None
                        and bytes32(cc.at("rf").as_atom())
                        == construct_pending_approval_state(
                            bytes32(cc.at("rrrff").as_atom()), uint64(cc.at("rrf").as_int())
                        ).get_tree_hash()
                    )
                    or bytes32(cc.at("rf").as_atom()) == Offer.ph()  # it's going to the offer mod
                ):
                    outputs_ok = False  # pragma: no cover
            if our_crcat or outputs_ok:
                announcements_to_make.setdefault(vc_to_use, [])
                announcements_to_assert.setdefault(vc_to_use, [])
                announcements_to_make[vc_to_use].append(
                    CreatePuzzleAnnouncement(crcat_spend.crcat.expected_announcement())
                )
                announcements_to_assert[vc_to_use].extend(
                    [
                        AssertCoinAnnouncement(
                            asserted_id=crcat_spend.crcat.coin.name(),
                            asserted_msg=b"\xcd" + std_hash(crc.inner_puzzle_hash + int_to_bytes(crc.coin.amount)),
                        )
                        for crc in crcat_spend.children
                    ]
                )

                coin_name: str = crcat_spend.crcat.coin.name().hex()
                coin_args[coin_name] = [
                    await self.proof_of_inclusions_for_root_and_keys(
                        # It's on my TODO list to fix the below line -Quex
                        vc.proof_hash,  # type: ignore
                        ProofsChecker.from_program(uncurry_puzzle(crcat_spend.crcat.proofs_checker)).flags,
                    ),
                    "()",  # not general
                    "0x" + vc.proof_provider.hex(),
                    "0x" + vc.launcher_id.hex(),
                    "0x" + vc.wrap_inner_with_backdoor().get_tree_hash().hex(),
                ]
                if crcat_spend.crcat.coin.name() in spends_to_fix:
                    spend_to_fix: CoinSpend = spends_to_fix[crcat_spend.crcat.coin.name()]
                    other_spends.append(
                        dataclasses.replace(
                            spend_to_fix,
                            solution=SerializedProgram.from_program(
                                spend_to_fix.solution.to_program().replace(
                                    ff=coin_args[coin_name][0],
                                    frf=Program.to(None),  # not general
                                    frrf=bytes32.from_hexstr(coin_args[coin_name][2]),
                                    frrrf=bytes32.from_hexstr(coin_args[coin_name][3]),
                                    frrrrf=bytes32.from_hexstr(coin_args[coin_name][4]),
                                )
                            ),
                        )
                    )
            else:
                raise ValueError("Wallet cannot verify all spends in specified offer")  # pragma: no cover

        vc_spends: List[SpendBundle] = []
        for launcher_id, vc in vcs.items():
            vc_spends.append(
                SpendBundle.aggregate(
                    [
                        tx.spend_bundle
                        for tx in (
                            await self.generate_signed_transaction(
                                launcher_id,
                                tx_config,
                                extra_conditions=(
                                    *announcements_to_assert[launcher_id],
                                    *announcements_to_make[launcher_id],
                                ),
                            )
                        )
                        if tx.spend_bundle is not None
                    ]
                )
            )

        return Offer.from_spend_bundle(
            SpendBundle.aggregate(
                [
                    SpendBundle(
                        [
                            *(
                                spend
                                for spend in offer.to_spend_bundle().coin_spends
                                if spend.coin.parent_coin_info == bytes32([0] * 32)
                            ),
                            *other_spends,
                        ],
                        offer._bundle.aggregated_signature,
                    ),
                    *vc_spends,
                ]
            )
        ), Solver({"vc_authorizations": coin_args})

    async def get_vc_with_provider_in_and_proofs(
        self, authorized_providers: List[bytes32], proofs: List[str]
    ) -> VerifiedCredential:
        vc_records: List[VCRecord] = await self.store.get_vc_records_by_providers(authorized_providers)
        if len(vc_records) == 0:  # pragma: no cover
            raise ValueError(f"VCWallet has no VCs with providers in the following list: {authorized_providers}")
        else:
            for rec in vc_records:
                if rec.vc.proof_hash is None:
                    continue  # pragma: no cover
                vc_proofs: Optional[VCProofs] = await self.store.get_proofs_for_root(rec.vc.proof_hash)
                if vc_proofs is None:
                    continue  # pragma: no cover
                if all(proof in vc_proofs.key_value_pairs for proof in proofs):
                    return rec.vc
        raise ValueError(f"No authorized VC has the correct proofs: {proofs}")  # pragma: no cover

    async def proof_of_inclusions_for_root_and_keys(self, root: bytes32, keys: List[str]) -> Program:
        vc_proofs: Optional[VCProofs] = await self.store.get_proofs_for_root(root)
        if vc_proofs is None:
            raise RuntimeError(f"No proofs exist for VC root: {root.hex()}")  # pragma: no cover
        else:
            return vc_proofs.prove_keys(keys)

    async def select_coins(
        self,
        amount: uint64,
        coin_selection_config: CoinSelectionConfig,
    ) -> Set[Coin]:
        raise RuntimeError("VCWallet does not support select_coins()")  # pragma: no cover

    async def get_confirmed_balance(self, record_list: Optional[Set[WalletCoinRecord]] = None) -> uint128:
        """The VC wallet doesn't really have a balance."""
        return uint128(0)  # pragma: no cover

    async def get_unconfirmed_balance(self, record_list: Optional[Set[WalletCoinRecord]] = None) -> uint128:
        """The VC wallet doesn't really have a balance."""
        return uint128(0)  # pragma: no cover

    async def get_spendable_balance(self, unspent_records: Optional[Set[WalletCoinRecord]] = None) -> uint128:
        """The VC wallet doesn't really have a balance."""
        return uint128(0)  # pragma: no cover

    async def get_pending_change_balance(self) -> uint64:
        return uint64(0)  # pragma: no cover

    async def get_max_send_amount(self, records: Optional[Set[WalletCoinRecord]] = None) -> uint128:
        """This is the confirmed balance, which we set to 0 as the VC wallet doesn't have one."""
        return uint128(0)  # pragma: no cover

    def puzzle_hash_for_pk(self, pubkey: G1Element) -> bytes32:
        raise RuntimeError("VCWallet does not support puzzle_hash_for_pk")  # pragma: no cover

    def require_derivation_paths(self) -> bool:
        return False

    def get_name(self) -> str:
        return self.wallet_info.name  # pragma: no cover

    async def match_hinted_coin(self, coin: Coin, hint: bytes32) -> bool:
        return False


if TYPE_CHECKING:
    _dummy: WalletProtocol[VerifiedCredential] = VCWallet()  # pragma: no cover<|MERGE_RESOLUTION|>--- conflicted
+++ resolved
@@ -270,14 +270,7 @@
                 tx_config,
                 extra_conditions=(AssertCoinAnnouncement(asserted_id=coin_name, asserted_msg=coin_name),),
             )
-<<<<<<< HEAD
-            if coin_announcements is None:
-                coin_announcements = {announcement_to_make}
-            else:
-                coin_announcements.add(announcement_to_make)  # pragma: no cover
-=======
             extra_conditions += (CreateCoinAnnouncement(coin_name),)
->>>>>>> f96aaee6
         else:
             chia_tx = None
         if new_proof_hash is not None:
