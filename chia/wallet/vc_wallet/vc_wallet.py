from __future__ import annotations

import dataclasses
import logging
import time
import traceback
from typing import TYPE_CHECKING, Dict, List, Optional, Set, Tuple, Type, TypeVar, Union

from chia_rs import G1Element, G2Element
from clvm.casts import int_to_bytes
from typing_extensions import Unpack

from chia.protocols.wallet_protocol import CoinState
from chia.server.ws_connection import WSChiaConnection
from chia.types.blockchain_format.coin import Coin, coin_as_list
from chia.types.blockchain_format.program import Program
from chia.types.blockchain_format.serialized_program import SerializedProgram
from chia.types.blockchain_format.sized_bytes import bytes32
from chia.types.coin_spend import CoinSpend, make_spend
from chia.types.spend_bundle import SpendBundle
from chia.util.hash import std_hash
from chia.util.ints import uint32, uint64, uint128
from chia.util.streamable import Streamable
from chia.wallet.conditions import (
    AssertCoinAnnouncement,
    Condition,
    CreateCoinAnnouncement,
    CreatePuzzleAnnouncement,
    UnknownCondition,
    parse_timelock_info,
)
from chia.wallet.did_wallet.did_wallet import DIDWallet
from chia.wallet.payment import Payment
from chia.wallet.puzzle_drivers import Solver
from chia.wallet.puzzles.p2_delegated_puzzle_or_hidden_puzzle import solution_for_conditions
from chia.wallet.trading.offer import Offer
from chia.wallet.transaction_record import TransactionRecord
from chia.wallet.uncurried_puzzle import uncurry_puzzle
from chia.wallet.util.compute_memos import compute_memos
from chia.wallet.util.transaction_type import TransactionType
from chia.wallet.util.tx_config import CoinSelectionConfig, TXConfig
from chia.wallet.util.wallet_sync_utils import fetch_coin_spend_for_coin_state
from chia.wallet.util.wallet_types import WalletType
from chia.wallet.vc_wallet.cr_cat_drivers import CRCAT, CRCATSpend, ProofsChecker, construct_pending_approval_state
from chia.wallet.vc_wallet.vc_drivers import VerifiedCredential
from chia.wallet.vc_wallet.vc_store import VCProofs, VCRecord, VCStore
from chia.wallet.wallet import Wallet
from chia.wallet.wallet_coin_record import WalletCoinRecord
from chia.wallet.wallet_info import WalletInfo
from chia.wallet.wallet_protocol import GSTOptionalArgs, WalletProtocol

if TYPE_CHECKING:
    from chia.wallet.wallet_state_manager import WalletStateManager  # pragma: no cover

_T_VCWallet = TypeVar("_T_VCWallet", bound="VCWallet")


class VCWallet:
    wallet_state_manager: WalletStateManager
    log: logging.Logger
    standard_wallet: Wallet
    wallet_info: WalletInfo
    store: VCStore

    @classmethod
    async def create_new_vc_wallet(
        cls: Type[_T_VCWallet],
        wallet_state_manager: WalletStateManager,
        wallet: Wallet,
        name: Optional[str] = None,
    ) -> _T_VCWallet:
        name = "VCWallet" if name is None else name
        new_wallet: _T_VCWallet = await cls.create(
            wallet_state_manager,
            wallet,
            await wallet_state_manager.user_store.create_wallet(name, uint32(WalletType.VC.value), ""),
            name,
        )
        await wallet_state_manager.add_new_wallet(new_wallet)
        return new_wallet

    @classmethod
    async def create(
        cls: Type[_T_VCWallet],
        wallet_state_manager: WalletStateManager,
        wallet: Wallet,
        wallet_info: WalletInfo,
        name: Optional[str] = None,
    ) -> _T_VCWallet:
        self = cls()
        self.wallet_state_manager = wallet_state_manager
        self.standard_wallet = wallet
        self.log = logging.getLogger(name if name else wallet_info.name)
        self.wallet_info = wallet_info
        self.store = wallet_state_manager.vc_store
        return self

    @classmethod
    def type(cls) -> WalletType:
        return WalletType.VC

    def id(self) -> uint32:
        return self.wallet_info.id

    async def coin_added(
        self, coin: Coin, height: uint32, peer: WSChiaConnection, coin_data: Optional[Streamable]
    ) -> None:
        """
        An unspent coin has arrived to our wallet. Get the parent spend to construct the current VerifiedCredential
        representation of the coin and add it to the DB if it's the newest version of the singleton.
        """
        # TODO Use coin_data instead of calling peer API
        wallet_node = self.wallet_state_manager.wallet_node
        coin_states: Optional[List[CoinState]] = await wallet_node.get_coin_state([coin.parent_coin_info], peer=peer)
        if coin_states is None:
            self.log.error(
                f"Cannot find parent coin of the verified credential coin: {coin.name().hex()}"
            )  # pragma: no cover
            return  # pragma: no cover
        parent_coin_state = coin_states[0]
        cs = await fetch_coin_spend_for_coin_state(parent_coin_state, peer)
        if cs is None:
            self.log.error(
                f"Cannot get verified credential coin: {coin.name().hex()} puzzle and solution"
            )  # pragma: no cover
            return  # pragma: no cover
        try:
            vc = VerifiedCredential.get_next_from_coin_spend(cs)
        except Exception as e:  # pragma: no cover
            self.log.debug(
                f"Syncing VC from coin spend failed (likely means it was revoked): {e}\n{traceback.format_exc()}"
            )
            return
        vc_record: VCRecord = VCRecord(vc, height)
        self.wallet_state_manager.state_changed(
            "vc_coin_added", self.id(), dict(launcher_id=vc_record.vc.launcher_id.hex())
        )
        await self.store.add_or_replace_vc_record(vc_record)

    async def remove_coin(self, coin: Coin, height: uint32) -> None:
        """
        remove the VC if it is transferred to another key
        :param coin:
        :param height:
        :return:
        """
        vc_record: Optional[VCRecord] = await self.store.get_vc_record_by_coin_id(coin.name())
        if vc_record is not None:
            await self.store.delete_vc_record(vc_record.vc.launcher_id)
            self.wallet_state_manager.state_changed(
                "vc_coin_removed", self.id(), dict(launcher_id=vc_record.vc.launcher_id.hex())
            )

    async def get_vc_record_for_launcher_id(self, launcher_id: bytes32) -> VCRecord:
        """
        Go into the store and get the VC Record representing the latest representation of the VC we have on chain.
        """
        vc_record = await self.store.get_vc_record(launcher_id)
        if vc_record is None:
            raise ValueError(f"Verified credential {launcher_id.hex()} doesn't exist.")  # pragma: no cover
        return vc_record

    async def launch_new_vc(
        self,
        provider_did: bytes32,
        tx_config: TXConfig,
        inner_puzzle_hash: Optional[bytes32] = None,
        fee: uint64 = uint64(0),
        extra_conditions: Tuple[Condition, ...] = tuple(),
    ) -> Tuple[VCRecord, List[TransactionRecord]]:
        """
        Given the DID ID of a proof provider, mint a brand new VC with an empty slot for proofs.

        Returns the tx records associated with the transaction as well as the expected unconfirmed VCRecord.
        """
        # Check if we own the DID
        found_did = False
        for _, wallet in self.wallet_state_manager.wallets.items():
            if wallet.type() == WalletType.DECENTRALIZED_ID:
                assert isinstance(wallet, DIDWallet)
                if bytes32.fromhex(wallet.get_my_DID()) == provider_did:
                    found_did = True
                    break
        if not found_did:
            raise ValueError(f"You don't own the DID {provider_did.hex()}")  # pragma: no cover
        # Mint VC
        coins = await self.standard_wallet.select_coins(uint64(1 + fee), tx_config.coin_selection_config)
        if len(coins) == 0:
            raise ValueError("Cannot find a coin to mint the verified credential.")  # pragma: no cover
        if inner_puzzle_hash is None:  # pragma: no cover
            inner_puzzle_hash = await self.standard_wallet.get_puzzle_hash(new=not tx_config.reuse_puzhash)
        original_coin = coins.pop()
        dpuz, coin_spends, vc = VerifiedCredential.launch(
            original_coin,
            provider_did,
            inner_puzzle_hash,
            [inner_puzzle_hash],
            fee=fee,
            extra_conditions=extra_conditions,
        )
        solution = solution_for_conditions(dpuz.rest())
        original_puzzle = await self.standard_wallet.puzzle_for_puzzle_hash(original_coin.puzzle_hash)
<<<<<<< HEAD
        coin_spends.append(CoinSpend(original_coin, original_puzzle, solution))
        spend_bundle = SpendBundle(coin_spends, G2Element())
=======
        coin_spends.append(make_spend(original_coin, original_puzzle, solution))
        spend_bundle = await self.wallet_state_manager.sign_transaction(coin_spends)
>>>>>>> 335523a1
        now = uint64(int(time.time()))
        add_list: List[Coin] = list(spend_bundle.additions())
        rem_list: List[Coin] = list(spend_bundle.removals())
        vc_record: VCRecord = VCRecord(vc, uint32(0))
        tx = TransactionRecord(
            confirmed_at_height=uint32(0),
            created_at_time=now,
            to_puzzle_hash=inner_puzzle_hash,
            amount=uint64(1),
            fee_amount=uint64(fee),
            confirmed=False,
            sent=uint32(0),
            spend_bundle=spend_bundle,
            additions=add_list,
            removals=rem_list,
            wallet_id=uint32(1),
            sent_to=[],
            trade_id=None,
            type=uint32(TransactionType.OUTGOING_TX.value),
            name=spend_bundle.name(),
            memos=list(compute_memos(spend_bundle).items()),
            valid_times=parse_timelock_info(extra_conditions),
        )

        return vc_record, [tx]

    async def generate_signed_transaction(
        self,
        vc_id: bytes32,
        tx_config: TXConfig,
        fee: uint64 = uint64(0),
        new_inner_puzhash: Optional[bytes32] = None,
        extra_conditions: Tuple[Condition, ...] = tuple(),
        **kwargs: Unpack[GSTOptionalArgs],
    ) -> List[TransactionRecord]:
        new_proof_hash: Optional[bytes32] = kwargs.get(
            "new_proof_hash", None
        )  # Requires that this key posesses the DID to update the specified VC
        provider_inner_puzhash: Optional[bytes32] = kwargs.get("provider_inner_puzhash", None)
        self_revoke: Optional[bool] = kwargs.get("self_revoke", False)
        """
        Entry point for two standard actions:
         - Cycle the singleton and make an announcement authorizing something
         - Update the hash of the proofs contained within the VC (new_proof_hash is not None)

        Returns a 1 - 3 TransactionRecord objects depending on whether or not there's a fee and whether or not there's
        a DID announcement involved.
        """
        # Find verified credential
        vc_record = await self.get_vc_record_for_launcher_id(vc_id)
        if vc_record.confirmed_at_height == 0:
            raise ValueError(
                f"Verified credential {vc_id.hex()} is not confirmed, please try again later."
            )  # pragma: no cover
        inner_puzhash: bytes32 = vc_record.vc.inner_puzzle_hash
        inner_puzzle: Program = await self.standard_wallet.puzzle_for_puzzle_hash(inner_puzhash)
        if new_inner_puzhash is None:
            new_inner_puzhash = inner_puzhash

        primaries: List[Payment] = [Payment(new_inner_puzhash, uint64(vc_record.vc.coin.amount), [new_inner_puzhash])]

        if fee > 0:
            coin_name = vc_record.vc.coin.name()
            chia_tx = await self.wallet_state_manager.main_wallet.create_tandem_xch_tx(
                fee,
                tx_config,
                extra_conditions=(AssertCoinAnnouncement(asserted_id=coin_name, asserted_msg=coin_name),),
            )
            extra_conditions += (CreateCoinAnnouncement(coin_name),)
        else:
            chia_tx = None
        if new_proof_hash is not None:
            if self_revoke:
                raise ValueError("Cannot add new proofs and revoke at the same time")
            if provider_inner_puzhash is None:
                for _, wallet in self.wallet_state_manager.wallets.items():
                    if wallet.type() == WalletType.DECENTRALIZED_ID:
                        assert isinstance(wallet, DIDWallet)
                        if wallet.did_info.current_inner is not None and wallet.did_info.origin_coin is not None:
                            if vc_record.vc.proof_provider == wallet.did_info.origin_coin.name():
                                provider_inner_puzhash = wallet.did_info.current_inner.get_tree_hash()
                                break
                            else:
                                continue  # pragma: no cover
                else:
                    raise ValueError("VC could not be updated with specified DID info")  # pragma: no cover
            magic_condition = vc_record.vc.magic_condition_for_new_proofs(new_proof_hash, provider_inner_puzhash)
        elif self_revoke:
            magic_condition = vc_record.vc.magic_condition_for_self_revoke()
        else:
            magic_condition = vc_record.vc.standard_magic_condition()
        extra_conditions = (*extra_conditions, UnknownCondition.from_program(magic_condition))
        innersol: Program = self.standard_wallet.make_solution(
            primaries=primaries,
            conditions=extra_conditions,
        )
        did_announcement, coin_spend, vc = vc_record.vc.do_spend(inner_puzzle, innersol, new_proof_hash)
        spend_bundles = [SpendBundle([coin_spend], G2Element())]
        tx_list: List[TransactionRecord] = []
        if did_announcement is not None:
            # Need to spend DID
            for _, wallet in self.wallet_state_manager.wallets.items():
                if wallet.type() == WalletType.DECENTRALIZED_ID:
                    assert isinstance(wallet, DIDWallet)
                    if bytes32.fromhex(wallet.get_my_DID()) == vc_record.vc.proof_provider:
                        self.log.debug("Creating announcement from DID for vc: %s", vc_id.hex())
                        did_tx = await wallet.create_message_spend(tx_config, extra_conditions=(did_announcement,))
                        assert did_tx.spend_bundle is not None
                        spend_bundles.append(did_tx.spend_bundle)
                        tx_list.append(dataclasses.replace(did_tx, spend_bundle=None))
                        break
            else:
                raise ValueError(
                    f"Cannot find the required DID {vc_record.vc.proof_provider.hex()}."
                )  # pragma: no cover
        add_list: List[Coin] = list(spend_bundles[0].additions())
        rem_list: List[Coin] = list(spend_bundles[0].removals())
        if chia_tx is not None and chia_tx.spend_bundle is not None:
            spend_bundles.append(chia_tx.spend_bundle)
            tx_list.append(dataclasses.replace(chia_tx, spend_bundle=None))
        spend_bundle = SpendBundle.aggregate(spend_bundles)
        now = uint64(int(time.time()))
        tx_list.append(
            TransactionRecord(
                confirmed_at_height=uint32(0),
                created_at_time=now,
                to_puzzle_hash=new_inner_puzhash,
                amount=uint64(1),
                fee_amount=uint64(fee),
                confirmed=False,
                sent=uint32(0),
                spend_bundle=spend_bundle,
                additions=add_list,
                removals=rem_list,
                wallet_id=self.id(),
                sent_to=[],
                trade_id=None,
                type=uint32(TransactionType.OUTGOING_TX.value),
                name=spend_bundle.name(),
                memos=list(compute_memos(spend_bundle).items()),
                valid_times=parse_timelock_info(extra_conditions),
            )
        )
        return tx_list

    async def revoke_vc(
        self,
        parent_id: bytes32,
        peer: WSChiaConnection,
        tx_config: TXConfig,
        fee: uint64 = uint64(0),
        extra_conditions: Tuple[Condition, ...] = tuple(),
    ) -> List[TransactionRecord]:
        vc_coin_states: List[CoinState] = await self.wallet_state_manager.wallet_node.get_coin_state(
            [parent_id], peer=peer
        )
        if vc_coin_states is None:
            raise ValueError(f"Cannot find verified credential coin: {parent_id.hex()}")  # pragma: no cover
        vc_coin_state = vc_coin_states[0]
        cs: CoinSpend = await fetch_coin_spend_for_coin_state(vc_coin_state, peer)
        vc: VerifiedCredential = VerifiedCredential.get_next_from_coin_spend(cs)

        # Check if we own the DID
        did_wallet: DIDWallet
        for _, wallet in self.wallet_state_manager.wallets.items():
            if wallet.type() == WalletType.DECENTRALIZED_ID:
                assert isinstance(wallet, DIDWallet)
                if bytes32.fromhex(wallet.get_my_DID()) == vc.proof_provider:
                    did_wallet = wallet
                    break
        else:
            return await self.generate_signed_transaction(
                vc.launcher_id,
                tx_config,
                fee,
                self_revoke=True,
            )

        recovery_info: Optional[Tuple[bytes32, bytes32, uint64]] = await did_wallet.get_info_for_recovery()
        if recovery_info is None:
            raise RuntimeError("DID could not currently be accessed while trying to revoke VC")  # pragma: no cover
        _, provider_inner_puzhash, _ = recovery_info

        # Generate spend specific nonce
        coins = {await did_wallet.get_coin()}
        coins.add(vc.coin)
        if fee > 0:
            coins.update(await self.standard_wallet.select_coins(fee, tx_config.coin_selection_config))
        sorted_coins: List[Coin] = sorted(coins, key=Coin.name)
        sorted_coin_list: List[List[Union[bytes32, uint64]]] = [coin_as_list(c) for c in sorted_coins]
        nonce: bytes32 = Program.to(sorted_coin_list).get_tree_hash()
        vc_announcement: AssertCoinAnnouncement = AssertCoinAnnouncement(asserted_id=vc.coin.name(), asserted_msg=nonce)

        # Assemble final bundle
        expected_did_announcement, vc_spend = vc.activate_backdoor(provider_inner_puzhash, announcement_nonce=nonce)
        did_tx: TransactionRecord = await did_wallet.create_message_spend(
            tx_config,
            extra_conditions=(*extra_conditions, expected_did_announcement, vc_announcement),
        )
        assert did_tx.spend_bundle is not None
        final_bundle: SpendBundle = SpendBundle.aggregate([SpendBundle([vc_spend], G2Element()), did_tx.spend_bundle])
        did_tx = dataclasses.replace(did_tx, spend_bundle=final_bundle, name=final_bundle.name())
        if fee > 0:
            chia_tx: TransactionRecord = await self.wallet_state_manager.main_wallet.create_tandem_xch_tx(
                fee, tx_config, extra_conditions=(vc_announcement,)
            )
            assert did_tx.spend_bundle is not None
            assert chia_tx.spend_bundle is not None
            new_bundle = SpendBundle.aggregate([chia_tx.spend_bundle, did_tx.spend_bundle])
            did_tx = dataclasses.replace(did_tx, spend_bundle=new_bundle, name=new_bundle.name())
            chia_tx = dataclasses.replace(chia_tx, spend_bundle=None)
            return [did_tx, chia_tx]
        else:
            return [did_tx]  # pragma: no cover

    async def add_vc_authorization(self, offer: Offer, solver: Solver, tx_config: TXConfig) -> Tuple[Offer, Solver]:
        """
        This method takes an existing offer and adds a VC authorization spend to it where it can/is willing.
        The only coins types that it looks for to approve are CR-CATs at the moment.
        It will approve a CR-CAT spend if it meets one of the following conditions:
          - It is coming to this wallet (we know we have a valid VC)
          - It is going back to the same puzzle hash it came from (it is change)
          - It is going to the "pending approval" state (we can defer authorization to another user's VC)
          - It is going to the OFFER_MOD (known puzzlehash, intermediate custody-less state, no VC needed)

        Note that the second requirement above means that to make a valid offer of CR-CATs for something else, you must
        send the change back to it's original puzzle hash or else a taker wallet will not approve it.
        """
        # Gather all of the CRCATs being spent and the CRCATs that each creates
        crcat_spends: List[CRCATSpend] = []
        other_spends: List[CoinSpend] = []
        spends_to_fix: Dict[bytes32, CoinSpend] = {}
        for spend in offer.to_valid_spend().coin_spends:
            if CRCAT.is_cr_cat(uncurry_puzzle(spend.puzzle_reveal.to_program()))[0]:
                crcat_spend: CRCATSpend = CRCATSpend.from_coin_spend(spend)
                if crcat_spend.incomplete:
                    crcat_spends.append(crcat_spend)
                    if spend in offer._bundle.coin_spends:
                        spends_to_fix[spend.coin.name()] = spend
                else:
                    if spend in offer._bundle.coin_spends:  # pragma: no cover
                        other_spends.append(spend)
            else:
                if spend in offer._bundle.coin_spends:
                    other_spends.append(spend)

        # Figure out what VC announcements are needed
        announcements_to_make: Dict[bytes32, List[CreatePuzzleAnnouncement]] = {}
        announcements_to_assert: Dict[bytes32, List[AssertCoinAnnouncement]] = {}
        vcs: Dict[bytes32, VerifiedCredential] = {}
        coin_args: Dict[str, List[str]] = {}
        for crcat_spend in crcat_spends:
            # Check first whether we can approve...
            available_vcs: List[VCRecord] = [
                vc_rec
                for vc_rec in await self.store.get_vc_records_by_providers(crcat_spend.crcat.authorized_providers)
                if vc_rec.confirmed_at_height != 0
            ]
            if len(available_vcs) == 0:  # pragma: no cover
                raise ValueError(f"No VC available with provider in {crcat_spend.crcat.authorized_providers}")
            vc: VerifiedCredential = available_vcs[0].vc
            vc_to_use: bytes32 = vc.launcher_id
            vcs[vc_to_use] = vc
            # ...then whether or not we should
            our_crcat: bool = (
                await self.wallet_state_manager.get_wallet_identifier_for_puzzle_hash(
                    crcat_spend.crcat.inner_puzzle_hash
                )
                is not None
            )
            outputs_ok: bool = True
            for cc in [c for c in crcat_spend.inner_conditions if c.at("f").as_int() == 51]:
                if not (
                    (  # it's coming to us
                        await self.wallet_state_manager.get_wallet_identifier_for_puzzle_hash(
                            bytes32(cc.at("rf").as_atom())
                        )
                        is not None
                    )
                    or (  # it's going back where it came from
                        bytes32(cc.at("rf").as_atom()) == crcat_spend.crcat.inner_puzzle_hash
                    )
                    or (  # it's going to the pending state
                        cc.at("rrr") != Program.to(None)
                        and cc.at("rrrf").atom is None
                        and bytes32(cc.at("rf").as_atom())
                        == construct_pending_approval_state(
                            bytes32(cc.at("rrrff").as_atom()), uint64(cc.at("rrf").as_int())
                        ).get_tree_hash()
                    )
                    or bytes32(cc.at("rf").as_atom()) == Offer.ph()  # it's going to the offer mod
                ):
                    outputs_ok = False  # pragma: no cover
            if our_crcat or outputs_ok:
                announcements_to_make.setdefault(vc_to_use, [])
                announcements_to_assert.setdefault(vc_to_use, [])
                announcements_to_make[vc_to_use].append(
                    CreatePuzzleAnnouncement(crcat_spend.crcat.expected_announcement())
                )
                announcements_to_assert[vc_to_use].extend(
                    [
                        AssertCoinAnnouncement(
                            asserted_id=crcat_spend.crcat.coin.name(),
                            asserted_msg=b"\xcd" + std_hash(crc.inner_puzzle_hash + int_to_bytes(crc.coin.amount)),
                        )
                        for crc in crcat_spend.children
                    ]
                )

                coin_name: str = crcat_spend.crcat.coin.name().hex()
                coin_args[coin_name] = [
                    await self.proof_of_inclusions_for_root_and_keys(
                        # It's on my TODO list to fix the below line -Quex
                        vc.proof_hash,  # type: ignore
                        ProofsChecker.from_program(uncurry_puzzle(crcat_spend.crcat.proofs_checker)).flags,
                    ),
                    "()",  # not general
                    "0x" + vc.proof_provider.hex(),
                    "0x" + vc.launcher_id.hex(),
                    "0x" + vc.wrap_inner_with_backdoor().get_tree_hash().hex(),
                ]
                if crcat_spend.crcat.coin.name() in spends_to_fix:
                    spend_to_fix: CoinSpend = spends_to_fix[crcat_spend.crcat.coin.name()]
                    other_spends.append(
                        dataclasses.replace(
                            spend_to_fix,
                            solution=SerializedProgram.from_program(
                                spend_to_fix.solution.to_program().replace(
                                    ff=coin_args[coin_name][0],
                                    frf=Program.to(None),  # not general
                                    frrf=bytes32.from_hexstr(coin_args[coin_name][2]),
                                    frrrf=bytes32.from_hexstr(coin_args[coin_name][3]),
                                    frrrrf=bytes32.from_hexstr(coin_args[coin_name][4]),
                                )
                            ),
                        )
                    )
            else:
                raise ValueError("Wallet cannot verify all spends in specified offer")  # pragma: no cover

        vc_spends: List[SpendBundle] = []
        for launcher_id, vc in vcs.items():
            vc_spends.append(
                SpendBundle.aggregate(
                    [
                        tx.spend_bundle
                        for tx in (
                            await self.generate_signed_transaction(
                                launcher_id,
                                tx_config,
                                extra_conditions=(
                                    *announcements_to_assert[launcher_id],
                                    *announcements_to_make[launcher_id],
                                ),
                            )
                        )
                        if tx.spend_bundle is not None
                    ]
                )
            )

        return Offer.from_spend_bundle(
            SpendBundle.aggregate(
                [
                    SpendBundle(
                        [
                            *(
                                spend
                                for spend in offer.to_spend_bundle().coin_spends
                                if spend.coin.parent_coin_info == bytes32([0] * 32)
                            ),
                            *other_spends,
                        ],
                        offer._bundle.aggregated_signature,
                    ),
                    *vc_spends,
                ]
            )
        ), Solver({"vc_authorizations": coin_args})

    async def get_vc_with_provider_in_and_proofs(
        self, authorized_providers: List[bytes32], proofs: List[str]
    ) -> VerifiedCredential:
        vc_records: List[VCRecord] = await self.store.get_vc_records_by_providers(authorized_providers)
        if len(vc_records) == 0:  # pragma: no cover
            raise ValueError(f"VCWallet has no VCs with providers in the following list: {authorized_providers}")
        else:
            for rec in vc_records:
                if rec.vc.proof_hash is None:
                    continue  # pragma: no cover
                vc_proofs: Optional[VCProofs] = await self.store.get_proofs_for_root(rec.vc.proof_hash)
                if vc_proofs is None:
                    continue  # pragma: no cover
                if all(proof in vc_proofs.key_value_pairs for proof in proofs):
                    return rec.vc
        raise ValueError(f"No authorized VC has the correct proofs: {proofs}")  # pragma: no cover

    async def proof_of_inclusions_for_root_and_keys(self, root: bytes32, keys: List[str]) -> Program:
        vc_proofs: Optional[VCProofs] = await self.store.get_proofs_for_root(root)
        if vc_proofs is None:
            raise RuntimeError(f"No proofs exist for VC root: {root.hex()}")  # pragma: no cover
        else:
            return vc_proofs.prove_keys(keys)

    async def select_coins(
        self,
        amount: uint64,
        coin_selection_config: CoinSelectionConfig,
    ) -> Set[Coin]:
        raise RuntimeError("VCWallet does not support select_coins()")  # pragma: no cover

    async def get_confirmed_balance(self, record_list: Optional[Set[WalletCoinRecord]] = None) -> uint128:
        """The VC wallet doesn't really have a balance."""
        return uint128(0)  # pragma: no cover

    async def get_unconfirmed_balance(self, record_list: Optional[Set[WalletCoinRecord]] = None) -> uint128:
        """The VC wallet doesn't really have a balance."""
        return uint128(0)  # pragma: no cover

    async def get_spendable_balance(self, unspent_records: Optional[Set[WalletCoinRecord]] = None) -> uint128:
        """The VC wallet doesn't really have a balance."""
        return uint128(0)  # pragma: no cover

    async def get_pending_change_balance(self) -> uint64:
        return uint64(0)  # pragma: no cover

    async def get_max_send_amount(self, records: Optional[Set[WalletCoinRecord]] = None) -> uint128:
        """This is the confirmed balance, which we set to 0 as the VC wallet doesn't have one."""
        return uint128(0)  # pragma: no cover

    def puzzle_hash_for_pk(self, pubkey: G1Element) -> bytes32:
        raise RuntimeError("VCWallet does not support puzzle_hash_for_pk")  # pragma: no cover

    def require_derivation_paths(self) -> bool:
        return False

    def get_name(self) -> str:
        return self.wallet_info.name  # pragma: no cover

    async def match_hinted_coin(self, coin: Coin, hint: bytes32) -> bool:
        return False


if TYPE_CHECKING:
    _dummy: WalletProtocol[VerifiedCredential] = VCWallet()  # pragma: no cover<|MERGE_RESOLUTION|>--- conflicted
+++ resolved
@@ -200,13 +200,8 @@
         )
         solution = solution_for_conditions(dpuz.rest())
         original_puzzle = await self.standard_wallet.puzzle_for_puzzle_hash(original_coin.puzzle_hash)
-<<<<<<< HEAD
-        coin_spends.append(CoinSpend(original_coin, original_puzzle, solution))
+        coin_spends.append(make_spend(original_coin, original_puzzle, solution))
         spend_bundle = SpendBundle(coin_spends, G2Element())
-=======
-        coin_spends.append(make_spend(original_coin, original_puzzle, solution))
-        spend_bundle = await self.wallet_state_manager.sign_transaction(coin_spends)
->>>>>>> 335523a1
         now = uint64(int(time.time()))
         add_list: List[Coin] = list(spend_bundle.additions())
         rem_list: List[Coin] = list(spend_bundle.removals())
