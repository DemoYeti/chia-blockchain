--- conflicted
+++ resolved
@@ -8,11 +8,7 @@
     CAT_MOD_HASH
     Current_Owner  ; Truth
     conditions  ; Truth
-<<<<<<< HEAD
-    (new_owner trade_price new_pk tp_solution)  ; solution - created from NFT's innerpuz
-=======
     (new_owner trade_prices_list new_did_inner_hash)  ; solution - created from the NFT's inner puzzle
->>>>>>> 0bb21abe
   )
 
   ; This is a transfer program - which must return (new_owner, Optional[new_transfer_program], conditions)
@@ -69,13 +65,6 @@
       )
   )
 
-<<<<<<< HEAD
-  (defun round_down_to_even (value)
-      (if (logand value ONE) (- value ONE) value)
-  )
-
-=======
->>>>>>> 0bb21abe
   (defun-inline calculate_percentage (amount percentage)
       (f (divmod (* amount percentage) TEN_THOUSAND))
   )
@@ -91,11 +80,7 @@
                       (cat_settlement_puzzle_hash CAT_MOD_HASH (f (r (f trade_prices_list))) SETTLEMENT_MOD_HASH)
                       SETTLEMENT_MOD_HASH
                   )
-<<<<<<< HEAD
-                  (sha256tree1 (c my_nft_id (list (list ROYALTY_ADDRESS (calculate_percentage (f (f trade_prices_list)) TRADE_PRICE_PERCENTAGE)))))
-=======
                   (sha256tree1 (c my_nft_id (list (list ROYALTY_ADDRESS (calculate_percentage (f (f trade_prices_list)) TRADE_PRICE_PERCENTAGE) (list ROYALTY_ADDRESS)))))
->>>>>>> 0bb21abe
                 )
               )
               (parse_trade_prices_list ROYALTY_ADDRESS TRADE_PRICE_PERCENTAGE SETTLEMENT_MOD_HASH CAT_MOD_HASH (r trade_prices_list) my_nft_id conditions)
@@ -104,69 +89,6 @@
       )
   )
 
-<<<<<<< HEAD
-    (defun calculate_royalties (SINGLETON_STRUCT ROYALTY_ADDRESS TRADE_PRICE_PERCENTAGE SETTLEMENT_MOD_HASH CAT_MOD_HASH Current_Owner (new_owner trade_prices_list new_pk (new_did_inner_hash)) conditions)
-      (if (all new_owner (not (= new_owner Current_Owner)))
-        (c
-          (list ASSERT_PUZZLE_ANNOUNCEMENT (sha256 (calculate_full_puzzle_hash (c (f SINGLETON_STRUCT) (c new_owner (r (r SINGLETON_STRUCT)))) new_did_inner_hash) (f (r SINGLETON_STRUCT))))
-          (parse_trade_prices_list ROYALTY_ADDRESS TRADE_PRICE_PERCENTAGE SETTLEMENT_MOD_HASH CAT_MOD_HASH trade_prices_list (f (r SINGLETON_STRUCT)) conditions)
-        )
-        (parse_trade_prices_list ROYALTY_ADDRESS TRADE_PRICE_PERCENTAGE SETTLEMENT_MOD_HASH CAT_MOD_HASH trade_prices_list (f (r SINGLETON_STRUCT)) conditions)
-      )
-    )
-
-
-    ; The new_owner condition look like this:
-    ; (new_owner trade_prices_list new_pk transfer_program_solution)
-
-    (defun check_found_values (Current_Owner P2_DELEGATED_PUZZLE_OR_HIDDEN_PUZZLE_MOD_HASH SINGLETON_STRUCT ROYALTY_ADDRESS TRADE_PRICE_PERCENTAGE SETTLEMENT_MOD_HASH CAT_MOD_HASH odd_create_coin new_owner_condition conditions)
-      ; check create coin uses same key as is signing trade_prices
-      (if (= (f (r odd_create_coin)) (puzzle-hash-of-curried-function P2_DELEGATED_PUZZLE_OR_HIDDEN_PUZZLE_MOD_HASH (sha256 ONE (f (r (r new_owner_condition))))))
-        (c (list AGG_SIG_UNSAFE (f (r (r new_owner_condition))) (concat (f (r SINGLETON_STRUCT)) (sha256tree1 (f (r new_owner_condition))))) (calculate_royalties SINGLETON_STRUCT ROYALTY_ADDRESS TRADE_PRICE_PERCENTAGE SETTLEMENT_MOD_HASH CAT_MOD_HASH Current_Owner new_owner_condition conditions))
-        (x "check found values")
-      )
-    )
-
-    (defun loop_through_conditions (conditions odd_create_coin)
-      (if conditions
-        (if (= (f (f conditions)) CREATE_COIN)
-            (if (logand (f (r (r (f conditions)))) ONE)
-              (loop_through_conditions (r conditions) (f conditions))
-              (loop_through_conditions (r conditions) odd_create_coin)
-            )
-            (if (and
-                  ; check for a banned announcement
-                  (= (f (f conditions)) CREATE_PUZZLE_ANNOUNCEMENT)
-                  (strlen (f (r (f conditions))) 40)
-                  (= (logior (f (r (f conditions))) ANNOUNCEMENT_SUFFIX) (f (r (f conditions))))
-                )
-                (x)
-                (loop_through_conditions (r conditions) odd_create_coin)
-            )
-        )
-        (assert odd_create_coin
-          ; then
-          odd_create_coin
-        )
-      )
-    )
-
-    ; main
-    (list new_owner 0
-      (c
-        (list CREATE_PUZZLE_ANNOUNCEMENT (concat (sha256tree1 (list new_owner trade_price new_pk)) ANNOUNCEMENT_SUFFIX))
-        (check_found_values
-          Current_Owner
-          P2_DELEGATED_PUZZLE_OR_HIDDEN_PUZZLE_MOD_HASH
-          SINGLETON_STRUCT
-          ROYALTY_ADDRESS
-          TRADE_PRICE_PERCENTAGE
-          SETTLEMENT_MOD_HASH
-          CAT_MOD_HASH
-          (loop_through_conditions conditions ())
-          (list new_owner trade_price new_pk tp_solution)
-          conditions
-=======
   ; main
   ; Returning (new_owner new_transfer_program conditions)
   (list
@@ -180,14 +102,10 @@
             (calculate_full_puzzle_hash (get_singleton_struct SINGLETON_STRUCT new_owner) new_did_inner_hash)
             (f (r SINGLETON_STRUCT))
           )
->>>>>>> 0bb21abe
         )
       )
       (parse_trade_prices_list ROYALTY_ADDRESS TRADE_PRICE_PERCENTAGE SETTLEMENT_MOD_HASH CAT_MOD_HASH trade_prices_list (f (r SINGLETON_STRUCT)))
     )
-<<<<<<< HEAD
-=======
   )
->>>>>>> 0bb21abe
 
 )