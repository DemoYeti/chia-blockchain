from __future__ import annotations
<<<<<<< HEAD
=======

import dataclasses
import json
>>>>>>> 8bf2d2ff
import logging
import re
import time
<<<<<<< HEAD
import json

from typing import Dict, Optional, List, Set, Tuple, TYPE_CHECKING
from blspy import AugSchemeMPL, G1Element
=======
>>>>>>> 8bf2d2ff
from secrets import token_bytes
from typing import TYPE_CHECKING, Any, Dict, List, Optional, Set, Tuple

from blspy import AugSchemeMPL, G1Element, G2Element

from chia.full_node.full_node_api import FullNodeAPI
from chia.protocols import wallet_protocol
from chia.protocols.wallet_protocol import CoinState
from chia.server.ws_connection import WSChiaConnection
from chia.types.announcement import Announcement
from chia.types.blockchain_format.coin import Coin
from chia.types.blockchain_format.program import Program
from chia.types.blockchain_format.sized_bytes import bytes32
from chia.types.coin_spend import CoinSpend
from chia.types.spend_bundle import SpendBundle
<<<<<<< HEAD
from chia.util.ints import uint64, uint32, uint8, uint128
from chia.wallet.util.transaction_type import TransactionType

if TYPE_CHECKING:
    from chia.wallet.wallet_state_manager import WalletStateManager

=======
from chia.util.condition_tools import conditions_dict_for_solution, pkm_pairs_for_conditions_dict
from chia.util.ints import uint8, uint32, uint64, uint128
from chia.wallet.coin_selection import select_coins
from chia.wallet.derivation_record import DerivationRecord
from chia.wallet.derive_keys import master_sk_to_wallet_sk_unhardened
from chia.wallet.did_wallet import did_wallet_puzzles
>>>>>>> 8bf2d2ff
from chia.wallet.did_wallet.did_info import DIDInfo
from chia.wallet.did_wallet.did_wallet_puzzles import create_fullpuz, uncurry_innerpuz
from chia.wallet.lineage_proof import LineageProof
from chia.wallet.puzzles.p2_delegated_puzzle_or_hidden_puzzle import (
    DEFAULT_HIDDEN_PUZZLE_HASH,
    calculate_synthetic_secret_key,
    puzzle_for_pk,
    puzzle_hash_for_pk,
)
from chia.wallet.transaction_record import TransactionRecord
from chia.wallet.util.compute_memos import compute_memos
from chia.wallet.util.transaction_type import TransactionType
from chia.wallet.util.wallet_types import WalletType
from chia.wallet.wallet import Wallet
from chia.wallet.wallet_coin_record import WalletCoinRecord
from chia.wallet.wallet_info import WalletInfo


class DIDWallet:
    wallet_state_manager: WalletStateManager
    log: logging.Logger
    wallet_info: WalletInfo
    did_info: DIDInfo
    standard_wallet: Wallet
    base_puzzle_program: Optional[bytes]
    base_inner_puzzle_hash: Optional[bytes32]
    wallet_id: int

    @staticmethod
    async def create_new_did_wallet(
        wallet_state_manager: WalletStateManager,
        wallet: Wallet,
        amount: uint64,
        backups_ids: List = [],
        num_of_backup_ids_needed: uint64 = None,
        metadata: Dict[str, str] = {},
        name: Optional[str] = None,
        fee: uint64 = uint64(0),
    ):
        """
        Create a brand new DID wallet
        This must be called under the wallet state manager lock
        :param wallet_state_manager: Wallet state manager
        :param wallet: Standard wallet
        :param amount: Amount of the DID coin
        :param backups_ids: A list of DIDs used for recovery this DID
        :param num_of_backup_ids_needed: Needs how many recovery DIDs at least
        :param metadata: Metadata saved in the DID
        :param name: Wallet name
        :param fee: transaction fee
        :return: DID wallet
        """

        self = DIDWallet()
        self.wallet_state_manager = wallet_state_manager
        if name is None:
            name = self.generate_wallet_name()
        self.base_puzzle_program = None
        self.base_inner_puzzle_hash = None
        self.standard_wallet = wallet
        self.log = logging.getLogger(name if name else __name__)
        std_wallet_id = self.standard_wallet.wallet_id
        bal = await wallet_state_manager.get_confirmed_balance_for_wallet(std_wallet_id)
        if amount > bal:
            raise ValueError("Not enough balance")
        if amount & 1 == 0:
            raise ValueError("DID amount must be odd number")

        if num_of_backup_ids_needed is None:
            num_of_backup_ids_needed = uint64(len(backups_ids))
        if num_of_backup_ids_needed > len(backups_ids):
            raise ValueError("Cannot require more IDs than are known.")
        self.did_info = DIDInfo(
            None, backups_ids, num_of_backup_ids_needed, [], None, None, None, None, False, json.dumps(metadata)
        )
        info_as_string = json.dumps(self.did_info.to_json_dict())
        self.wallet_info = await wallet_state_manager.user_store.create_wallet(
            name, WalletType.DECENTRALIZED_ID.value, info_as_string
        )
        self.wallet_id = self.wallet_info.id
        std_wallet_id = self.standard_wallet.wallet_id
        bal = await wallet_state_manager.get_confirmed_balance_for_wallet(std_wallet_id)
        if amount > bal:
            raise ValueError("Not enough balance")

        try:
            spend_bundle = await self.generate_new_decentralised_id(amount, fee)
        except Exception:
            await wallet_state_manager.user_store.delete_wallet(self.id())
            raise

        if spend_bundle is None:
            await wallet_state_manager.user_store.delete_wallet(self.id())
            raise ValueError("Failed to create spend.")
        await self.wallet_state_manager.add_new_wallet(self, self.wallet_info.id)

        return self

    @staticmethod
    async def create_new_did_wallet_from_recovery(
        wallet_state_manager: WalletStateManager,
        wallet: Wallet,
        backup_data: str,
        name: Optional[str] = None,
    ):
        """
        Create a DID wallet from a backup file
        :param wallet_state_manager: Wallet state manager
        :param wallet: Standard wallet
        :param backup_data: A serialized backup data
        :param name: Wallet name
        :return: DID wallet
        """
        self = DIDWallet()
        self.wallet_state_manager = wallet_state_manager
        if name is None:
            name = self.generate_wallet_name()
        self.base_puzzle_program = None
        self.base_inner_puzzle_hash = None
        self.standard_wallet = wallet
        self.log = logging.getLogger(name if name else __name__)
        self.log.info("Creating DID wallet from recovery file ...")
        # load backup will also set our DIDInfo
        self.did_info = DIDWallet.deserialize_backup_data(backup_data)
        self.check_existed_did()
        info_as_string = json.dumps(self.did_info.to_json_dict())
        self.wallet_info = await wallet_state_manager.user_store.create_wallet(
            name, WalletType.DECENTRALIZED_ID.value, info_as_string
        )
        await self.wallet_state_manager.add_new_wallet(self, self.wallet_info.id)
        await self.save_info(self.did_info)
        await self.wallet_state_manager.update_wallet_puzzle_hashes(self.wallet_info.id)
        await self.load_parent(self.did_info)
        if self.wallet_info is None:
            raise ValueError("Internal Error")
        self.wallet_id = self.wallet_info.id
        return self

    @staticmethod
    async def create_new_did_wallet_from_coin_spend(
        wallet_state_manager: Any,
        wallet: Wallet,
        launch_coin: Coin,
        inner_puzzle: Program,
        coin_spend: CoinSpend,
        name: Optional[str] = None,
    ):
        """
        Create a DID wallet from a transfer
        :param wallet_state_manager: Wallet state manager
        :param wallet: Main wallet
        :param launch_coin: The launch coin of the DID
        :param inner_puzzle: DID inner puzzle
        :param coin_spend: DID transfer spend
        :param name: Wallet name
        :return: DID wallet
        """

        self = DIDWallet()
        self.wallet_state_manager = wallet_state_manager
        if name is None:
            name = self.generate_wallet_name()
        self.base_puzzle_program = None
        self.base_inner_puzzle_hash = None
        self.standard_wallet = wallet
        self.log = logging.getLogger(name if name else __name__)

        self.log.info(f"Creating DID wallet from a coin spend {launch_coin}  ...")
        # Create did info from the coin spend
        args = did_wallet_puzzles.uncurry_innerpuz(inner_puzzle)
        if args is None:
            raise ValueError("Cannot uncurry the DID puzzle.")
        _, recovery_list_hash, num_verification, _, metadata = args
        full_solution: Program = Program.from_bytes(bytes(coin_spend.solution))
        inner_solution: Program = full_solution.rest().rest().first()
        recovery_list: List[bytes32] = []
        backup_required: int = num_verification.as_int()
        if recovery_list_hash != Program.to([]).get_tree_hash():
            try:
                for did in inner_solution.rest().rest().rest().rest().rest().as_python():
                    recovery_list.append(did[0])
            except Exception:
                self.log.warning(
                    f"DID {launch_coin.name().hex()} has a recovery list hash but missing a reveal,"
                    " you may need to reset the recovery info."
                )
        self.did_info = DIDInfo(
            launch_coin,
            recovery_list,
            uint64(backup_required),
            [],
            inner_puzzle,
            None,
            None,
            None,
            False,
            json.dumps(did_wallet_puzzles.program_to_metadata(metadata)),
        )
        self.check_existed_did()
        info_as_string = json.dumps(self.did_info.to_json_dict())

        self.wallet_info = await wallet_state_manager.user_store.create_wallet(
            name, WalletType.DECENTRALIZED_ID.value, info_as_string
        )
        await self.wallet_state_manager.add_new_wallet(self, self.wallet_info.id)
        await self.wallet_state_manager.update_wallet_puzzle_hashes(self.wallet_info.id)
        await self.load_parent(self.did_info)
        self.log.info(f"New DID wallet created {info_as_string}.")
        if self.wallet_info is None:
            raise ValueError("Internal Error")
        self.wallet_id = self.wallet_info.id
        return self

    @staticmethod
    async def create(
        wallet_state_manager: WalletStateManager,
        wallet: Wallet,
        wallet_info: WalletInfo,
        name: str = None,
    ):
        """
        Create a DID wallet based on the local database
        :param wallet_state_manager: Wallet state manager
        :param wallet: Standard wallet
        :param wallet_info: Serialized WalletInfo
        :param name: Wallet name
        :return:
        """
        self = DIDWallet()
        self.log = logging.getLogger(name if name else __name__)
        self.wallet_state_manager = wallet_state_manager
        self.wallet_info = wallet_info
        self.wallet_id = wallet_info.id
        self.standard_wallet = wallet
        self.wallet_info = wallet_info
        self.did_info = DIDInfo.from_json_dict(json.loads(wallet_info.data))
        self.base_puzzle_program = None
        self.base_inner_puzzle_hash = None
        return self

    @classmethod
    def type(cls) -> uint8:
        return uint8(WalletType.DECENTRALIZED_ID)

    def id(self) -> uint32:
        return self.wallet_info.id

    async def get_confirmed_balance(self, record_list=None) -> uint128:
        if record_list is None:
            record_list = await self.wallet_state_manager.coin_store.get_unspent_coins_for_wallet(self.id())

        amount: uint128 = uint128(0)
        for record in record_list:
            parent = self.get_parent_for_coin(record.coin)
            if parent is not None:
                amount = uint128(amount + record.coin.amount)

        self.log.info(f"Confirmed balance for did wallet is {amount}")
        return uint128(amount)

    async def get_pending_change_balance(self) -> uint64:
        unconfirmed_tx = await self.wallet_state_manager.tx_store.get_unconfirmed_for_wallet(self.id())
        addition_amount = 0

        for record in unconfirmed_tx:
            our_spend = False
            for coin in record.removals:
                if await self.wallet_state_manager.does_coin_belong_to_wallet(coin, self.id()):
                    our_spend = True
                    break

            if our_spend is not True:
                continue

            for coin in record.additions:
                if await self.wallet_state_manager.does_coin_belong_to_wallet(coin, self.id()):
                    addition_amount += coin.amount

        return uint64(addition_amount)

    async def get_unconfirmed_balance(self, record_list=None) -> uint128:
        return await self.wallet_state_manager.get_unconfirmed_balance(self.id(), record_list)

    async def select_coins(
        self,
        amount: uint64,
        exclude: Optional[List[Coin]] = None,
        min_coin_amount: Optional[uint64] = None,
        max_coin_amount: Optional[uint64] = None,
        excluded_coin_amounts: Optional[List[uint64]] = None,
    ) -> Set[Coin]:
        """
        Returns a set of coins that can be used for generating a new transaction.
        Note: Must be called under wallet state manager lock
        """

        spendable_amount: uint128 = await self.get_spendable_balance()

        if amount > spendable_amount:
            error_msg = f"Can't select {amount}, from spendable {spendable_amount} for wallet id {self.id()}"
            self.log.warning(error_msg)
            raise ValueError(error_msg)

        spendable_coins: List[WalletCoinRecord] = list(
            await self.wallet_state_manager.get_spendable_coins_for_wallet(self.wallet_info.id)
        )

        # Try to use coins from the store, if there isn't enough of "unused"
        # coins use change coins that are not confirmed yet
        unconfirmed_removals: Dict[bytes32, Coin] = await self.wallet_state_manager.unconfirmed_removals_for_wallet(
            self.wallet_info.id
        )
        if max_coin_amount is None:
            max_coin_amount = uint64(self.wallet_state_manager.constants.MAX_COIN_AMOUNT)
        coins = await select_coins(
            spendable_amount,
            max_coin_amount,
            spendable_coins,
            unconfirmed_removals,
            self.log,
            uint128(amount),
            exclude,
            min_coin_amount,
            excluded_coin_amounts,
        )
        assert sum(c.amount for c in coins) >= amount
        return coins

    # This will be used in the recovery case where we don't have the parent info already
    async def coin_added(self, coin: Coin, _: uint32, peer: WSChiaConnection):
        """Notification from wallet state manager that wallet has been received."""

        parent = self.get_parent_for_coin(coin)
        if parent is None:
            # this is the first time we received it, check it's a DID coin
            parent_state: CoinState = (
                await self.wallet_state_manager.wallet_node.get_coin_state([coin.parent_coin_info], peer=peer)
            )[0]
            assert parent_state.spent_height is not None
            puzzle_solution_request = wallet_protocol.RequestPuzzleSolution(
                coin.parent_coin_info, uint32(parent_state.spent_height)
            )
            response = await peer.call_api(FullNodeAPI.request_puzzle_solution, puzzle_solution_request)
            req_puz_sol = response.response
            assert req_puz_sol.puzzle is not None
            parent_innerpuz = did_wallet_puzzles.get_innerpuzzle_from_puzzle(req_puz_sol.puzzle.to_program())
            if parent_innerpuz:
                parent_info = LineageProof(
                    parent_state.coin.parent_coin_info,
                    parent_innerpuz.get_tree_hash(),
                    uint64(parent_state.coin.amount),
                )
                await self.add_parent(coin.parent_coin_info, parent_info)
            else:
                self.log.warning("Parent coin is not a DID, skipping: %s -> %s", coin.name(), coin)
                return
        self.log.info(f"DID wallet has been notified that coin was added: {coin.name()}:{coin}")
        inner_puzzle = await self.inner_puzzle_for_did_puzzle(coin.puzzle_hash)
        # Check inner puzzle consistency
        assert self.did_info.origin_coin is not None
        full_puzzle = create_fullpuz(inner_puzzle, self.did_info.origin_coin.name())
        assert full_puzzle.get_tree_hash() == coin.puzzle_hash
        if self.did_info.temp_coin is not None:
            self.wallet_state_manager.state_changed("did_coin_added", self.wallet_info.id)

        new_info = DIDInfo(
            self.did_info.origin_coin,
            self.did_info.backup_ids,
            self.did_info.num_of_backup_ids_needed,
            self.did_info.parent_info,
            inner_puzzle,
            None,
            None,
            None,
            False,
            self.did_info.metadata,
        )
        await self.save_info(new_info)

        future_parent = LineageProof(
            coin.parent_coin_info,
            inner_puzzle.get_tree_hash(),
            uint64(coin.amount),
        )

        await self.add_parent(coin.name(), future_parent)

    def create_backup(self) -> str:
        """
        Create a serialized backup data for DIDInfo
        :return: Serialized backup data
        """
        assert self.did_info.current_inner is not None
        assert self.did_info.origin_coin is not None
        output_str = f"{self.did_info.origin_coin.parent_coin_info.hex()}:"
        output_str += f"{self.did_info.origin_coin.puzzle_hash.hex()}:"
        output_str += f"{self.did_info.origin_coin.amount}:"
        if len(self.did_info.backup_ids) > 0:
            for did in self.did_info.backup_ids:
                output_str = output_str + did.hex() + ","
            output_str = output_str[:-1]
        output_str += f":{bytes(self.did_info.current_inner).hex()}:{self.did_info.num_of_backup_ids_needed}"
        output_str += f":{self.did_info.metadata}"
        return output_str

    async def load_parent(self, did_info: DIDInfo):
        """
        Load the parent info when importing a DID
        :param did_info: DID info
        :return:
        """
        # full_puz = did_wallet_puzzles.create_fullpuz(innerpuz, origin.name())
        # All additions in this block here:

        new_pubkey = (await self.wallet_state_manager.get_unused_derivation_record(self.wallet_info.id)).pubkey
        new_puzhash = puzzle_for_pk(new_pubkey).get_tree_hash()
        parent_info = None
        assert did_info.origin_coin is not None
        assert did_info.current_inner is not None
        new_did_inner_puzhash = did_wallet_puzzles.get_inner_puzhash_by_p2(
            new_puzhash,
            did_info.backup_ids,
            did_info.num_of_backup_ids_needed,
            did_info.origin_coin.name(),
            did_wallet_puzzles.metadata_to_program(json.loads(self.did_info.metadata)),
        )
        wallet_node = self.wallet_state_manager.wallet_node
        peer: WSChiaConnection = wallet_node.get_full_node_peer()
        if peer is None:
            raise ValueError("Could not find any peers to request puzzle and solution from")

        parent_coin: Coin = did_info.origin_coin
        while True:
            children = await wallet_node.fetch_children(parent_coin.name(), peer)
            if len(children) == 0:
                break

            children_state: CoinState = children[0]
            child_coin = children_state.coin
            future_parent = LineageProof(
                child_coin.parent_coin_info,
                did_info.current_inner.get_tree_hash(),
                uint64(child_coin.amount),
            )
            await self.add_parent(child_coin.name(), future_parent)
            if children_state.spent_height != children_state.created_height:
                did_info = DIDInfo(
                    did_info.origin_coin,
                    did_info.backup_ids,
                    did_info.num_of_backup_ids_needed,
                    self.did_info.parent_info,
                    did_info.current_inner,
                    child_coin,
                    new_did_inner_puzhash,
                    bytes(new_pubkey),
                    did_info.sent_recovery_transaction,
                    did_info.metadata,
                )

                await self.save_info(did_info)
                assert children_state.created_height
                parent_spend = await wallet_node.fetch_puzzle_solution(children_state.created_height, parent_coin, peer)
                assert parent_spend is not None
                parent_innerpuz = did_wallet_puzzles.get_innerpuzzle_from_puzzle(
                    parent_spend.puzzle_reveal.to_program()
                )
                assert parent_innerpuz is not None
                parent_info = LineageProof(
                    parent_coin.parent_coin_info,
                    parent_innerpuz.get_tree_hash(),
                    uint64(parent_coin.amount),
                )
                await self.add_parent(child_coin.parent_coin_info, parent_info)
            parent_coin = child_coin
        assert parent_info is not None

    async def create_tandem_xch_tx(
        self, fee: uint64, announcement_to_assert: Optional[Announcement] = None
    ) -> TransactionRecord:
        chia_coins = await self.standard_wallet.select_coins(fee)
        chia_tx = await self.standard_wallet.generate_signed_transaction(
            uint64(0),
            (await self.standard_wallet.get_new_puzzlehash()),
            fee=fee,
            coins=chia_coins,
            coin_announcements_to_consume={announcement_to_assert} if announcement_to_assert is not None else None,
        )
        assert chia_tx.spend_bundle is not None
        return chia_tx

    def puzzle_for_pk(self, pubkey: G1Element) -> Program:
        if self.did_info.origin_coin is not None:
            innerpuz = did_wallet_puzzles.create_innerpuz(
                puzzle_for_pk(pubkey),
                self.did_info.backup_ids,
                self.did_info.num_of_backup_ids_needed,
                self.did_info.origin_coin.name(),
                did_wallet_puzzles.metadata_to_program(json.loads(self.did_info.metadata)),
            )
            return did_wallet_puzzles.create_fullpuz(innerpuz, self.did_info.origin_coin.name())
        else:
            innerpuz = Program.to((8, 0))
            return did_wallet_puzzles.create_fullpuz(innerpuz, bytes32([0] * 32))

    def puzzle_hash_for_pk(self, pubkey: G1Element) -> bytes32:
        if self.did_info.origin_coin is None:
            # TODO: this seem dumb. Why bother with this case? Is it ever used?
            return puzzle_for_pk(pubkey).get_tree_hash()
        origin_coin_name = self.did_info.origin_coin.name()
        innerpuz_hash = did_wallet_puzzles.get_inner_puzhash_by_p2(
            puzzle_hash_for_pk(pubkey),
            self.did_info.backup_ids,
            self.did_info.num_of_backup_ids_needed,
            origin_coin_name,
            did_wallet_puzzles.metadata_to_program(json.loads(self.did_info.metadata)),
        )
        return did_wallet_puzzles.create_fullpuz_hash(innerpuz_hash, origin_coin_name)

    async def get_new_puzzle(self) -> Program:
        return self.puzzle_for_pk(
            (await self.wallet_state_manager.get_unused_derivation_record(self.wallet_info.id)).pubkey
        )

    def get_my_DID(self) -> str:
        assert self.did_info.origin_coin is not None
        core = self.did_info.origin_coin.name()
        assert core is not None
        return core.hex()

    async def set_name(self, new_name: str):
        import dataclasses

        new_info = dataclasses.replace(self.wallet_info, name=new_name)
        self.wallet_info = new_info
        await self.wallet_state_manager.user_store.update_wallet(self.wallet_info)

    def get_name(self):
        return self.wallet_info.name

    async def create_update_spend(self, fee: uint64 = uint64(0)):
        assert self.did_info.current_inner is not None
        assert self.did_info.origin_coin is not None
        coins = await self.select_coins(uint64(1))
        assert coins is not None
        coin = coins.pop()
        new_inner_puzzle = await self.get_new_did_innerpuz()
        uncurried = did_wallet_puzzles.uncurry_innerpuz(new_inner_puzzle)
        assert uncurried is not None
        p2_puzzle = uncurried[0]
        # innerpuz solution is (mode, p2_solution)
        p2_solution = self.standard_wallet.make_solution(
            primaries=[
                {
                    "puzzlehash": new_inner_puzzle.get_tree_hash(),
                    "amount": uint64(coin.amount),
                    "memos": [p2_puzzle.get_tree_hash()],
                }
            ],
            coin_announcements={coin.name()},
        )
        innersol: Program = Program.to([1, p2_solution])
        # full solution is (corehash parent_info my_amount innerpuz_reveal solution)
        innerpuz: Program = self.did_info.current_inner

        full_puzzle: Program = did_wallet_puzzles.create_fullpuz(
            innerpuz,
            self.did_info.origin_coin.name(),
        )
        parent_info = self.get_parent_for_coin(coin)
        assert parent_info is not None
        fullsol = Program.to(
            [
                [
                    parent_info.parent_name,
                    parent_info.inner_puzzle_hash,
                    parent_info.amount,
                ],
                coin.amount,
                innersol,
            ]
        )
        # Create an additional spend to confirm the change on-chain
        new_full_puzzle: Program = did_wallet_puzzles.create_fullpuz(
            new_inner_puzzle,
            self.did_info.origin_coin.name(),
        )
        new_full_sol = Program.to(
            [
                [
                    coin.parent_coin_info,
                    innerpuz.get_tree_hash(),
                    coin.amount,
                ],
                coin.amount,
                innersol,
            ]
        )
        new_coin = Coin(coin.name(), new_full_puzzle.get_tree_hash(), coin.amount)
        list_of_coinspends = [CoinSpend(coin, full_puzzle, fullsol), CoinSpend(new_coin, new_full_puzzle, new_full_sol)]
        unsigned_spend_bundle = SpendBundle(list_of_coinspends, G2Element())
        spend_bundle = await self.sign(unsigned_spend_bundle)
        if fee > 0:
            announcement_to_make = coin.name()
            chia_tx = await self.create_tandem_xch_tx(fee, Announcement(coin.name(), announcement_to_make))
        else:
            announcement_to_make = None
            chia_tx = None
        if chia_tx is not None and chia_tx.spend_bundle is not None:
            spend_bundle = SpendBundle.aggregate([spend_bundle, chia_tx.spend_bundle])
            chia_tx = dataclasses.replace(chia_tx, spend_bundle=None)
            await self.wallet_state_manager.add_pending_transaction(chia_tx)
        did_record = TransactionRecord(
            confirmed_at_height=uint32(0),
            created_at_time=uint64(int(time.time())),
            to_puzzle_hash=await self.standard_wallet.get_puzzle_hash(False),
            amount=uint64(coin.amount),
            fee_amount=uint64(0),
            confirmed=False,
            sent=uint32(0),
            spend_bundle=spend_bundle,
            additions=spend_bundle.additions(),
            removals=spend_bundle.removals(),
            wallet_id=self.wallet_info.id,
            sent_to=[],
            trade_id=None,
            type=uint32(TransactionType.OUTGOING_TX.value),
            name=bytes32(token_bytes()),
            memos=list(compute_memos(spend_bundle).items()),
        )
        await self.wallet_state_manager.add_pending_transaction(did_record)

        return spend_bundle

    async def transfer_did(self, new_puzhash: bytes32, fee: uint64, with_recovery: bool) -> TransactionRecord:
        """
        Transfer the current DID to another owner
        :param new_puzhash: New owner's p2_puzzle
        :param fee: Transaction fee
        :param with_recovery: A boolean indicates if the recovery info will be sent through the blockchain
        :return: Spend bundle
        """
        assert self.did_info.current_inner is not None
        assert self.did_info.origin_coin is not None
        coins = await self.select_coins(uint64(1))
        assert coins is not None
        coin = coins.pop()
        backup_ids = []
        backup_required = uint64(0)
        if with_recovery:
            backup_ids = self.did_info.backup_ids
            backup_required = self.did_info.num_of_backup_ids_needed
        new_did_puzhash = did_wallet_puzzles.get_inner_puzhash_by_p2(
            new_puzhash,
            backup_ids,
            backup_required,
            self.did_info.origin_coin.name(),
            did_wallet_puzzles.metadata_to_program(json.loads(self.did_info.metadata)),
        )
        p2_solution = self.standard_wallet.make_solution(
            primaries=[
                {
                    "puzzlehash": new_did_puzhash,
                    "amount": uint64(coin.amount),
                    "memos": [new_puzhash],
                }
            ],
            coin_announcements={coin.name()},
        )
        # Need to include backup list reveal here, even we are don't recover
        # innerpuz solution is
        # (mode, p2_solution)
        innersol: Program = Program.to([2, p2_solution])
        if with_recovery:
            innersol = Program.to([2, p2_solution, [], [], [], self.did_info.backup_ids])
        # full solution is (corehash parent_info my_amount innerpuz_reveal solution)

        full_puzzle: Program = did_wallet_puzzles.create_fullpuz(
            self.did_info.current_inner,
            self.did_info.origin_coin.name(),
        )
        parent_info = self.get_parent_for_coin(coin)
        assert parent_info is not None
        fullsol = Program.to(
            [
                [
                    parent_info.parent_name,
                    parent_info.inner_puzzle_hash,
                    parent_info.amount,
                ],
                coin.amount,
                innersol,
            ]
        )
        list_of_coinspends = [CoinSpend(coin, full_puzzle, fullsol)]
        unsigned_spend_bundle = SpendBundle(list_of_coinspends, G2Element())
        spend_bundle = await self.sign(unsigned_spend_bundle)
        if fee > 0:
            announcement_to_make = coin.name()
            chia_tx = await self.create_tandem_xch_tx(fee, Announcement(coin.name(), announcement_to_make))
        else:
            chia_tx = None
        if chia_tx is not None and chia_tx.spend_bundle is not None:
            spend_bundle = SpendBundle.aggregate([spend_bundle, chia_tx.spend_bundle])
            chia_tx = dataclasses.replace(chia_tx, spend_bundle=None)
            await self.wallet_state_manager.add_pending_transaction(chia_tx)
        did_record = TransactionRecord(
            confirmed_at_height=uint32(0),
            created_at_time=uint64(int(time.time())),
            to_puzzle_hash=await self.standard_wallet.get_puzzle_hash(False),
            amount=uint64(coin.amount),
            fee_amount=fee,
            confirmed=False,
            sent=uint32(0),
            spend_bundle=spend_bundle,
            additions=spend_bundle.additions(),
            removals=spend_bundle.removals(),
            wallet_id=self.wallet_info.id,
            sent_to=[],
            trade_id=None,
            type=uint32(TransactionType.OUTGOING_TX.value),
            name=bytes32(token_bytes()),
            memos=list(compute_memos(spend_bundle).items()),
        )
        await self.wallet_state_manager.add_pending_transaction(did_record)
        return did_record

    # The message spend can tests\wallet\rpc\test_wallet_rpc.py send messages and also change your innerpuz
    async def create_message_spend(
        self,
        coin_announcements: Optional[Set[bytes]] = None,
        puzzle_announcements: Optional[Set[bytes]] = None,
        new_innerpuzzle: Optional[Program] = None,
    ):
        assert self.did_info.current_inner is not None
        assert self.did_info.origin_coin is not None
        coins = await self.select_coins(uint64(1))
        assert coins is not None
        coin = coins.pop()
        innerpuz: Program = self.did_info.current_inner
        # Quote message puzzle & solution
        if new_innerpuzzle is None:
            new_innerpuzzle = innerpuz
        uncurried = did_wallet_puzzles.uncurry_innerpuz(new_innerpuzzle)
        assert uncurried is not None
        p2_puzzle = uncurried[0]
        p2_solution = self.standard_wallet.make_solution(
            primaries=[
                {
                    "puzzlehash": new_innerpuzzle.get_tree_hash(),
                    "amount": uint64(coin.amount),
                    "memos": [p2_puzzle.get_tree_hash()],
                }
            ],
            puzzle_announcements=puzzle_announcements,
            coin_announcements=coin_announcements,
        )
        # innerpuz solution is (mode p2_solution)
        innersol: Program = Program.to([1, p2_solution])

        # full solution is (corehash parent_info my_amount innerpuz_reveal solution)
        full_puzzle: Program = did_wallet_puzzles.create_fullpuz(
            innerpuz,
            self.did_info.origin_coin.name(),
        )
        parent_info = self.get_parent_for_coin(coin)
        assert parent_info is not None
        fullsol = Program.to(
            [
                [
                    parent_info.parent_name,
                    parent_info.inner_puzzle_hash,
                    parent_info.amount,
                ],
                coin.amount,
                innersol,
            ]
        )
        list_of_coinspends = [CoinSpend(coin, full_puzzle, fullsol)]
        unsigned_spend_bundle = SpendBundle(list_of_coinspends, G2Element())
        return await self.sign(unsigned_spend_bundle)

    # This is used to cash out, or update the id_list
    async def create_exit_spend(self, puzhash: bytes32):
        assert self.did_info.current_inner is not None
        assert self.did_info.origin_coin is not None
        coins = await self.select_coins(uint64(1))
        assert coins is not None
        coin = coins.pop()
        message_puz = Program.to((1, [[51, puzhash, coin.amount - 1, [puzhash]], [51, 0x00, -113]]))

        # innerpuz solution is (mode p2_solution)
        innersol: Program = Program.to([1, [[], message_puz, []]])
        # full solution is (corehash parent_info my_amount innerpuz_reveal solution)
        innerpuz: Program = self.did_info.current_inner

        full_puzzle: Program = did_wallet_puzzles.create_fullpuz(
            innerpuz,
            self.did_info.origin_coin.name(),
        )
        parent_info = self.get_parent_for_coin(coin)
        assert parent_info is not None
        fullsol = Program.to(
            [
                [
                    parent_info.parent_name,
                    parent_info.inner_puzzle_hash,
                    parent_info.amount,
                ],
                coin.amount,
                innersol,
            ]
        )
        list_of_coinspends = [CoinSpend(coin, full_puzzle, fullsol)]
        unsigned_spend_bundle = SpendBundle(list_of_coinspends, G2Element())
        spend_bundle = await self.sign(unsigned_spend_bundle)

        did_record = TransactionRecord(
            confirmed_at_height=uint32(0),
            created_at_time=uint64(int(time.time())),
            to_puzzle_hash=await self.standard_wallet.get_puzzle_hash(False),
            amount=uint64(coin.amount),
            fee_amount=uint64(0),
            confirmed=False,
            sent=uint32(0),
            spend_bundle=spend_bundle,
            additions=spend_bundle.additions(),
            removals=spend_bundle.removals(),
            wallet_id=self.wallet_info.id,
            sent_to=[],
            trade_id=None,
            type=uint32(TransactionType.OUTGOING_TX.value),
            name=bytes32(token_bytes()),
            memos=list(compute_memos(spend_bundle).items()),
        )
        await self.wallet_state_manager.add_pending_transaction(did_record)
        return spend_bundle

    # Pushes a SpendBundle to create a message coin on the blockchain
    # Returns a SpendBundle for the recoverer to spend the message coin
    async def create_attestment(
        self, recovering_coin_name: bytes32, newpuz: bytes32, pubkey: G1Element
    ) -> Tuple[SpendBundle, str]:
        """
        Create an attestment
        :param recovering_coin_name: Coin ID of the DID
        :param newpuz: New puzzle hash
        :param pubkey: New wallet pubkey
        :return: (SpendBundle, attest string)
        """
        assert self.did_info.current_inner is not None
        assert self.did_info.origin_coin is not None
        coins = await self.select_coins(uint64(1))
        assert coins is not None and coins != set()
        coin = coins.pop()
        message = did_wallet_puzzles.create_recovery_message_puzzle(recovering_coin_name, newpuz, pubkey)
        innermessage = message.get_tree_hash()
        innerpuz: Program = self.did_info.current_inner
        uncurried = did_wallet_puzzles.uncurry_innerpuz(innerpuz)
        assert uncurried is not None
        p2_puzzle = uncurried[0]
        # innerpuz solution is (mode, p2_solution)
        p2_solution = self.standard_wallet.make_solution(
            primaries=[
                {
                    "puzzlehash": innerpuz.get_tree_hash(),
                    "amount": uint64(coin.amount),
                    "memos": [p2_puzzle.get_tree_hash()],
                },
                {"puzzlehash": innermessage, "amount": uint64(0), "memos": []},
            ],
        )
        innersol = Program.to([1, p2_solution])

        # full solution is (corehash parent_info my_amount innerpuz_reveal solution)
        full_puzzle: Program = did_wallet_puzzles.create_fullpuz(
            innerpuz,
            self.did_info.origin_coin.name(),
        )
        parent_info = self.get_parent_for_coin(coin)
        assert parent_info is not None

        fullsol = Program.to(
            [
                [
                    parent_info.parent_name,
                    parent_info.inner_puzzle_hash,
                    parent_info.amount,
                ],
                coin.amount,
                innersol,
            ]
        )
        list_of_coinspends = [CoinSpend(coin, full_puzzle, fullsol)]
        message_spend = did_wallet_puzzles.create_spend_for_message(coin.name(), recovering_coin_name, newpuz, pubkey)
        message_spend_bundle = SpendBundle([message_spend], AugSchemeMPL.aggregate([]))
        unsigned_spend_bundle = SpendBundle(list_of_coinspends, G2Element())
        spend_bundle = await self.sign(unsigned_spend_bundle)
        did_record = TransactionRecord(
            confirmed_at_height=uint32(0),
            created_at_time=uint64(int(time.time())),
            to_puzzle_hash=await self.standard_wallet.get_puzzle_hash(False),
            amount=uint64(coin.amount),
            fee_amount=uint64(0),
            confirmed=False,
            sent=uint32(0),
            spend_bundle=spend_bundle,
            additions=spend_bundle.additions(),
            removals=spend_bundle.removals(),
            wallet_id=self.wallet_info.id,
            sent_to=[],
            trade_id=None,
            type=uint32(TransactionType.INCOMING_TX.value),
            name=bytes32(token_bytes()),
            memos=list(compute_memos(spend_bundle).items()),
        )
        attest_str: str = f"{self.get_my_DID()}:{bytes(message_spend_bundle).hex()}:{coin.parent_coin_info.hex()}:"
        attest_str += f"{self.did_info.current_inner.get_tree_hash().hex()}:{coin.amount}"
        await self.wallet_state_manager.add_pending_transaction(did_record)
        return message_spend_bundle, attest_str

    async def get_info_for_recovery(self) -> Optional[Tuple[bytes32, bytes32, uint64]]:
        assert self.did_info.current_inner is not None
        assert self.did_info.origin_coin is not None
        coins = await self.select_coins(uint64(1))
        if coins is not None:
            coin = coins.pop()
            parent = coin.parent_coin_info
            innerpuzhash = self.did_info.current_inner.get_tree_hash()
            amount = uint64(coin.amount)
            return (parent, innerpuzhash, amount)
        return None

    async def load_attest_files_for_recovery_spend(self, attest_data: List[str]) -> Tuple[List, SpendBundle]:
        spend_bundle_list = []
        info_dict = {}
        try:
            for attest in attest_data:
                info = attest.split(":")
                info_dict[info[0]] = [
                    bytes.fromhex(info[2]),
                    bytes.fromhex(info[3]),
                    uint64(info[4]),
                ]
                new_sb = SpendBundle.from_bytes(bytes.fromhex(info[1]))
                spend_bundle_list.append(new_sb)
            # info_dict {0xidentity: "(0xparent_info 0xinnerpuz amount)"}
            my_recovery_list: List[bytes32] = self.did_info.backup_ids

            # convert info dict into recovery list - same order as wallet
            info_list = []
            for entry in my_recovery_list:
                if entry.hex() in info_dict:
                    info_list.append(
                        [
                            info_dict[entry.hex()][0],
                            info_dict[entry.hex()][1],
                            info_dict[entry.hex()][2],
                        ]
                    )
                else:
                    info_list.append([])
            message_spend_bundle = SpendBundle.aggregate(spend_bundle_list)
            return info_list, message_spend_bundle
        except Exception:
            raise

    async def recovery_spend(
        self,
        coin: Coin,
        puzhash: bytes32,
        parent_innerpuzhash_amounts_for_recovery_ids: List[Tuple[bytes, bytes, int]],
        pubkey: G1Element,
        spend_bundle: SpendBundle,
    ) -> SpendBundle:
        assert self.did_info.origin_coin is not None

        # innersol is mode new_amount_or_p2_solution new_inner_puzhash parent_innerpuzhash_amounts_for_recovery_ids pubkey recovery_list_reveal my_id)  # noqa
        innersol: Program = Program.to(
            [
                0,
                coin.amount,
                puzhash,
                parent_innerpuzhash_amounts_for_recovery_ids,
                bytes(pubkey),
                self.did_info.backup_ids,
                coin.name(),
            ]
        )
        # full solution is (parent_info my_amount solution)
        assert self.did_info.current_inner is not None
        innerpuz: Program = self.did_info.current_inner
        full_puzzle: Program = did_wallet_puzzles.create_fullpuz(
            innerpuz,
            self.did_info.origin_coin.name(),
        )
        parent_info = self.get_parent_for_coin(coin)
        assert parent_info is not None
        fullsol = Program.to(
            [
                [
                    parent_info.parent_name,
                    parent_info.inner_puzzle_hash,
                    parent_info.amount,
                ],
                coin.amount,
                innersol,
            ]
        )
        list_of_coinspends = [CoinSpend(coin, full_puzzle, fullsol)]

        index = await self.wallet_state_manager.puzzle_store.index_for_pubkey(pubkey)
        if index is None:
            raise ValueError("Unknown pubkey.")
        private = master_sk_to_wallet_sk_unhardened(self.wallet_state_manager.private_key, index)
        message = bytes(puzhash)
        sigs = [AugSchemeMPL.sign(private, message)]
        for _ in spend_bundle.coin_spends:
            sigs.append(AugSchemeMPL.sign(private, message))
        aggsig = AugSchemeMPL.aggregate(sigs)
        # assert AugSchemeMPL.verify(pubkey, message, aggsig)
        if spend_bundle is None:
            spend_bundle = SpendBundle(list_of_coinspends, aggsig)
        else:
            spend_bundle = spend_bundle.aggregate([spend_bundle, SpendBundle(list_of_coinspends, aggsig)])

        did_record = TransactionRecord(
            confirmed_at_height=uint32(0),
            created_at_time=uint64(int(time.time())),
            to_puzzle_hash=await self.standard_wallet.get_puzzle_hash(False),
            amount=uint64(coin.amount),
            fee_amount=uint64(0),
            confirmed=False,
            sent=uint32(0),
            spend_bundle=spend_bundle,
            additions=spend_bundle.additions(),
            removals=spend_bundle.removals(),
            wallet_id=self.wallet_info.id,
            sent_to=[],
            trade_id=None,
            type=uint32(TransactionType.OUTGOING_TX.value),
            name=bytes32(token_bytes()),
            memos=list(compute_memos(spend_bundle).items()),
        )
        await self.wallet_state_manager.add_pending_transaction(did_record)
        new_did_info = DIDInfo(
            self.did_info.origin_coin,
            self.did_info.backup_ids,
            self.did_info.num_of_backup_ids_needed,
            self.did_info.parent_info,
            self.did_info.current_inner,
            self.did_info.temp_coin,
            self.did_info.temp_puzhash,
            self.did_info.temp_pubkey,
            True,
            self.did_info.metadata,
        )
        await self.save_info(new_did_info)
        return spend_bundle

    async def get_new_p2_inner_hash(self) -> bytes32:
        puzzle = await self.get_new_p2_inner_puzzle()
        return puzzle.get_tree_hash()

    async def get_new_p2_inner_puzzle(self) -> Program:
        return await self.standard_wallet.get_new_puzzle()

    async def get_new_did_innerpuz(self, origin_id=None) -> Program:
        if self.did_info.origin_coin is not None:
            innerpuz = did_wallet_puzzles.create_innerpuz(
                await self.get_new_p2_inner_puzzle(),
                self.did_info.backup_ids,
                uint64(self.did_info.num_of_backup_ids_needed),
                self.did_info.origin_coin.name(),
                did_wallet_puzzles.metadata_to_program(json.loads(self.did_info.metadata)),
            )
        elif origin_id is not None:
            innerpuz = did_wallet_puzzles.create_innerpuz(
                await self.get_new_p2_inner_puzzle(),
                self.did_info.backup_ids,
                uint64(self.did_info.num_of_backup_ids_needed),
                origin_id,
                did_wallet_puzzles.metadata_to_program(json.loads(self.did_info.metadata)),
            )
        else:
            raise ValueError("must have origin coin")

        return innerpuz

    async def get_new_did_inner_hash(self) -> bytes32:
        innerpuz = await self.get_new_did_innerpuz()
        return innerpuz.get_tree_hash()

    async def get_innerpuz_for_new_innerhash(self, pubkey: G1Element):
        """
        Get the inner puzzle for a new owner
        :param pubkey: Pubkey
        :return: Inner puzzle
        """
        # Note: the recovery list will be kept.
        # In a selling case, the seller should clean the recovery list then transfer to the new owner.
        assert self.did_info.origin_coin is not None
        return did_wallet_puzzles.create_innerpuz(
            puzzle_for_pk(pubkey),
            self.did_info.backup_ids,
            uint64(self.did_info.num_of_backup_ids_needed),
            self.did_info.origin_coin.name(),
            did_wallet_puzzles.metadata_to_program(json.loads(self.did_info.metadata)),
        )

    async def inner_puzzle_for_did_puzzle(self, did_hash: bytes32) -> Program:
        record: DerivationRecord = await self.wallet_state_manager.puzzle_store.get_derivation_record_for_puzzle_hash(
            did_hash
        )
        assert self.did_info.origin_coin is not None
        assert self.did_info.current_inner is not None
        uncurried_args = uncurry_innerpuz(self.did_info.current_inner)
        assert uncurried_args is not None
        old_recovery_list_hash: Optional[Program] = None
        p2_puzzle, old_recovery_list_hash, _, _, _ = uncurried_args
        if record is None:
            record = await self.wallet_state_manager.puzzle_store.get_derivation_record_for_puzzle_hash(
                p2_puzzle.get_tree_hash()
            )
        if not (self.did_info.num_of_backup_ids_needed > 0 and len(self.did_info.backup_ids) == 0):
            # We have the recovery list, don't reset it
            old_recovery_list_hash = None

        inner_puzzle: Program = did_wallet_puzzles.create_innerpuz(
            puzzle_for_pk(record.pubkey),
            self.did_info.backup_ids,
            self.did_info.num_of_backup_ids_needed,
            self.did_info.origin_coin.name(),
            did_wallet_puzzles.metadata_to_program(json.loads(self.did_info.metadata)),
            old_recovery_list_hash,
        )
        return inner_puzzle

    def get_parent_for_coin(self, coin) -> Optional[LineageProof]:
        parent_info = None
        for name, ccparent in self.did_info.parent_info:
            if name == coin.parent_coin_info:
                parent_info = ccparent

        return parent_info

    async def sign_message(self, message: str) -> Tuple[G1Element, G2Element]:
        if self.did_info.current_inner is None:
            raise ValueError("Missing DID inner puzzle.")
        puzzle_args = did_wallet_puzzles.uncurry_innerpuz(self.did_info.current_inner)
        if puzzle_args is not None:

            p2_puzzle, _, _, _, _ = puzzle_args
            puzzle_hash = p2_puzzle.get_tree_hash()
            pubkey, private = await self.wallet_state_manager.get_keys(puzzle_hash)
            synthetic_secret_key = calculate_synthetic_secret_key(private, DEFAULT_HIDDEN_PUZZLE_HASH)
            synthetic_pk = synthetic_secret_key.get_g1()
            puzzle: Program = Program.to(("Chia Signed Message", message))
            return synthetic_pk, AugSchemeMPL.sign(synthetic_secret_key, puzzle.get_tree_hash())
        else:
            raise ValueError("Invalid inner DID puzzle.")

    async def sign(self, spend_bundle: SpendBundle) -> SpendBundle:
        sigs: List[G2Element] = []
        for spend in spend_bundle.coin_spends:

            puzzle_args = did_wallet_puzzles.match_did_puzzle(*spend.puzzle_reveal.to_program().uncurry())
            if puzzle_args is not None:
                p2_puzzle, _, _, _, _ = puzzle_args
                puzzle_hash = p2_puzzle.get_tree_hash()
                pubkey, private = await self.wallet_state_manager.get_keys(puzzle_hash)
                synthetic_secret_key = calculate_synthetic_secret_key(private, DEFAULT_HIDDEN_PUZZLE_HASH)
                error, conditions, cost = conditions_dict_for_solution(
                    spend.puzzle_reveal.to_program(),
                    spend.solution.to_program(),
                    self.wallet_state_manager.constants.MAX_BLOCK_COST_CLVM,
                )

                if conditions is not None:
                    synthetic_pk = synthetic_secret_key.get_g1()
                    for pk, msg in pkm_pairs_for_conditions_dict(
                        conditions, spend.coin.name(), self.wallet_state_manager.constants.AGG_SIG_ME_ADDITIONAL_DATA
                    ):
                        try:
                            assert bytes(synthetic_pk) == pk
                            sigs.append(AugSchemeMPL.sign(synthetic_secret_key, msg))
                        except AssertionError:
                            raise ValueError("This spend bundle cannot be signed by the DID wallet")

        agg_sig = AugSchemeMPL.aggregate(sigs)
        return SpendBundle.aggregate([spend_bundle, SpendBundle([], agg_sig)])

    async def generate_new_decentralised_id(self, amount: uint64, fee: uint64 = uint64(0)) -> Optional[SpendBundle]:
        """
        This must be called under the wallet state manager lock
        """

        coins = await self.standard_wallet.select_coins(uint64(amount + fee))
        if coins is None:
            return None

        origin = coins.copy().pop()
        genesis_launcher_puz = did_wallet_puzzles.LAUNCHER_PUZZLE
        launcher_coin = Coin(origin.name(), genesis_launcher_puz.get_tree_hash(), amount)

        did_inner: Program = await self.get_new_did_innerpuz(launcher_coin.name())
        did_inner_hash = did_inner.get_tree_hash()
        did_full_puz = did_wallet_puzzles.create_fullpuz(did_inner, launcher_coin.name())
        did_puzzle_hash = did_full_puz.get_tree_hash()

        announcement_set: Set[Announcement] = set()
        announcement_message = Program.to([did_puzzle_hash, amount, bytes(0x80)]).get_tree_hash()
        announcement_set.add(Announcement(launcher_coin.name(), announcement_message))

        tx_record: Optional[TransactionRecord] = await self.standard_wallet.generate_signed_transaction(
            amount, genesis_launcher_puz.get_tree_hash(), fee, origin.name(), coins, None, False, announcement_set
        )

        genesis_launcher_solution = Program.to([did_puzzle_hash, amount, bytes(0x80)])

        launcher_cs = CoinSpend(launcher_coin, genesis_launcher_puz, genesis_launcher_solution)
        launcher_sb = SpendBundle([launcher_cs], AugSchemeMPL.aggregate([]))
        eve_coin = Coin(launcher_coin.name(), did_puzzle_hash, amount)
        future_parent = LineageProof(
            eve_coin.parent_coin_info,
            did_inner_hash,
            uint64(eve_coin.amount),
        )
        eve_parent = LineageProof(
            launcher_coin.parent_coin_info,
            launcher_coin.puzzle_hash,
            uint64(launcher_coin.amount),
        )
        await self.add_parent(eve_coin.parent_coin_info, eve_parent)
        await self.add_parent(eve_coin.name(), future_parent)

        if tx_record is None or tx_record.spend_bundle is None:
            return None

        # Only want to save this information if the transaction is valid
        did_info: DIDInfo = DIDInfo(
            launcher_coin,
            self.did_info.backup_ids,
            self.did_info.num_of_backup_ids_needed,
            self.did_info.parent_info,
            did_inner,
            None,
            None,
            None,
            False,
            self.did_info.metadata,
        )
        await self.save_info(did_info)
        eve_spend = await self.generate_eve_spend(eve_coin, did_full_puz, did_inner)
        full_spend = SpendBundle.aggregate([tx_record.spend_bundle, eve_spend, launcher_sb])
        assert self.did_info.origin_coin is not None
        assert self.did_info.current_inner is not None

        did_record = TransactionRecord(
            confirmed_at_height=uint32(0),
            created_at_time=uint64(int(time.time())),
            amount=uint64(amount),
            to_puzzle_hash=await self.standard_wallet.get_puzzle_hash(False),
            fee_amount=fee,
            confirmed=False,
            sent=uint32(10),
            spend_bundle=full_spend,
            additions=full_spend.additions(),
            removals=full_spend.removals(),
            wallet_id=self.id(),
            sent_to=[],
            trade_id=None,
            type=uint32(TransactionType.INCOMING_TX.value),
            name=bytes32(token_bytes()),
            memos=[],
        )
        regular_record = dataclasses.replace(tx_record, spend_bundle=None)
        await self.wallet_state_manager.add_pending_transaction(regular_record)
        await self.wallet_state_manager.add_pending_transaction(did_record)
        return full_spend

    async def generate_eve_spend(self, coin: Coin, full_puzzle: Program, innerpuz: Program):
        assert self.did_info.origin_coin is not None
        uncurried = did_wallet_puzzles.uncurry_innerpuz(innerpuz)
        assert uncurried is not None
        p2_puzzle = uncurried[0]
        # innerpuz solution is (mode p2_solution)
        p2_solution = self.standard_wallet.make_solution(
            primaries=[
                {
                    "puzzlehash": innerpuz.get_tree_hash(),
                    "amount": uint64(coin.amount),
                    "memos": [p2_puzzle.get_tree_hash()],
                }
            ]
        )
        innersol = Program.to([1, p2_solution])
        # full solution is (lineage_proof my_amount inner_solution)
        fullsol = Program.to(
            [
                [self.did_info.origin_coin.parent_coin_info, self.did_info.origin_coin.amount],
                coin.amount,
                innersol,
            ]
        )
        list_of_coinspends = [CoinSpend(coin, full_puzzle, fullsol)]
        unsigned_spend_bundle = SpendBundle(list_of_coinspends, G2Element())
        return await self.sign(unsigned_spend_bundle)

    async def get_frozen_amount(self) -> uint64:
        return await self.wallet_state_manager.get_frozen_balance(self.wallet_info.id)

    async def get_spendable_balance(self, unspent_records=None) -> uint128:
        spendable_am = await self.wallet_state_manager.get_confirmed_spendable_balance_for_wallet(
            self.wallet_info.id, unspent_records
        )
        return spendable_am

    async def get_max_send_amount(self, records: Optional[Set[WalletCoinRecord]] = None):
        max_send_amount = await self.get_confirmed_balance()

        return max_send_amount

    async def add_parent(self, name: bytes32, parent: Optional[LineageProof]):
        self.log.info(f"Adding parent {name}: {parent}")
        current_list = self.did_info.parent_info.copy()
        current_list.append((name, parent))
        did_info: DIDInfo = DIDInfo(
            self.did_info.origin_coin,
            self.did_info.backup_ids,
            self.did_info.num_of_backup_ids_needed,
            current_list,
            self.did_info.current_inner,
            self.did_info.temp_coin,
            self.did_info.temp_puzhash,
            self.did_info.temp_pubkey,
            self.did_info.sent_recovery_transaction,
            self.did_info.metadata,
        )
        await self.save_info(did_info)

    async def update_recovery_list(self, recover_list: List[bytes32], num_of_backup_ids_needed: uint64) -> bool:
        if num_of_backup_ids_needed > len(recover_list):
            return False
        did_info: DIDInfo = DIDInfo(
            self.did_info.origin_coin,
            recover_list,
            num_of_backup_ids_needed,
            self.did_info.parent_info,
            self.did_info.current_inner,
            self.did_info.temp_coin,
            self.did_info.temp_puzhash,
            self.did_info.temp_pubkey,
            self.did_info.sent_recovery_transaction,
            self.did_info.metadata,
        )
        await self.save_info(did_info)
        await self.wallet_state_manager.update_wallet_puzzle_hashes(self.wallet_info.id)
        return True

    async def update_metadata(self, metadata: Dict[str, str]) -> bool:
        did_info: DIDInfo = DIDInfo(
            self.did_info.origin_coin,
            self.did_info.backup_ids,
            self.did_info.num_of_backup_ids_needed,
            self.did_info.parent_info,
            self.did_info.current_inner,
            self.did_info.temp_coin,
            self.did_info.temp_puzhash,
            self.did_info.temp_pubkey,
            self.did_info.sent_recovery_transaction,
            json.dumps(metadata),
        )
        await self.save_info(did_info)
        await self.wallet_state_manager.update_wallet_puzzle_hashes(self.wallet_info.id)
        return True

    async def save_info(self, did_info: DIDInfo):
        self.did_info = did_info
        current_info = self.wallet_info
        data_str = json.dumps(did_info.to_json_dict())
        wallet_info = WalletInfo(current_info.id, current_info.name, current_info.type, data_str)
        self.wallet_info = wallet_info
        await self.wallet_state_manager.user_store.update_wallet(wallet_info)

    def generate_wallet_name(self) -> str:
        """
        Generate a new DID wallet name
        :return: wallet name
        """
        max_num = 0
        for wallet in self.wallet_state_manager.wallets.values():
            if wallet.type() == WalletType.DECENTRALIZED_ID:
                matched = re.search(r"^Profile (\d+)$", wallet.get_name())
                if matched and int(matched.group(1)) > max_num:
                    max_num = int(matched.group(1))
        return f"Profile {max_num + 1}"

    def check_existed_did(self):
        """
        Check if the current DID is existed
        :return: None
        """
        for wallet in self.wallet_state_manager.wallets.values():
            if (
                wallet.type() == WalletType.DECENTRALIZED_ID
                and self.did_info.origin_coin.name() == wallet.did_info.origin_coin.name()
            ):
                self.log.warning(f"DID {self.did_info.origin_coin} already existed, ignore the wallet creation.")
                raise ValueError("Wallet already exists")

    @staticmethod
    def deserialize_backup_data(backup_data: str) -> DIDInfo:
        """
        Get a DIDInfo from a serialized string
        :param backup_data: serialized
        :return: DIDInfo
        """
        details = backup_data.split(":")
        origin = Coin(bytes32.fromhex(details[0]), bytes32.fromhex(details[1]), uint64(int(details[2])))
        backup_ids = []
        if len(details[3]) > 0:
            for d in details[3].split(","):
                backup_ids.append(bytes32.from_hexstr(d))
        num_of_backup_ids_needed = uint64(int(details[5]))
        if num_of_backup_ids_needed > len(backup_ids):
            raise Exception
        innerpuz: Program = Program.from_bytes(bytes.fromhex(details[4]))
        metadata: str = details[6]
        did_info: DIDInfo = DIDInfo(
            origin,
            backup_ids,
            num_of_backup_ids_needed,
            [],
            innerpuz,
            None,
            None,
            None,
            True,
            metadata,
        )
        return did_info

    def require_derivation_paths(self) -> bool:
        return True


if TYPE_CHECKING:
    from chia.wallet.wallet_protocol import WalletProtocol

    _dummy: WalletProtocol = DIDWallet()<|MERGE_RESOLUTION|>--- conflicted
+++ resolved
@@ -1,20 +1,10 @@
 from __future__ import annotations
-<<<<<<< HEAD
-=======
 
 import dataclasses
 import json
->>>>>>> 8bf2d2ff
 import logging
 import re
 import time
-<<<<<<< HEAD
-import json
-
-from typing import Dict, Optional, List, Set, Tuple, TYPE_CHECKING
-from blspy import AugSchemeMPL, G1Element
-=======
->>>>>>> 8bf2d2ff
 from secrets import token_bytes
 from typing import TYPE_CHECKING, Any, Dict, List, Optional, Set, Tuple
 
@@ -30,21 +20,16 @@
 from chia.types.blockchain_format.sized_bytes import bytes32
 from chia.types.coin_spend import CoinSpend
 from chia.types.spend_bundle import SpendBundle
-<<<<<<< HEAD
-from chia.util.ints import uint64, uint32, uint8, uint128
-from chia.wallet.util.transaction_type import TransactionType
-
-if TYPE_CHECKING:
-    from chia.wallet.wallet_state_manager import WalletStateManager
-
-=======
 from chia.util.condition_tools import conditions_dict_for_solution, pkm_pairs_for_conditions_dict
 from chia.util.ints import uint8, uint32, uint64, uint128
 from chia.wallet.coin_selection import select_coins
 from chia.wallet.derivation_record import DerivationRecord
 from chia.wallet.derive_keys import master_sk_to_wallet_sk_unhardened
 from chia.wallet.did_wallet import did_wallet_puzzles
->>>>>>> 8bf2d2ff
+
+if TYPE_CHECKING:
+    from chia.wallet.wallet_state_manager import WalletStateManager
+
 from chia.wallet.did_wallet.did_info import DIDInfo
 from chia.wallet.did_wallet.did_wallet_puzzles import create_fullpuz, uncurry_innerpuz
 from chia.wallet.lineage_proof import LineageProof
