from __future__ import annotations

import dataclasses
import json
import logging
import math
import time
from typing import TYPE_CHECKING, Any, ClassVar, Dict, List, Optional, Set, Tuple, Type, TypeVar, cast

from chia_rs import AugSchemeMPL, G1Element, G2Element
from clvm.casts import int_from_bytes, int_to_bytes
from typing_extensions import Unpack

import chia.wallet.singleton
from chia.protocols.wallet_protocol import CoinState
from chia.server.ws_connection import WSChiaConnection
from chia.types.blockchain_format.coin import Coin
from chia.types.blockchain_format.program import Program
from chia.types.blockchain_format.sized_bytes import bytes32
from chia.types.coin_spend import CoinSpend, compute_additions, make_spend
from chia.types.signing_mode import CHIP_0002_SIGN_MESSAGE_PREFIX, SigningMode
from chia.types.spend_bundle import SpendBundle
from chia.util.condition_tools import conditions_dict_for_solution, pkm_pairs_for_conditions_dict
from chia.util.hash import std_hash
from chia.util.ints import uint16, uint32, uint64, uint128
from chia.wallet.conditions import (
    AssertCoinAnnouncement,
    AssertPuzzleAnnouncement,
    Condition,
    CreateCoinAnnouncement,
    CreatePuzzleAnnouncement,
    UnknownCondition,
    parse_timelock_info,
)
from chia.wallet.derivation_record import DerivationRecord
from chia.wallet.did_wallet import did_wallet_puzzles
from chia.wallet.did_wallet.did_info import DIDInfo
from chia.wallet.lineage_proof import LineageProof
from chia.wallet.nft_wallet import nft_puzzles
from chia.wallet.nft_wallet.nft_info import NFTCoinInfo, NFTWalletInfo
from chia.wallet.nft_wallet.nft_puzzles import NFT_METADATA_UPDATER, create_ownership_layer_puzzle, get_metadata_and_phs
from chia.wallet.nft_wallet.uncurry_nft import NFTCoinData, UncurriedNFT
from chia.wallet.outer_puzzles import AssetType, construct_puzzle, match_puzzle, solve_puzzle
from chia.wallet.payment import Payment
from chia.wallet.puzzle_drivers import PuzzleInfo, Solver
from chia.wallet.puzzles.p2_delegated_puzzle_or_hidden_puzzle import (
    DEFAULT_HIDDEN_PUZZLE_HASH,
    calculate_synthetic_secret_key,
    puzzle_for_pk,
)
from chia.wallet.trading.offer import OFFER_MOD, OFFER_MOD_HASH, NotarizedPayment, Offer
from chia.wallet.transaction_record import TransactionRecord
from chia.wallet.uncurried_puzzle import uncurry_puzzle
from chia.wallet.util.compute_memos import compute_memos
from chia.wallet.util.transaction_type import TransactionType
from chia.wallet.util.tx_config import CoinSelectionConfig, TXConfig
from chia.wallet.util.wallet_types import WalletType
from chia.wallet.wallet import Wallet
from chia.wallet.wallet_coin_record import WalletCoinRecord
from chia.wallet.wallet_info import WalletInfo
from chia.wallet.wallet_nft_store import WalletNftStore
from chia.wallet.wallet_protocol import GSTOptionalArgs, WalletProtocol

_T_NFTWallet = TypeVar("_T_NFTWallet", bound="NFTWallet")


class NFTWallet:
    if TYPE_CHECKING:
        _protocol_check: ClassVar[WalletProtocol[NFTCoinData]] = cast("NFTWallet", None)

    wallet_state_manager: Any
    log: logging.Logger
    wallet_info: WalletInfo
    nft_wallet_info: NFTWalletInfo
    standard_wallet: Wallet
    wallet_id: int
    nft_store: WalletNftStore

    @property
    def did_id(self) -> Optional[bytes32]:
        return self.nft_wallet_info.did_id

    @classmethod
    async def create_new_nft_wallet(
        cls: Type[_T_NFTWallet],
        wallet_state_manager: Any,
        wallet: Wallet,
        did_id: Optional[bytes32] = None,
        name: Optional[str] = None,
    ) -> _T_NFTWallet:
        """
        This must be called under the wallet state manager lock
        """
        self = cls()
        self.standard_wallet = wallet
        if name is None:
            name = "NFT Wallet"
        self.log = logging.getLogger(name if name else __name__)
        self.wallet_state_manager = wallet_state_manager
        self.nft_wallet_info = NFTWalletInfo(did_id)
        info_as_string = json.dumps(self.nft_wallet_info.to_json_dict())
        self.wallet_info = await wallet_state_manager.user_store.create_wallet(
            name, uint32(WalletType.NFT.value), info_as_string
        )
        self.wallet_id = self.wallet_info.id
        self.nft_store = wallet_state_manager.nft_store
        self.log.debug("NFT wallet id: %r and standard wallet id: %r", self.wallet_id, self.standard_wallet.wallet_id)

        await self.wallet_state_manager.add_new_wallet(self)
        self.log.debug("Generated a new NFT wallet: %s", self.__dict__)
        return self

    @classmethod
    async def create(
        cls: Type[_T_NFTWallet],
        wallet_state_manager: Any,
        wallet: Wallet,
        wallet_info: WalletInfo,
        name: Optional[str] = None,
    ) -> _T_NFTWallet:
        self = cls()
        self.log = logging.getLogger(name if name else __name__)
        self.wallet_state_manager = wallet_state_manager
        self.wallet_info = wallet_info
        self.wallet_id = wallet_info.id
        self.standard_wallet = wallet
        self.wallet_info = wallet_info
        self.nft_store = wallet_state_manager.nft_store
        self.nft_wallet_info = NFTWalletInfo.from_json_dict(json.loads(wallet_info.data))
        return self

    @classmethod
    def type(cls) -> WalletType:
        return WalletType.NFT

    def id(self) -> uint32:
        return self.wallet_info.id

    def get_did(self) -> Optional[bytes32]:
        return self.did_id

    async def get_confirmed_balance(self, record_list: Optional[Set[WalletCoinRecord]] = None) -> uint128:
        """The NFT wallet doesn't really have a balance."""
        return uint128(0)

    async def get_unconfirmed_balance(self, record_list: Optional[Set[WalletCoinRecord]] = None) -> uint128:
        """The NFT wallet doesn't really have a balance."""
        return uint128(0)

    async def get_spendable_balance(self, unspent_records: Optional[Set[WalletCoinRecord]] = None) -> uint128:
        """The NFT wallet doesn't really have a balance."""
        return uint128(0)

    async def get_pending_change_balance(self) -> uint64:
        return uint64(0)

    async def get_max_send_amount(self, records: Optional[Set[WalletCoinRecord]] = None) -> uint128:
        """This is the confirmed balance, which we set to 0 as the NFT wallet doesn't have one."""
        return uint128(0)

    async def get_nft_coin_by_id(self, nft_coin_id: bytes32) -> NFTCoinInfo:
        nft_coin = await self.nft_store.get_nft_by_coin_id(nft_coin_id)
        if nft_coin is None:
            raise KeyError(f"Couldn't find coin with id: {nft_coin_id}")
        return nft_coin

    async def coin_added(
        self, coin: Coin, height: uint32, peer: WSChiaConnection, parent_coin_data: Optional[NFTCoinData]
    ) -> None:
        """Notification from wallet state manager that wallet has been received."""
        self.log.info(f"NFT wallet %s has been notified that {coin} was added", self.get_name())
        if await self.nft_store.exists(coin.name()):
            # already added
            return
        assert isinstance(parent_coin_data, NFTCoinData), f"Invalid NFT coin data: {parent_coin_data}"
        await self.puzzle_solution_received(coin, parent_coin_data, peer)

    async def puzzle_solution_received(self, coin: Coin, data: NFTCoinData, peer: WSChiaConnection) -> None:
        self.log.debug("Puzzle solution received to wallet: %s", self.wallet_info)
        # At this point, the puzzle must be a NFT puzzle.
        # This method will be called only when the wallet state manager uncurried this coin as a NFT puzzle.

        uncurried_nft: UncurriedNFT = data.uncurried_nft
        self.log.debug(
            "found the info for NFT coin %s %s %s",
            coin.name().hex(),
            uncurried_nft.inner_puzzle,
            uncurried_nft.singleton_struct,
        )
        singleton_id = uncurried_nft.singleton_launcher_id
        parent_inner_puzhash = uncurried_nft.nft_state_layer.get_tree_hash()
        metadata, p2_puzzle_hash = get_metadata_and_phs(uncurried_nft, data.parent_coin_spend.solution)
        self.log.debug("Got back puzhash from solution: %s", p2_puzzle_hash)
        self.log.debug("Got back updated metadata: %s", metadata)
        derivation_record: Optional[
            DerivationRecord
        ] = await self.wallet_state_manager.puzzle_store.get_derivation_record_for_puzzle_hash(p2_puzzle_hash)
        self.log.debug("Record for %s is: %s", p2_puzzle_hash, derivation_record)
        if derivation_record is None:
            self.log.debug("Not our NFT, pointing to %s, skipping", p2_puzzle_hash)
            return
        p2_puzzle = puzzle_for_pk(derivation_record.pubkey)
        launcher_coin_states: List[CoinState] = await self.wallet_state_manager.wallet_node.get_coin_state(
            [singleton_id], peer=peer
        )
        assert (
            launcher_coin_states is not None
            and len(launcher_coin_states) == 1
            and launcher_coin_states[0].spent_height is not None
        )
        mint_height: uint32 = uint32(launcher_coin_states[0].spent_height)
        minter_did = None
        if uncurried_nft.supports_did:
            inner_puzzle = nft_puzzles.recurry_nft_puzzle(
                uncurried_nft, data.parent_coin_spend.solution.to_program(), p2_puzzle
            )
            minter_did = await self.wallet_state_manager.get_minter_did(launcher_coin_states[0].coin, peer)
        else:
            inner_puzzle = p2_puzzle
        child_puzzle: Program = nft_puzzles.create_full_puzzle(
            singleton_id,
            Program.to(metadata),
            bytes32(uncurried_nft.metadata_updater_hash.atom),
            inner_puzzle,
        )
        self.log.debug(
            "Created NFT full puzzle with inner: %s",
            nft_puzzles.create_full_puzzle_with_nft_puzzle(singleton_id, uncurried_nft.inner_puzzle),
        )
        child_puzzle_hash = child_puzzle.get_tree_hash()
        for new_coin in compute_additions(data.parent_coin_spend):
            self.log.debug(
                "Comparing addition: %s with %s, amount: %s ",
                new_coin.puzzle_hash,
                child_puzzle_hash,
                new_coin.amount,
            )
            if new_coin.puzzle_hash == child_puzzle_hash:
                child_coin = new_coin
                break
        else:
            raise ValueError("Couldn't generate child puzzle for NFT")

        self.log.info("Adding a new NFT to wallet: %s", child_coin)
        # all is well, lets add NFT to our local db
        parent_coin = data.parent_coin_state.coin
        confirmed_height = (
            None if data.parent_coin_state.spent_height is None else uint32(data.parent_coin_state.spent_height)
        )

        if confirmed_height is None:
            raise ValueError("Error finding parent")

        await self.add_coin(
            child_coin,
            singleton_id,
            child_puzzle,
            LineageProof(parent_coin.parent_coin_info, parent_inner_puzhash, uint64(parent_coin.amount)),
            mint_height,
            minter_did,
            confirmed_height,
        )

    async def add_coin(
        self,
        coin: Coin,
        nft_id: bytes32,
        puzzle: Program,
        lineage_proof: LineageProof,
        mint_height: uint32,
        minter_did: Optional[bytes32],
        confirmed_height: uint32,
    ) -> None:
        new_nft = NFTCoinInfo(nft_id, coin, lineage_proof, puzzle, mint_height, minter_did, confirmed_height)
        await self.wallet_state_manager.nft_store.save_nft(self.id(), self.get_did(), new_nft)
        await self.wallet_state_manager.add_interested_coin_ids([coin.name()])
        self.wallet_state_manager.state_changed("nft_coin_added", self.wallet_info.id)

    async def remove_coin(self, coin: Coin, height: uint32) -> None:
        nft_coin_info = await self.nft_store.get_nft_by_coin_id(coin.name())
        if nft_coin_info:
            await self.nft_store.delete_nft_by_coin_id(coin.name(), height)
            self.wallet_state_manager.state_changed("nft_coin_removed", self.wallet_info.id)
            num = await self.get_nft_count()
            if num == 0 and self.did_id is not None:
                # Check if the wallet owns the DID
                for did_wallet in await self.wallet_state_manager.get_all_wallet_info_entries(
                    wallet_type=WalletType.DECENTRALIZED_ID
                ):
                    did_wallet_info: DIDInfo = DIDInfo.from_json_dict(json.loads(did_wallet.data))
                    assert did_wallet_info.origin_coin is not None
                    if did_wallet_info.origin_coin.name() == self.did_id:
                        return
                self.log.info(f"No NFT, deleting wallet {self.wallet_info.name} ...")
                await self.wallet_state_manager.user_store.delete_wallet(self.wallet_info.id)
                self.wallet_state_manager.wallets.pop(self.wallet_info.id)
        else:
            self.log.info("Tried removing NFT coin that doesn't exist: %s", coin.name())

    async def get_did_approval_info(
        self,
        nft_ids: List[bytes32],
        tx_config: TXConfig,
        did_id: Optional[bytes32] = None,
    ) -> Tuple[bytes32, SpendBundle]:
        """Get DID spend with announcement created we need to transfer NFT with did with current inner hash of DID

        We also store `did_id` and then iterate to find the did wallet as we'd otherwise have to subscribe to
        any changes to DID wallet and storing wallet_id is not guaranteed to be consistent on wallet crash/reset.
        """
        if did_id is None:
            did_id = self.did_id
        for _, wallet in self.wallet_state_manager.wallets.items():
            self.log.debug("Checking wallet type %s", wallet.type())
            if wallet.type() == WalletType.DECENTRALIZED_ID:
                self.log.debug("Found a DID wallet, checking did: %r == %r", wallet.get_my_DID(), did_id)
                if bytes32.fromhex(wallet.get_my_DID()) == did_id:
                    self.log.debug("Creating announcement from DID for nft_ids: %s", nft_ids)
                    did_bundle = (
                        await wallet.create_message_spend(
                            tx_config, extra_conditions=(CreatePuzzleAnnouncement(id) for id in nft_ids)
                        )
                    ).spend_bundle
                    self.log.debug("Sending DID announcement from puzzle: %s", did_bundle.removals())
                    did_inner_hash = wallet.did_info.current_inner.get_tree_hash()
                    break
        else:
            raise ValueError(f"Missing DID Wallet for did_id: {did_id}")
        return did_inner_hash, did_bundle

    async def generate_new_nft(
        self,
        metadata: Program,
        tx_config: TXConfig,
        target_puzzle_hash: Optional[bytes32] = None,
        royalty_puzzle_hash: Optional[bytes32] = None,
        percentage: uint16 = uint16(0),
        did_id: Optional[bytes] = None,
        fee: uint64 = uint64(0),
        extra_conditions: Tuple[Condition, ...] = tuple(),
    ) -> List[TransactionRecord]:
        """
        This must be called under the wallet state manager lock
        """
        if self.did_id is not None and did_id is None:
            # For a DID enabled NFT wallet it cannot mint NFT0. Mint NFT1 instead.
            did_id = self.did_id
        amount = uint64(1)
        # ensure percentage is uint16
        try:
            percentage = uint16(percentage)
        except ValueError:
            raise ValueError("Percentage must be lower than 655%")
        coins = await self.standard_wallet.select_coins(uint64(amount + fee), tx_config.coin_selection_config)
        if coins is None:
            return None
        origin = coins.copy().pop()
        genesis_launcher_puz = nft_puzzles.LAUNCHER_PUZZLE
        # nft_id == singleton_id == launcher_id == launcher_coin.name()
        launcher_coin = Coin(origin.name(), nft_puzzles.LAUNCHER_PUZZLE_HASH, uint64(amount))
        self.log.debug("Generating NFT with launcher coin %s and metadata: %s", launcher_coin, metadata)

        p2_inner_puzzle = await self.standard_wallet.get_puzzle(new=not tx_config.reuse_puzhash)
        if not target_puzzle_hash:
            target_puzzle_hash = p2_inner_puzzle.get_tree_hash()
        self.log.debug("Attempt to generate a new NFT to %s", target_puzzle_hash.hex())
        if did_id is not None:
            self.log.debug("Creating provenant NFT")
            # eve coin DID can be set to whatever so we keep it empty
            # WARNING: wallets should always ignore DID value for eve coins as they can be set
            #          to any DID without approval
            inner_puzzle = create_ownership_layer_puzzle(
                launcher_coin.name(), b"", p2_inner_puzzle, percentage, royalty_puzzle_hash=royalty_puzzle_hash
            )
            self.log.debug("Got back ownership inner puzzle: %s", inner_puzzle)
        else:
            self.log.debug("Creating standard NFT")
            inner_puzzle = p2_inner_puzzle

        # singleton eve puzzle
        eve_fullpuz = nft_puzzles.create_full_puzzle(
            launcher_coin.name(), metadata, NFT_METADATA_UPDATER.get_tree_hash(), inner_puzzle
        )
        eve_fullpuz_hash = eve_fullpuz.get_tree_hash()
        # launcher announcement
        announcement_message = Program.to([eve_fullpuz_hash, amount, []]).get_tree_hash()

        self.log.debug(
            "Creating transaction for launcher: %s and other coins: %s (%s)", origin, coins, announcement_message
        )
        # store the launcher transaction in the wallet state
        [tx_record] = await self.standard_wallet.generate_signed_transaction(
            uint64(amount),
            nft_puzzles.LAUNCHER_PUZZLE_HASH,
            tx_config,
            fee,
            coins,
            None,
            origin_id=origin.name(),
            extra_conditions=(
                *extra_conditions,
                AssertCoinAnnouncement(asserted_id=launcher_coin.name(), asserted_msg=announcement_message),
            ),
        )
        genesis_launcher_solution = Program.to([eve_fullpuz_hash, amount, []])

        # launcher spend to generate the singleton
        launcher_cs = make_spend(launcher_coin, genesis_launcher_puz, genesis_launcher_solution)
        launcher_sb = SpendBundle([launcher_cs], AugSchemeMPL.aggregate([]))

        eve_coin = Coin(launcher_coin.name(), eve_fullpuz_hash, uint64(amount))

        if tx_record.spend_bundle is None:
            raise ValueError("Couldn't produce a launcher spend")  # pragma: no cover

        bundles_to_agg = [tx_record.spend_bundle, launcher_sb]

        # Create inner solution for eve spend
        did_inner_hash = b""
        if did_id is not None:
            if did_id != b"":
                did_inner_hash, did_bundle = await self.get_did_approval_info([launcher_coin.name()], tx_config)
                bundles_to_agg.append(did_bundle)
        nft_coin = NFTCoinInfo(
            nft_id=launcher_coin.name(),
            coin=eve_coin,
            lineage_proof=LineageProof(parent_name=launcher_coin.parent_coin_info, amount=uint64(launcher_coin.amount)),
            full_puzzle=eve_fullpuz,
            mint_height=uint32(0),
            minter_did=bytes32(did_id) if did_id is not None and did_id != b"" else None,
        )
        # Don't set fee, it is covered in the tx_record
        txs = await self.generate_signed_transaction(
            [uint64(eve_coin.amount)],
            [target_puzzle_hash],
            tx_config,
            nft_coin=nft_coin,
            new_owner=did_id,
            new_did_inner_hash=did_inner_hash,
            additional_bundles=bundles_to_agg,
            memos=[[target_puzzle_hash]],
        )
        txs.append(dataclasses.replace(tx_record, spend_bundle=None))
        return txs

    async def sign(self, spend_bundle: SpendBundle, puzzle_hashes: Optional[List[bytes32]] = None) -> SpendBundle:
        if puzzle_hashes is None:
            puzzle_hashes = []
        sigs: List[G2Element] = []
        for spend in spend_bundle.coin_spends:
            pks = {}
            if not puzzle_hashes:
                uncurried_nft = UncurriedNFT.uncurry(*spend.puzzle_reveal.to_program().uncurry())
                if uncurried_nft is not None:
                    self.log.debug("Found a NFT state layer to sign")
                    puzzle_hashes.append(uncurried_nft.p2_puzzle.get_tree_hash())
            for ph in puzzle_hashes:
                private = await self.wallet_state_manager.get_private_key(ph)
                pks[bytes(private.get_g1())] = private
                synthetic_secret_key = calculate_synthetic_secret_key(private, DEFAULT_HIDDEN_PUZZLE_HASH)
                synthetic_pk = synthetic_secret_key.get_g1()
                pks[bytes(synthetic_pk)] = synthetic_secret_key
            conditions = conditions_dict_for_solution(
                spend.puzzle_reveal.to_program(),
                spend.solution.to_program(),
                self.wallet_state_manager.constants.MAX_BLOCK_COST_CLVM,
            )
            for pk, msg in pkm_pairs_for_conditions_dict(
                conditions, spend.coin, self.wallet_state_manager.constants.AGG_SIG_ME_ADDITIONAL_DATA
            ):
                try:
                    sk = pks.get(pk)
                    if sk:
                        self.log.debug("Found key, signing for pk: %s", pk)
                        sigs.append(AugSchemeMPL.sign(sk, msg))
                    else:
                        self.log.warning("Couldn't find key for: %s", pk)
                except AssertionError:
                    raise ValueError("This spend bundle cannot be signed by the NFT wallet")

        agg_sig = AugSchemeMPL.aggregate(sigs)
        return SpendBundle.aggregate([spend_bundle, SpendBundle([], agg_sig)])

    async def update_metadata(
        self,
        nft_coin_info: NFTCoinInfo,
        key: str,
        uri: str,
        tx_config: TXConfig,
        fee: uint64 = uint64(0),
        extra_conditions: Tuple[Condition, ...] = tuple(),
    ) -> List[TransactionRecord]:
        uncurried_nft = UncurriedNFT.uncurry(*nft_coin_info.full_puzzle.uncurry())
        assert uncurried_nft is not None
        puzzle_hash = uncurried_nft.p2_puzzle.get_tree_hash()

        self.log.info(
            "Attempting to add urls to NFT coin %s in the metadata: %s",
            nft_coin_info.coin.name(),
            uncurried_nft.metadata,
        )
        txs = await self.generate_signed_transaction(
            [uint64(nft_coin_info.coin.amount)],
            [puzzle_hash],
            tx_config,
            fee,
            {nft_coin_info.coin},
            metadata_update=(key, uri),
            extra_conditions=extra_conditions,
        )
        await self.update_coin_status(nft_coin_info.coin.name(), True)
        self.wallet_state_manager.state_changed("nft_coin_updated", self.wallet_info.id)
        return txs

    async def get_current_nfts(self, start_index: int = 0, count: int = 50) -> List[NFTCoinInfo]:
        return await self.nft_store.get_nft_list(wallet_id=self.id(), start_index=start_index, count=count)

    async def get_nft_count(self) -> int:
        return await self.nft_store.count(wallet_id=self.id())

    async def is_empty(self) -> bool:
        return await self.nft_store.is_empty(wallet_id=self.id())

    async def update_coin_status(self, coin_id: bytes32, pending_transaction: bool) -> None:
        await self.nft_store.update_pending_transaction(coin_id, pending_transaction)

    async def save_info(self, nft_info: NFTWalletInfo) -> None:
        self.nft_wallet_info = nft_info
        current_info = self.wallet_info
        data_str = json.dumps(nft_info.to_json_dict())
        wallet_info = WalletInfo(current_info.id, current_info.name, current_info.type, data_str)
        self.wallet_info = wallet_info
        await self.wallet_state_manager.user_store.update_wallet(wallet_info)

    async def convert_puzzle_hash(self, puzhash: bytes32) -> bytes32:
        return puzhash

    async def get_nft(self, launcher_id: bytes32) -> Optional[NFTCoinInfo]:
        return await self.nft_store.get_nft_by_id(launcher_id)

    async def get_puzzle_info(self, nft_id: bytes32) -> PuzzleInfo:
        nft_coin: Optional[NFTCoinInfo] = await self.get_nft(nft_id)
        if nft_coin is None:
            raise ValueError("An asset ID was specified that this wallet doesn't track")
        puzzle_info: Optional[PuzzleInfo] = match_puzzle(uncurry_puzzle(nft_coin.full_puzzle))
        if puzzle_info is None:
            raise ValueError("Internal Error: NFT wallet is tracking a non NFT coin")
        else:
            return puzzle_info

    async def sign_message(self, message: str, nft: NFTCoinInfo, mode: SigningMode) -> Tuple[G1Element, G2Element]:
        uncurried_nft = UncurriedNFT.uncurry(*nft.full_puzzle.uncurry())
        if uncurried_nft is not None:
            p2_puzzle = uncurried_nft.p2_puzzle
            puzzle_hash = p2_puzzle.get_tree_hash()
            private = await self.wallet_state_manager.get_private_key(puzzle_hash)
            synthetic_secret_key = calculate_synthetic_secret_key(private, DEFAULT_HIDDEN_PUZZLE_HASH)
            synthetic_pk = synthetic_secret_key.get_g1()
            if mode == SigningMode.CHIP_0002_HEX_INPUT:
                hex_message: bytes = Program.to((CHIP_0002_SIGN_MESSAGE_PREFIX, bytes.fromhex(message))).get_tree_hash()
            elif mode == SigningMode.BLS_MESSAGE_AUGMENTATION_UTF8_INPUT:
                hex_message = bytes(message, "utf-8")
            elif mode == SigningMode.BLS_MESSAGE_AUGMENTATION_HEX_INPUT:
                hex_message = bytes.fromhex(message)
            else:
                hex_message = Program.to((CHIP_0002_SIGN_MESSAGE_PREFIX, message)).get_tree_hash()
            return synthetic_pk, AugSchemeMPL.sign(synthetic_secret_key, hex_message)
        else:
            raise ValueError("Invalid NFT puzzle.")

    async def get_coins_to_offer(
        self,
        nft_id: bytes32,
        *args: Any,
        **kwargs: Any,
    ) -> Set[Coin]:
        nft_coin: Optional[NFTCoinInfo] = await self.get_nft(nft_id)
        if nft_coin is None:
            raise ValueError("An asset ID was specified that this wallet doesn't track")
        return {nft_coin.coin}

    async def match_puzzle_info(self, puzzle_driver: PuzzleInfo) -> bool:
        return (
            AssetType(puzzle_driver.type()) == AssetType.SINGLETON
            and puzzle_driver.also() is not None
            and AssetType(puzzle_driver.also().type()) == AssetType.METADATA  # type: ignore
            and puzzle_driver.also().also() is None  # type: ignore
            and await self.get_nft(puzzle_driver["launcher_id"]) is not None
        )

    @classmethod
    async def create_from_puzzle_info(
        cls: Any,
        wallet_state_manager: Any,
        wallet: Wallet,
        puzzle_driver: PuzzleInfo,
        name: Optional[str] = None,
    ) -> Any:
        # Off the bat we don't support multiple profile but when we do this will have to change
        for wallet in wallet_state_manager.wallets.values():
            if wallet.type() == WalletType.NFT.value:
                return wallet

        # TODO: These are not the arguments to this function yet but they will be
        return await cls.create_new_nft_wallet(
            wallet_state_manager,
            wallet,
            None,
            name,
        )

    async def generate_signed_transaction(
        self,
        amounts: List[uint64],
        puzzle_hashes: List[bytes32],
        tx_config: TXConfig,
        fee: uint64 = uint64(0),
        coins: Optional[Set[Coin]] = None,
        memos: Optional[List[List[bytes]]] = None,
        extra_conditions: Tuple[Condition, ...] = tuple(),
        **kwargs: Unpack[GSTOptionalArgs],
    ) -> List[TransactionRecord]:
        nft_coin: Optional[NFTCoinInfo] = kwargs.get("nft_coin", None)
        new_owner: Optional[bytes] = kwargs.get("new_owner", None)
        new_did_inner_hash: Optional[bytes] = kwargs.get("new_did_inner_hash", None)
        trade_prices_list: Optional[Program] = kwargs.get("trade_prices_list", None)
        additional_bundles: List[SpendBundle] = kwargs.get("additional_bundles", [])
        metadata_update: Optional[Tuple[str, str]] = kwargs.get("metadata_update", None)
        if memos is None:
            memos = [[] for _ in range(len(puzzle_hashes))]

        if not (len(memos) == len(puzzle_hashes) == len(amounts)):
            raise ValueError("Memos, puzzle_hashes, and amounts must have the same length")

        payments = []
        for amount, puzhash, memo_list in zip(amounts, puzzle_hashes, memos):
            memos_with_hint: List[bytes] = [puzhash]
            memos_with_hint.extend(memo_list)
            payments.append(Payment(puzhash, amount, memos_with_hint))

        payment_sum = sum([p.amount for p in payments])
        unsigned_spend_bundle, chia_tx = await self.generate_unsigned_spendbundle(
            payments,
            tx_config,
            fee,
            coins=coins,
            nft_coin=nft_coin,
            new_owner=new_owner,
            new_did_inner_hash=new_did_inner_hash,
            trade_prices_list=trade_prices_list,
            metadata_update=metadata_update,
            extra_conditions=extra_conditions,
        )
        spend_bundle = await self.sign(unsigned_spend_bundle)
        spend_bundle = SpendBundle.aggregate([spend_bundle] + additional_bundles)
        if chia_tx is not None and chia_tx.spend_bundle is not None:
            spend_bundle = SpendBundle.aggregate([spend_bundle, chia_tx.spend_bundle])
            chia_tx = dataclasses.replace(chia_tx, spend_bundle=None)

        tx_list = [
            TransactionRecord(
                confirmed_at_height=uint32(0),
                created_at_time=uint64(int(time.time())),
                to_puzzle_hash=puzzle_hashes[0],
                amount=uint64(payment_sum),
                fee_amount=fee,
                confirmed=False,
                sent=uint32(0),
                spend_bundle=spend_bundle,
                additions=spend_bundle.additions(),
                removals=spend_bundle.removals(),
                wallet_id=self.id(),
                sent_to=[],
                trade_id=None,
                type=uint32(TransactionType.OUTGOING_TX.value),
                name=spend_bundle.name(),
                memos=list(compute_memos(spend_bundle).items()),
                valid_times=parse_timelock_info(extra_conditions),
            ),
        ]

        if chia_tx is not None:
            tx_list.append(chia_tx)

        return tx_list

    async def generate_unsigned_spendbundle(
        self,
        payments: List[Payment],
        tx_config: TXConfig,
        fee: uint64 = uint64(0),
        coins: Optional[Set[Coin]] = None,
        new_owner: Optional[bytes] = None,
        new_did_inner_hash: Optional[bytes] = None,
        trade_prices_list: Optional[Program] = None,
        metadata_update: Optional[Tuple[str, str]] = None,
        nft_coin: Optional[NFTCoinInfo] = None,
        extra_conditions: Tuple[Condition, ...] = tuple(),
    ) -> Tuple[SpendBundle, Optional[TransactionRecord]]:
        if nft_coin is None:
            if coins is None or not len(coins) == 1:
                # Make sure the user is specifying which specific NFT coin to use
                raise ValueError("NFT spends require a single selected coin")
            elif len(payments) > 1:
                raise ValueError("NFTs can only be sent to one party")
            nft_coin = await self.nft_store.get_nft_by_coin_id(coins.pop().name())
            assert nft_coin

        coin_name = nft_coin.coin.name()
        if fee > 0:
            chia_tx = await self.standard_wallet.create_tandem_xch_tx(
                fee,
                tx_config,
                extra_conditions=(AssertCoinAnnouncement(asserted_id=coin_name, asserted_msg=coin_name),),
            )
        else:
            chia_tx = None

        unft = UncurriedNFT.uncurry(*nft_coin.full_puzzle.uncurry())
        assert unft is not None
        if unft.supports_did:
            if new_owner is None:
                # If no new owner was specified and we're sending this to ourselves, let's not reset the DID
                derivation_record: Optional[
                    DerivationRecord
                ] = await self.wallet_state_manager.puzzle_store.get_derivation_record_for_puzzle_hash(
                    payments[0].puzzle_hash
                )
                if derivation_record is not None:
                    new_owner = unft.owner_did
            extra_conditions = (
                *extra_conditions,
                UnknownCondition(
                    opcode=Program.to(-10),
                    args=[
                        Program.to(new_owner),
                        Program.to(trade_prices_list),
                        Program.to(new_did_inner_hash),
                    ],
                ),
            )
        if metadata_update is not None:
            extra_conditions = (
                *extra_conditions,
                UnknownCondition(
                    opcode=Program.to(-24),
                    args=[
                        NFT_METADATA_UPDATER,
                        Program.to(metadata_update),
                    ],
                ),
            )

        innersol: Program = self.standard_wallet.make_solution(
            primaries=payments,
            conditions=(*extra_conditions, CreateCoinAnnouncement(coin_name)) if fee > 0 else extra_conditions,
        )

        if unft.supports_did:
            innersol = Program.to([innersol])

        nft_layer_solution = Program.to([innersol])
        assert isinstance(nft_coin.lineage_proof, LineageProof)
        singleton_solution = Program.to([nft_coin.lineage_proof.to_program(), nft_coin.coin.amount, nft_layer_solution])
        coin_spend = make_spend(nft_coin.coin, nft_coin.full_puzzle, singleton_solution)

        nft_spend_bundle = SpendBundle([coin_spend], G2Element())

        return nft_spend_bundle, chia_tx

    @staticmethod
    def royalty_calculation(
        royalty_assets_dict: Dict[Any, Tuple[Any, uint16]],
        fungible_asset_dict: Dict[Any, uint64],
    ) -> Dict[Any, List[Dict[str, Any]]]:
        summary_dict: Dict[Any, List[Dict[str, Any]]] = {}
        for id, royalty_info in royalty_assets_dict.items():
            address, percentage = royalty_info
            summary_dict[id] = []
            for name, amount in fungible_asset_dict.items():
                summary_dict[id].append(
                    {
                        "asset": name,
                        "address": address,
                        "amount": math.floor(math.floor(abs(amount) / len(royalty_assets_dict)) * (percentage / 10000)),
                    }
                )

        return summary_dict

    @staticmethod
    async def make_nft1_offer(
        wallet_state_manager: Any,
        offer_dict: Dict[Optional[bytes32], int],
        driver_dict: Dict[bytes32, PuzzleInfo],
        tx_config: TXConfig,
        fee: uint64,
        extra_conditions: Tuple[Condition, ...],
    ) -> Tuple[Offer, List[TransactionRecord]]:
        # First, let's take note of all the royalty enabled NFTs
        royalty_nft_asset_dict: Dict[bytes32, int] = {}
        for asset, amount in offer_dict.items():
            if asset is not None and driver_dict[asset].check_type(  # check if asset is an Royalty Enabled NFT
                [
                    AssetType.SINGLETON.value,
                    AssetType.METADATA.value,
                    AssetType.OWNERSHIP.value,
                ]
            ):
                driver_dict[asset].info["also"]["also"]["owner"] = "()"
                royalty_nft_asset_dict[asset] = amount

        # Then, all of the things that trigger royalties
        fungible_asset_dict: Dict[Optional[bytes32], int] = {}
        for asset, amount in offer_dict.items():
            if asset is None or driver_dict[asset].type() != AssetType.SINGLETON.value:
                fungible_asset_dict[asset] = amount

        # Let's gather some information about the royalties
        offer_side_royalty_split: int = 0
        request_side_royalty_split: int = 0
        for asset, amount in royalty_nft_asset_dict.items():  # requested non fungible items
            if amount > 0:
                request_side_royalty_split += 1
            elif amount < 0:
                offer_side_royalty_split += 1

        trade_prices: List[Tuple[uint64, bytes32]] = []
        for asset, amount in fungible_asset_dict.items():  # requested fungible items
            if amount > 0 and offer_side_royalty_split > 0:
                settlement_ph: bytes32 = (
                    OFFER_MOD_HASH if asset is None else construct_puzzle(driver_dict[asset], OFFER_MOD).get_tree_hash()
                )
                trade_prices.append((uint64(math.floor(amount / offer_side_royalty_split)), settlement_ph))

        required_royalty_info: List[Tuple[bytes32, bytes32, uint16]] = []  # [(launcher_id, address, percentage)]
        offered_royalty_percentages: Dict[bytes32, uint16] = {}
        for asset, amount in royalty_nft_asset_dict.items():  # royalty enabled NFTs
            transfer_info = driver_dict[asset].also().also()  # type: ignore
            assert isinstance(transfer_info, PuzzleInfo)
            royalty_percentage_raw = transfer_info["transfer_program"]["royalty_percentage"]
            assert royalty_percentage_raw is not None
            # clvm encodes large ints as bytes
            if isinstance(royalty_percentage_raw, bytes):
                royalty_percentage = int_from_bytes(royalty_percentage_raw)
            else:
                royalty_percentage = int(royalty_percentage_raw)
            if amount > 0:
                required_royalty_info.append(
                    (
                        asset,
                        bytes32(transfer_info["transfer_program"]["royalty_address"]),
                        uint16(royalty_percentage),
                    )
                )
            else:
                offered_royalty_percentages[asset] = uint16(royalty_percentage)

        royalty_payments: Dict[Optional[bytes32], List[Tuple[bytes32, Payment]]] = {}
        for asset, amount in fungible_asset_dict.items():  # offered fungible items
            if amount < 0 and request_side_royalty_split > 0:
                payment_list: List[Tuple[bytes32, Payment]] = []
                for launcher_id, address, percentage in required_royalty_info:
                    extra_royalty_amount = uint64(
                        math.floor(math.floor(abs(amount) / request_side_royalty_split) * (percentage / 10000))
                    )
                    if extra_royalty_amount == abs(amount):
                        raise ValueError("Amount offered and amount paid in royalties are equal")
                    payment_list.append((launcher_id, Payment(address, extra_royalty_amount, [address])))
                royalty_payments[asset] = payment_list

        # Generate the requested_payments to be notarized
        p2_ph = await wallet_state_manager.main_wallet.get_puzzle_hash(new=not tx_config.reuse_puzhash)
        requested_payments: Dict[Optional[bytes32], List[Payment]] = {}
        for asset, amount in offer_dict.items():
            if amount > 0:
                requested_payments[asset] = [Payment(p2_ph, uint64(amount), [p2_ph] if asset is not None else [])]

        # Find all the coins we're offering
        offered_coins_by_asset: Dict[Optional[bytes32], Set[Coin]] = {}
        all_offered_coins: Set[Coin] = set()
        for asset, amount in offer_dict.items():
            if amount < 0:
                if asset is None:
                    wallet = wallet_state_manager.main_wallet
                else:
                    wallet = await wallet_state_manager.get_wallet_for_asset_id(asset.hex())
                if asset in royalty_payments:
                    royalty_amount: int = sum(p.amount for _, p in royalty_payments[asset])
                else:
                    royalty_amount = 0
                if asset is None:
                    coin_amount_needed: int = abs(amount) + royalty_amount + fee
                else:
                    coin_amount_needed = abs(amount) + royalty_amount
                offered_coins: Set[Coin] = await wallet.get_coins_to_offer(
                    asset, coin_amount_needed, tx_config.coin_selection_config
                )
                if len(offered_coins) == 0:
                    raise ValueError(f"Did not have asset ID {asset.hex() if asset is not None else 'XCH'} to offer")
                offered_coins_by_asset[asset] = offered_coins
                all_offered_coins.update(offered_coins)

        # Notarize the payments and get the announcements for the bundle
        notarized_payments: Dict[Optional[bytes32], List[NotarizedPayment]] = Offer.notarize_payments(
            requested_payments, list(all_offered_coins)
        )
        announcements_to_assert: List[AssertPuzzleAnnouncement] = Offer.calculate_announcements(
            notarized_payments, driver_dict
        )
        for asset, payments in royalty_payments.items():
            if asset is None:  # xch offer
                offer_puzzle = OFFER_MOD
                royalty_ph = OFFER_MOD_HASH
            else:
                offer_puzzle = construct_puzzle(driver_dict[asset], OFFER_MOD)
                royalty_ph = offer_puzzle.get_tree_hash()
            announcements_to_assert.extend(
                [
                    AssertPuzzleAnnouncement(
                        asserted_ph=royalty_ph,
                        asserted_msg=Program.to((launcher_id, [p.as_condition_args()])).get_tree_hash(),
                    )
                    for launcher_id, p in payments
                    if p.amount > 0
                ]
            )

        # Create all of the transactions
        all_transactions: List[TransactionRecord] = []
        additional_bundles: List[SpendBundle] = []
        # standard pays the fee if possible
        fee_left_to_pay: uint64 = uint64(0) if None in offer_dict and offer_dict[None] < 0 else fee

        for asset, amount in offer_dict.items():
            if amount < 0:
                if asset is None:
                    wallet = wallet_state_manager.main_wallet
                else:
                    wallet = await wallet_state_manager.get_wallet_for_asset_id(asset.hex())

                # First, sending all the coins to the OFFER_MOD
                if wallet.type() == WalletType.STANDARD_WALLET:
                    payments = royalty_payments[asset] if asset in royalty_payments else []
                    payment_sum = sum(p.amount for _, p in payments)
                    [tx] = await wallet.generate_signed_transaction(
                        abs(amount),
                        OFFER_MOD_HASH,
                        tx_config,
                        primaries=[Payment(OFFER_MOD_HASH, uint64(payment_sum))] if payment_sum > 0 else [],
                        fee=fee,
                        coins=offered_coins_by_asset[asset],
                        extra_conditions=(*extra_conditions, *announcements_to_assert),
                    )
                    txs = [tx]
                elif asset not in fungible_asset_dict:
                    assert asset is not None
                    txs = await wallet.generate_signed_transaction(
                        [abs(amount)],
                        [OFFER_MOD_HASH],
                        tx_config,
                        fee=fee_left_to_pay,
                        coins=offered_coins_by_asset[asset],
                        trade_prices_list=[
                            list(price)
                            for price in trade_prices
                            if math.floor(price[0] * (offered_royalty_percentages[asset] / 10000)) != 0
                        ],
                        extra_conditions=(*extra_conditions, *announcements_to_assert),
                    )
                else:
                    payments = royalty_payments[asset] if asset in royalty_payments else []
                    txs = await wallet.generate_signed_transaction(
                        [abs(amount), sum(p.amount for _, p in payments)],
                        [OFFER_MOD_HASH, OFFER_MOD_HASH],
                        tx_config,
                        fee=fee_left_to_pay,
                        coins=offered_coins_by_asset[asset],
                        extra_conditions=(*extra_conditions, *announcements_to_assert),
                    )
                all_transactions.extend(txs)
                fee_left_to_pay = uint64(0)
                extra_conditions = tuple()

                # Then, adding in the spends for the royalty offer mod
                if asset in fungible_asset_dict:
                    # Create a coin_spend for the royalty payout from OFFER MOD

                    # Skip it if we're paying 0 royalties
                    payments = royalty_payments[asset] if asset in royalty_payments else []
                    if sum(p.amount for _, p in payments) == 0:
                        continue

                    # We cannot create coins with the same puzzle hash and amount
                    # So if there's multiple NFTs with the same royalty puzhash/percentage, we must create multiple
                    # generations of offer coins
                    royalty_coin: Optional[Coin] = None
                    parent_spend: Optional[CoinSpend] = None
                    while True:
                        duplicate_payments: List[Tuple[bytes32, Payment]] = []
                        deduped_payment_list: List[Tuple[bytes32, Payment]] = []
                        for launcher_id, payment in payments:
                            if payment in [p for _, p in deduped_payment_list]:
                                duplicate_payments.append((launcher_id, payment))
                            else:
                                deduped_payment_list.append((launcher_id, payment))

                        # ((nft_launcher_id . ((ROYALTY_ADDRESS, royalty_amount, memos) ...)))
                        inner_royalty_sol = Program.to(
                            [
                                (launcher_id, [payment.as_condition_args()])
                                for launcher_id, payment in deduped_payment_list
                            ]
                        )
                        if duplicate_payments != []:
                            inner_royalty_sol = Program.to(
                                (
                                    None,
                                    [
                                        Payment(
                                            OFFER_MOD_HASH,
                                            uint64(sum(p.amount for _, p in duplicate_payments)),
                                        ).as_condition_args()
                                    ],
                                )
                            ).cons(inner_royalty_sol)

                        if asset is None:  # xch offer
                            offer_puzzle = OFFER_MOD
                            royalty_ph = OFFER_MOD_HASH
                        else:
                            offer_puzzle = construct_puzzle(driver_dict[asset], OFFER_MOD)
                            royalty_ph = offer_puzzle.get_tree_hash()
                        if royalty_coin is None:
                            for tx in txs:
                                if tx.spend_bundle is not None:
                                    for coin in tx.spend_bundle.additions():
                                        royalty_payment_amount: int = sum(p.amount for _, p in payments)
                                        if coin.amount == royalty_payment_amount and coin.puzzle_hash == royalty_ph:
                                            royalty_coin = coin
                                            parent_spend = next(
                                                cs
                                                for cs in tx.spend_bundle.coin_spends
                                                if cs.coin.name() == royalty_coin.parent_coin_info
                                            )
                                            break
                                    else:
                                        continue
                                    break
                        assert royalty_coin is not None
                        assert parent_spend is not None
                        if asset is None:  # If XCH
                            royalty_sol = inner_royalty_sol
                        else:
                            # call our drivers to solve the puzzle
                            royalty_coin_hex = (
                                "0x"
                                + royalty_coin.parent_coin_info.hex()
                                + royalty_coin.puzzle_hash.hex()
                                + uint64(royalty_coin.amount).stream_to_bytes().hex()
                            )
                            parent_spend_hex: str = "0x" + bytes(parent_spend).hex()
                            solver = Solver(
                                {
                                    "coin": royalty_coin_hex,
                                    "parent_spend": parent_spend_hex,
                                    "siblings": "()",
                                    "sibling_spends": "()",
                                    "sibling_puzzles": "()",
                                    "sibling_solutions": "()",
                                }
                            )
                            royalty_sol = solve_puzzle(driver_dict[asset], solver, OFFER_MOD, inner_royalty_sol)

                        new_coin_spend = make_spend(royalty_coin, offer_puzzle, royalty_sol)
                        additional_bundles.append(SpendBundle([new_coin_spend], G2Element()))

                        if duplicate_payments != []:
                            payments = duplicate_payments
                            royalty_coin = next(
                                c for c in compute_additions(new_coin_spend) if c.puzzle_hash == royalty_ph
                            )
                            parent_spend = new_coin_spend
                            continue
                        else:
                            break

        # Finally, assemble the tx records properly
        txs_bundle = SpendBundle.aggregate([tx.spend_bundle for tx in all_transactions if tx.spend_bundle is not None])
        aggregate_bundle = SpendBundle.aggregate([txs_bundle, *additional_bundles])
        offer = Offer(notarized_payments, aggregate_bundle, driver_dict)
        return offer, all_transactions

    async def set_bulk_nft_did(
        self,
        nft_list: List[NFTCoinInfo],
        did_id: bytes,
        tx_config: TXConfig,
        fee: uint64 = uint64(0),
        announcement_ids: List[bytes32] = [],
        extra_conditions: Tuple[Condition, ...] = tuple(),
    ) -> List[TransactionRecord]:
        self.log.debug("Setting NFT DID with parameters: nft=%s did=%s", nft_list, did_id)
        did_inner_hash = b""
        nft_ids = []
        nft_tx_record = []
        spend_bundles = []
        first = True
        for nft_coin_info in nft_list:
            nft_ids.append(nft_coin_info.nft_id)
        if did_id != b"":
            did_inner_hash, did_bundle = await self.get_did_approval_info(announcement_ids, tx_config, bytes32(did_id))
            if len(announcement_ids) > 0:
                spend_bundles.append(did_bundle)

        for nft_coin_info in nft_list:
            unft = UncurriedNFT.uncurry(*nft_coin_info.full_puzzle.uncurry())
            assert unft is not None
            puzzle_hashes_to_sign = [unft.p2_puzzle.get_tree_hash()]
            if not first:
                fee = uint64(0)
                extra_conditions = tuple()
            nft_tx_record.extend(
                await self.generate_signed_transaction(
                    [uint64(nft_coin_info.coin.amount)],
                    puzzle_hashes_to_sign,
                    tx_config,
                    fee,
                    {nft_coin_info.coin},
                    new_owner=did_id,
                    new_did_inner_hash=did_inner_hash,
                    extra_conditions=extra_conditions,
                )
            )
            first = False

        refined_tx_list: List[TransactionRecord] = []
        for tx in nft_tx_record:
            if tx.spend_bundle is not None:
                spend_bundles.append(tx.spend_bundle)
            refined_tx_list.append(dataclasses.replace(tx, spend_bundle=None))

        if len(spend_bundles) > 0:
            spend_bundle = SpendBundle.aggregate(spend_bundles)
            # Add all spend bundles to the first tx
            refined_tx_list[0] = dataclasses.replace(refined_tx_list[0], spend_bundle=spend_bundle)
        return refined_tx_list

    async def bulk_transfer_nft(
        self,
        nft_list: List[NFTCoinInfo],
        puzzle_hash: bytes32,
        tx_config: TXConfig,
        fee: uint64 = uint64(0),
        extra_conditions: Tuple[Condition, ...] = tuple(),
    ) -> List[TransactionRecord]:
        self.log.debug("Transfer NFTs %s to %s", nft_list, puzzle_hash.hex())
        nft_tx_record = []
        spend_bundles = []
        first = True

        for nft_coin_info in nft_list:
            if not first:
                fee = uint64(0)
                extra_conditions = tuple()
            nft_tx_record.extend(
                await self.generate_signed_transaction(
                    [uint64(nft_coin_info.coin.amount)],
                    [puzzle_hash],
                    tx_config,
                    coins={nft_coin_info.coin},
                    fee=fee,
                    new_owner=b"",
                    new_did_inner_hash=b"",
                    extra_conditions=extra_conditions,
                )
            )
            first = False
        refined_tx_list: List[TransactionRecord] = []
        for tx in nft_tx_record:
            if tx.spend_bundle is not None:
                spend_bundles.append(tx.spend_bundle)
            refined_tx_list.append(dataclasses.replace(tx, spend_bundle=None))

        if len(spend_bundles) > 0:
            spend_bundle = SpendBundle.aggregate(spend_bundles)
            # Add all spend bundles to the first tx
            refined_tx_list[0] = dataclasses.replace(refined_tx_list[0], spend_bundle=spend_bundle)
        return refined_tx_list

    async def set_nft_did(
        self,
        nft_coin_info: NFTCoinInfo,
        did_id: bytes,
        tx_config: TXConfig,
        fee: uint64 = uint64(0),
        extra_conditions: Tuple[Condition, ...] = tuple(),
    ) -> List[TransactionRecord]:
        self.log.debug("Setting NFT DID with parameters: nft=%s did=%s", nft_coin_info, did_id)
        unft = UncurriedNFT.uncurry(*nft_coin_info.full_puzzle.uncurry())
        assert unft is not None
        nft_id = unft.singleton_launcher_id
        puzzle_hashes_to_sign = [unft.p2_puzzle.get_tree_hash()]
        did_inner_hash = b""
        additional_bundles = []
        if did_id != b"":
            did_inner_hash, did_bundle = await self.get_did_approval_info([nft_id], tx_config, bytes32(did_id))
            additional_bundles.append(did_bundle)

        nft_tx_record = await self.generate_signed_transaction(
            [uint64(nft_coin_info.coin.amount)],
            puzzle_hashes_to_sign,
            tx_config,
            fee,
            {nft_coin_info.coin},
            new_owner=did_id,
            new_did_inner_hash=did_inner_hash,
            additional_bundles=additional_bundles,
            extra_conditions=extra_conditions,
        )

        await self.update_coin_status(nft_coin_info.coin.name(), True)
        self.wallet_state_manager.state_changed("nft_coin_did_set", self.wallet_info.id)
        return nft_tx_record

    async def mint_from_did(
        self,
        metadata_list: List[Dict[str, Any]],
        tx_config: TXConfig,
        target_list: Optional[List[bytes32]] = [],
        mint_number_start: Optional[int] = 1,
        mint_total: Optional[int] = None,
        xch_coins: Optional[Set[Coin]] = None,
        xch_change_ph: Optional[bytes32] = None,
        new_innerpuzhash: Optional[bytes32] = None,
        new_p2_puzhash: Optional[bytes32] = None,
        did_coin: Optional[Coin] = None,
        did_lineage_parent: Optional[bytes32] = None,
        fee: Optional[uint64] = uint64(0),
        extra_conditions: Tuple[Condition, ...] = tuple(),
    ) -> List[TransactionRecord]:
        """
        Minting NFTs from the DID linked wallet, also used for bulk minting NFTs.
        - The DID is spent along with an intermediate launcher puzzle which
          generates a set of ephemeral coins with unique IDs by currying in the
          mint_number and mint_total for each NFT being minted. These
          intermediate coins then create the launcher coins for the list of NFTs
        - The launcher coins are then spent along with the created eve spend
          and an xch spend that funds the transactions and pays fees.
        - There is also an option to pass in a list of target puzzlehashes. If
          provided this method will create an additional transaction transfering
          the minted NFTs to the row-matched target.
        :param metadata_list: A list of dicts containing the metadata for each NFT to be minted
        :param target_list: [Optional] a list of targets for transfering minted NFTs (aka airdrop)
        :param mint_number_start: [Optional] The starting point for mint number used in intermediate launcher
        puzzle. Default: 1
        :param mint_total: [Optional] The total number of NFTs being minted
        :param xch_coins: [Optional] For use with bulk minting to provide the coin used for funding the minting spend.
        This coin can be one that will be created in the future
        :param xch_change_ph: [Optional] For use with bulk minting, so we can specify the puzzle hash that the change
        from the funding transaction goes to.
        :param new_innerpuzhash: [Optional] The new inner puzzle hash for the DID once it is spent. For bulk minting we
        generally don't provide this as the default behaviour is to re-use the existing inner puzzle hash
        :param new_p2_puzhash: [Optional] The new p2 puzzle hash for the DID once it is spent. For bulk minting we
        generally don't provide this as the default behaviour is to re-use the existing inner puzzle hash
        :param did_coin: [Optional] The did coin to use for minting. Required for bulk minting when the DID coin will
        be created in the future
        :param did_lineage_parent: [Optional]  The  parent coin to use for the lineage proof in the DID spend. Needed
        for bulk minting when the coin will be created in the future
        :param fee: A fee amount, taken out of the xch spend.
        """
        # get DID Wallet
        for wallet in self.wallet_state_manager.wallets.values():
            if wallet.type() == WalletType.DECENTRALIZED_ID:
                if self.get_did() == bytes32.from_hexstr(wallet.get_my_DID()):
                    did_wallet = wallet
                    break
        else:
            raise ValueError("There is no DID associated with this NFT wallet")

        assert did_wallet.did_info.current_inner is not None
        assert did_wallet.did_info.origin_coin is not None

        # Ensure we have an mint_total value
        if mint_total is None:
            mint_total = len(metadata_list)
        assert isinstance(mint_number_start, int)
        assert len(metadata_list) <= mint_total + 1 - mint_number_start

        # Ensure we have a did coin and its next inner puzzle hash
        if did_coin is None:
            did_coin = await did_wallet.get_coin()
        innerpuz: Program = did_wallet.did_info.current_inner
        if new_innerpuzhash is None:
            new_innerpuzhash = innerpuz.get_tree_hash()
            uncurried_did = did_wallet_puzzles.uncurry_innerpuz(innerpuz)
            assert uncurried_did is not None
            p2_puzzle = uncurried_did[0]
            new_p2_puzhash = p2_puzzle.get_tree_hash()
        assert new_p2_puzhash is not None
        # make the primaries for the DID spend
        primaries = [Payment(new_innerpuzhash, uint64(did_coin.amount), [bytes(new_p2_puzhash)])]

        # Ensure we have an xch coin of high enough amount
        assert isinstance(fee, uint64)
        total_amount = len(metadata_list) + fee
        if xch_coins is None:
            xch_coins = await self.standard_wallet.select_coins(uint64(total_amount), tx_config.coin_selection_config)
        assert len(xch_coins) > 0

        # set the chunk size for the spend bundle we're going to create
        chunk_size = len(metadata_list)

        # Because bulk minting may not mint all the NFTs in one bundle, we
        # calculate the edition numbers that will be used in the intermediate
        # puzzle based on the starting edition number given, and the size of the
        # chunk going into this spend bundle
        mint_number_end = mint_number_start + chunk_size

        # Empty set to load with the announcements we will assert from DID to
        # match the announcements from the intermediate launcher puzzle
        did_announcements: Set[Any] = set()
        puzzle_assertions: Set[Any] = set()
        amount = uint64(1)
        intermediate_coin_spends = []
        launcher_spends = []
        launcher_ids = []
        eve_spends: List[SpendBundle] = []
        p2_inner_puzzle = await self.standard_wallet.get_new_puzzle()
        p2_inner_ph = p2_inner_puzzle.get_tree_hash()

        # Loop to create each intermediate coin, launcher, eve and (optional) transfer spends
        for mint_number in range(mint_number_start, mint_number_end):
            # Create  the puzzle, solution and coin spend for the intermediate launcher
            intermediate_launcher_puz = did_wallet_puzzles.INTERMEDIATE_LAUNCHER_MOD.curry(
                chia.wallet.singleton.SINGLETON_LAUNCHER_PUZZLE_HASH, mint_number, mint_total
            )
            intermediate_launcher_ph = intermediate_launcher_puz.get_tree_hash()
            primaries.append(Payment(intermediate_launcher_ph, uint64(0), [intermediate_launcher_ph]))
            intermediate_launcher_sol = Program.to([])
            intermediate_launcher_coin = Coin(did_coin.name(), intermediate_launcher_ph, uint64(0))
            intermediate_launcher_coin_spend = make_spend(
                intermediate_launcher_coin, intermediate_launcher_puz, intermediate_launcher_sol
            )
            intermediate_coin_spends.append(intermediate_launcher_coin_spend)

            # create an ASSERT_COIN_ANNOUNCEMENT for the DID spend. The
            # intermediate launcher coin issues a CREATE_COIN_ANNOUNCEMENT of
            # the mint_number and mint_total for the launcher coin it creates
            intermediate_announcement_message = std_hash(int_to_bytes(mint_number) + int_to_bytes(mint_total))
            did_announcements.add(std_hash(intermediate_launcher_coin.name() + intermediate_announcement_message))

            # Create the launcher coin, and add its id to a list to be asserted in the DID spend
            launcher_coin = Coin(
                intermediate_launcher_coin.name(), chia.wallet.singleton.SINGLETON_LAUNCHER_PUZZLE_HASH, amount
            )
            launcher_ids.append(launcher_coin.name())

            # Grab the metadata from metadata_list. The index for metadata_list
            # needs to be offset by mint_number_start
            metadata = metadata_list[mint_number - mint_number_start]

            # Create the inner and full puzzles for the eve spend
            inner_puzzle = create_ownership_layer_puzzle(
                launcher_coin.name(),
                b"",
                p2_inner_puzzle,
                metadata["royalty_pc"],
                royalty_puzzle_hash=metadata["royalty_ph"],
            )
            eve_fullpuz = nft_puzzles.create_full_puzzle(
                launcher_coin.name(), metadata["program"], NFT_METADATA_UPDATER.get_tree_hash(), inner_puzzle
            )

            # Annnouncements for eve spend. These are asserted by the DID spend
            announcement_message = Program.to([eve_fullpuz.get_tree_hash(), amount, []]).get_tree_hash()
            did_announcements.add(std_hash(launcher_coin.name() + announcement_message))

            genesis_launcher_solution = Program.to([eve_fullpuz.get_tree_hash(), amount, []])

            launcher_cs = make_spend(
                launcher_coin, chia.wallet.singleton.SINGLETON_LAUNCHER_PUZZLE, genesis_launcher_solution
            )
            launcher_spends.append(launcher_cs)

            eve_coin = Coin(launcher_coin.name(), eve_fullpuz.get_tree_hash(), uint64(amount))

            # To make the eve transaction we need to construct the NFTCoinInfo
            # for the NFT (which doesn't exist yet)
            nft_coin = NFTCoinInfo(
                nft_id=launcher_coin.name(),
                coin=eve_coin,
                lineage_proof=LineageProof(
                    parent_name=launcher_coin.parent_coin_info, amount=uint64(launcher_coin.amount)
                ),
                full_puzzle=eve_fullpuz,
                mint_height=uint32(0),
            )

            # Create the eve transaction setting the DID owner, and applying
            # the announcements from announcement_set to match the launcher
            # coin annnouncement
            if target_list:
                target_ph = target_list[mint_number - mint_number_start]
            else:
                target_ph = p2_inner_ph
            eve_txs = await self.generate_signed_transaction(
                [uint64(eve_coin.amount)],
                [target_ph],
                tx_config,
                nft_coin=nft_coin,
                new_owner=b"",
                new_did_inner_hash=b"",
                additional_bundles=[],
                memos=[[target_ph]],
            )
            eve_sb = eve_txs[0].spend_bundle
            assert eve_sb is not None
            eve_spends.append(eve_sb)
            # Extract Puzzle Announcement from eve spend
            assert isinstance(eve_sb, SpendBundle)  # mypy
            eve_sol = eve_sb.coin_spends[0].solution.to_program()
            conds = eve_fullpuz.run(eve_sol)
            eve_puzzle_announcement = [x for x in conds.as_python() if int_from_bytes(x[0]) == 62][0][1]
            assertion = std_hash(eve_fullpuz.get_tree_hash() + eve_puzzle_announcement)
            puzzle_assertions.add(assertion)

        # We've now created all the intermediate, launcher, eve and transfer spends.
        # Create the xch spend to fund the minting.
        spend_value = sum([coin.amount for coin in xch_coins])
        change: uint64 = uint64(spend_value - total_amount)
        xch_spends = []
        if xch_change_ph is None:
            xch_change_ph = await self.standard_wallet.get_new_puzzlehash()
        xch_payment = Payment(xch_change_ph, change, [xch_change_ph])

        first = True
        for xch_coin in xch_coins:
            puzzle: Program = await self.standard_wallet.puzzle_for_puzzle_hash(xch_coin.puzzle_hash)
            if first:
                message_list: List[bytes32] = [c.name() for c in xch_coins]
                message_list.append(Coin(xch_coin.name(), xch_payment.puzzle_hash, xch_payment.amount).name())
                message: bytes32 = std_hash(b"".join(message_list))

                xch_extra_conditions: Tuple[Condition, ...] = (
                    AssertCoinAnnouncement(asserted_id=did_coin.name(), asserted_msg=message),
                )
                if len(xch_coins) > 1:
                    xch_extra_conditions += (CreateCoinAnnouncement(message),)

                solution: Program = self.standard_wallet.make_solution(
                    primaries=[xch_payment],
                    fee=fee,
                    conditions=xch_extra_conditions,
                )
                primary_announcement_hash = AssertCoinAnnouncement(
                    asserted_id=xch_coin.name(), asserted_msg=message
                ).msg_calc
                # connect this coin assertion to the DID announcement
                did_coin_announcement = CreateCoinAnnouncement(message)
                first = False
            else:
                solution = self.standard_wallet.make_solution(
                    primaries=[], conditions=(AssertCoinAnnouncement(primary_announcement_hash),)
                )
            xch_spends.append(make_spend(xch_coin, puzzle, solution))
        xch_spend = await self.wallet_state_manager.sign_transaction(xch_spends)

        # Create the DID spend using the announcements collected when making the intermediate launcher coins
        did_p2_solution = self.standard_wallet.make_solution(
            primaries=primaries,
            conditions=(
                *extra_conditions,
                did_coin_announcement,
                *(AssertCoinAnnouncement(ann) for ann in did_announcements),
                *(AssertPuzzleAnnouncement(ann) for ann in puzzle_assertions),
            ),
        )
        did_inner_sol: Program = Program.to([1, did_p2_solution])
        did_full_puzzle: Program = chia.wallet.singleton.create_singleton_puzzle(
            innerpuz,
            did_wallet.did_info.origin_coin.name(),
        )
        # The DID lineage parent won't not exist if we're bulk minting from a future DID coin
        if did_lineage_parent:
            did_parent_info: Optional[LineageProof] = LineageProof(
                parent_name=did_lineage_parent,
                inner_puzzle_hash=innerpuz.get_tree_hash(),
                amount=uint64(did_coin.amount),
            )
        else:
            did_parent_info = did_wallet.get_parent_for_coin(did_coin)
        assert did_parent_info is not None

        did_full_sol = Program.to(
            [
                [
                    did_parent_info.parent_name,
                    did_parent_info.inner_puzzle_hash,
                    did_parent_info.amount,
                ],
                did_coin.amount,
                did_inner_sol,
            ]
        )
        did_spend = make_spend(did_coin, did_full_puzzle, did_full_sol)

        # Collect up all the coin spends and sign them
        list_of_coinspends = [did_spend] + intermediate_coin_spends + launcher_spends
        unsigned_spend_bundle = SpendBundle(list_of_coinspends, G2Element())
        signed_spend_bundle = await did_wallet.sign(unsigned_spend_bundle)

        # Aggregate everything into a single spend bundle
        total_spend = SpendBundle.aggregate([signed_spend_bundle, xch_spend, *eve_spends])

        tx_record: TransactionRecord = dataclasses.replace(eve_txs[0], spend_bundle=total_spend)
        return [tx_record]

    async def mint_from_xch(
        self,
        metadata_list: List[Dict[str, Any]],
        tx_config: TXConfig,
        target_list: Optional[List[bytes32]] = [],
        mint_number_start: Optional[int] = 1,
        mint_total: Optional[int] = None,
        xch_coins: Optional[Set[Coin]] = None,
        xch_change_ph: Optional[bytes32] = None,
        fee: Optional[uint64] = uint64(0),
        extra_conditions: Tuple[Condition, ...] = tuple(),
    ) -> List[TransactionRecord]:
        """
        Minting NFTs from a single XCH spend using intermediate launcher puzzle
        :param metadata_list: A list of dicts containing the metadata for each NFT to be minted
        :param target_list: [Optional] a list of targets for transfering minted NFTs (aka airdrop)
        :param mint_number_start: [Optional] The starting point for mint number used in intermediate launcher
        puzzle. Default: 1
        :param mint_total: [Optional] The total number of NFTs being minted
        :param xch_coins: [Optional] For use with bulk minting to provide the coin used for funding the minting spend.
        This coin can be one that will be created in the future
        :param xch_change_ph: [Optional] For use with bulk minting, so we can specify the puzzle hash that the change
        from the funding transaction goes to.
        :param fee: A fee amount, taken out of the xch spend.
        """

        # Ensure we have an mint_total value
        if mint_total is None:
            mint_total = len(metadata_list)
        assert isinstance(mint_number_start, int)
        assert len(metadata_list) <= mint_total + 1 - mint_number_start

        # Ensure we have an xch coin of high enough amount
        assert isinstance(fee, uint64)
        total_amount = len(metadata_list) + fee
        if xch_coins is None:
            xch_coins = await self.standard_wallet.select_coins(uint64(total_amount), tx_config.coin_selection_config)
        assert len(xch_coins) > 0

        funding_coin = xch_coins.copy().pop()

        # set the chunk size for the spend bundle we're going to create
        chunk_size = len(metadata_list)

        # Because bulk minting may not mint all the NFTs in one bundle, we
        # calculate the edition numbers that will be used in the intermediate
        # puzzle based on the starting edition number given, and the size of the
        # chunk going into this spend bundle
        mint_number_end = mint_number_start + chunk_size

        # Empty set to load with the announcements we will assert from XCH to
        # match the announcements from the intermediate launcher puzzle
        coin_announcements: Set[bytes32] = set()
        puzzle_assertions: Set[bytes32] = set()
        primaries = []
        amount = uint64(1)
        intermediate_coin_spends = []
        launcher_spends = []
        launcher_ids = []
        eve_spends: List[SpendBundle] = []
        p2_inner_puzzle = await self.standard_wallet.get_new_puzzle()
        p2_inner_ph = p2_inner_puzzle.get_tree_hash()

        # Loop to create each intermediate coin, launcher, eve and (optional) transfer spends
        for mint_number in range(mint_number_start, mint_number_end):
            # Create  the puzzle, solution and coin spend for the intermediate launcher
            intermediate_launcher_puz = nft_puzzles.INTERMEDIATE_LAUNCHER_MOD.curry(
                nft_puzzles.LAUNCHER_PUZZLE_HASH, mint_number, mint_total
            )
            intermediate_launcher_ph = intermediate_launcher_puz.get_tree_hash()
            primaries.append(Payment(intermediate_launcher_ph, uint64(1), [intermediate_launcher_ph]))
            intermediate_launcher_sol = Program.to([])
            intermediate_launcher_coin = Coin(funding_coin.name(), intermediate_launcher_ph, uint64(1))
            intermediate_launcher_coin_spend = make_spend(
                intermediate_launcher_coin, intermediate_launcher_puz, intermediate_launcher_sol
            )
            intermediate_coin_spends.append(intermediate_launcher_coin_spend)

            # create an ASSERT_COIN_ANNOUNCEMENT for the XCH spend. The
            # intermediate launcher coin issues a CREATE_COIN_ANNOUNCEMENT of
            # the mint_number and mint_total for the launcher coin it creates
            intermediate_announcement_message = std_hash(int_to_bytes(mint_number) + int_to_bytes(mint_total))
            coin_announcements.add(std_hash(intermediate_launcher_coin.name() + intermediate_announcement_message))

            # Create the launcher coin, and add its id to a list to be asserted in the XCH spend
            launcher_coin = Coin(intermediate_launcher_coin.name(), nft_puzzles.LAUNCHER_PUZZLE_HASH, amount)
            launcher_ids.append(launcher_coin.name())

            # Grab the metadata from metadata_list. The index for metadata_list
            # needs to be offset by mint_number_start, and since
            # mint_number starts at 1 not 0, we also subtract 1.
            metadata = metadata_list[mint_number - mint_number_start]

            # Create the inner and full puzzles for the eve spend
            inner_puzzle = create_ownership_layer_puzzle(
                launcher_coin.name(),
                b"",
                p2_inner_puzzle,
                metadata["royalty_pc"],
                royalty_puzzle_hash=metadata["royalty_ph"],
            )
            eve_fullpuz = nft_puzzles.create_full_puzzle(
                launcher_coin.name(), metadata["program"], NFT_METADATA_UPDATER.get_tree_hash(), inner_puzzle
            )

            # Annnouncements for eve spend. These are asserted by the xch spend
            announcement_message = Program.to([eve_fullpuz.get_tree_hash(), amount, []]).get_tree_hash()
            coin_announcements.add(std_hash(launcher_coin.name() + announcement_message))

            genesis_launcher_solution = Program.to([eve_fullpuz.get_tree_hash(), amount, []])

            launcher_cs = make_spend(launcher_coin, nft_puzzles.LAUNCHER_PUZZLE, genesis_launcher_solution)
            launcher_spends.append(launcher_cs)

            eve_coin = Coin(launcher_coin.name(), eve_fullpuz.get_tree_hash(), uint64(amount))

            # To make the eve transaction we need to construct the NFTCoinInfo
            # for the NFT (which doesn't exist yet)
            nft_coin = NFTCoinInfo(
                nft_id=launcher_coin.name(),
                coin=eve_coin,
                lineage_proof=LineageProof(
                    parent_name=launcher_coin.parent_coin_info, amount=uint64(launcher_coin.amount)
                ),
                full_puzzle=eve_fullpuz,
                mint_height=uint32(0),
            )

            # Create the eve transaction with targets if present
            if target_list:
                target_ph = target_list[mint_number - mint_number_start]
            else:
                target_ph = p2_inner_ph
            eve_txs = await self.generate_signed_transaction(
                [uint64(eve_coin.amount)],
                [target_ph],
                tx_config,
                nft_coin=nft_coin,
                new_owner=b"",
                new_did_inner_hash=b"",
                additional_bundles=[],
                memos=[[target_ph]],
            )
            eve_sb = eve_txs[0].spend_bundle
            assert eve_sb is not None
            eve_spends.append(eve_sb)
            # Extract Puzzle Announcement from eve spend
            assert isinstance(eve_sb, SpendBundle)  # mypy
            eve_sol = eve_sb.coin_spends[0].solution.to_program()
            conds = eve_fullpuz.run(eve_sol)
            eve_puzzle_announcement = [x for x in conds.as_python() if int_from_bytes(x[0]) == 62][0][1]
            assertion = std_hash(eve_fullpuz.get_tree_hash() + eve_puzzle_announcement)
            puzzle_assertions.add(assertion)

        # We've now created all the intermediate, launcher, eve and transfer spends.
        # Create the xch spend to fund the minting.
        spend_value = sum([coin.amount for coin in xch_coins])
        change: uint64 = uint64(spend_value - total_amount)
        xch_spends = []
        if xch_change_ph is None:
            xch_change_ph = await self.standard_wallet.get_new_puzzlehash()
        xch_payment = Payment(xch_change_ph, change, [xch_change_ph])

        first = True
        for xch_coin in xch_coins:
            puzzle: Program = await self.standard_wallet.puzzle_for_puzzle_hash(xch_coin.puzzle_hash)
            if first:
                message_list: List[bytes32] = [c.name() for c in xch_coins]
                message_list.append(Coin(xch_coin.name(), xch_payment.puzzle_hash, xch_payment.amount).name())
                message: bytes32 = std_hash(b"".join(message_list))

                if len(xch_coins) > 1:
                    extra_conditions += (CreateCoinAnnouncement(message),)
                extra_conditions += tuple(AssertCoinAnnouncement(ann) for ann in coin_announcements)
                extra_conditions += tuple(AssertPuzzleAnnouncement(ann) for ann in puzzle_assertions)

                solution: Program = self.standard_wallet.make_solution(
                    primaries=[xch_payment] + primaries,
                    fee=fee,
                    conditions=extra_conditions,
                )
                primary_announcement = AssertCoinAnnouncement(asserted_id=xch_coin.name(), asserted_msg=message)
                first = False
            else:
<<<<<<< HEAD
                solution = self.standard_wallet.make_solution(primaries=[], conditions=(primary_announcement,))
            xch_spends.append(CoinSpend(xch_coin, puzzle, solution))
=======
                solution = self.standard_wallet.make_solution(
                    primaries=[], coin_announcements_to_assert={primary_announcement_hash}
                )
            xch_spends.append(make_spend(xch_coin, puzzle, solution))
>>>>>>> e80ab1c2
        xch_spend = await self.wallet_state_manager.sign_transaction(xch_spends)

        # Collect up all the coin spends and sign them
        list_of_coinspends = intermediate_coin_spends + launcher_spends
        unsigned_spend_bundle = SpendBundle(list_of_coinspends, G2Element())
        signed_spend_bundle = await self.sign(unsigned_spend_bundle)

        # Aggregate everything into a single spend bundle
        total_spend = SpendBundle.aggregate([signed_spend_bundle, xch_spend, *eve_spends])
        tx_record: TransactionRecord = dataclasses.replace(eve_txs[0], spend_bundle=total_spend)
        return [tx_record]

    async def select_coins(
        self,
        amount: uint64,
        coin_selection_config: CoinSelectionConfig,
    ) -> Set[Coin]:
        raise RuntimeError("NFTWallet does not support select_coins()")

    def require_derivation_paths(self) -> bool:
        return False

    def puzzle_hash_for_pk(self, pubkey: G1Element) -> bytes32:
        raise RuntimeError("NFTWallet does not support puzzle_hash_for_pk")

    def get_name(self) -> str:
        return self.wallet_info.name

    async def match_hinted_coin(self, coin: Coin, hint: bytes32) -> bool:
        return False<|MERGE_RESOLUTION|>--- conflicted
+++ resolved
@@ -1700,15 +1700,8 @@
                 primary_announcement = AssertCoinAnnouncement(asserted_id=xch_coin.name(), asserted_msg=message)
                 first = False
             else:
-<<<<<<< HEAD
                 solution = self.standard_wallet.make_solution(primaries=[], conditions=(primary_announcement,))
-            xch_spends.append(CoinSpend(xch_coin, puzzle, solution))
-=======
-                solution = self.standard_wallet.make_solution(
-                    primaries=[], coin_announcements_to_assert={primary_announcement_hash}
-                )
             xch_spends.append(make_spend(xch_coin, puzzle, solution))
->>>>>>> e80ab1c2
         xch_spend = await self.wallet_state_manager.sign_transaction(xch_spends)
 
         # Collect up all the coin spends and sign them
