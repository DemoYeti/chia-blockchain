--- conflicted
+++ resolved
@@ -310,15 +310,10 @@
         coins: Set[Coin] = None,
         primaries_input: Optional[List[AmountWithPuzzlehash]] = None,
         ignore_max_send_amount: bool = False,
-<<<<<<< HEAD
-        coin_announcements_to_consume: Set[bytes32] = None,
-        puzzle_announcements_to_consume: Set[bytes32] = None,
-=======
         coin_announcements_to_consume: Set[Announcement] = None,
         puzzle_announcements_to_consume: Set[Announcement] = None,
         memos: Optional[List[bytes]] = None,
         negative_change_allowed: bool = False,
->>>>>>> 023ead89
     ) -> List[CoinSpend]:
         """
         Generates a unsigned transaction in form of List(Puzzle, Solutions)
@@ -394,13 +389,8 @@
                     primaries=primaries,
                     fee=fee,
                     coin_announcements={message},
-<<<<<<< HEAD
-                    coin_announcements_to_assert=coin_announcements_to_consume,
-                    puzzle_announcements_to_assert=puzzle_announcements_to_consume,
-=======
                     coin_announcements_to_assert=coin_announcements_bytes,
                     puzzle_announcements_to_assert=puzzle_announcements_bytes,
->>>>>>> 023ead89
                 )
                 primary_announcement_hash = Announcement(coin.name(), message).name()
             else:
@@ -433,15 +423,10 @@
         coins: Set[Coin] = None,
         primaries: Optional[List[AmountWithPuzzlehash]] = None,
         ignore_max_send_amount: bool = False,
-<<<<<<< HEAD
-        coin_announcements_to_consume: Set[bytes32] = None,
-        puzzle_announcements_to_consume: Set[bytes32] = None,
-=======
         coin_announcements_to_consume: Set[Announcement] = None,
         puzzle_announcements_to_consume: Set[Announcement] = None,
         memos: Optional[List[bytes]] = None,
         negative_change_allowed: bool = False,
->>>>>>> 023ead89
     ) -> TransactionRecord:
         """
         Use this to generate transaction.
@@ -463,11 +448,8 @@
             ignore_max_send_amount,
             coin_announcements_to_consume,
             puzzle_announcements_to_consume,
-<<<<<<< HEAD
-=======
             memos,
             negative_change_allowed,
->>>>>>> 023ead89
         )
         assert len(transaction) > 0
 
