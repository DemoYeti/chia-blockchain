--- conflicted
+++ resolved
@@ -1,19 +1,10 @@
 from __future__ import annotations
-<<<<<<< HEAD
 from dataclasses import dataclass
 import logging
 import time
-from typing import Any, Callable, Dict, List, Optional, Set, Tuple, TYPE_CHECKING
-
-from blspy import G1Element, G2Element
-=======
-
-import logging
-import time
-from typing import TYPE_CHECKING, Any, Dict, List, Optional, Set, Tuple
+from typing import TYPE_CHECKING, Any, Callable, Dict, List, Optional, Set, Tuple
 
 from blspy import AugSchemeMPL, G1Element, G2Element
->>>>>>> 898543b8
 
 from chia.consensus.cost_calculator import NPCResult
 from chia.full_node.bundle_tools import simple_solution_generator
