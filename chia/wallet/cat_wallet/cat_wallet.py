--- conflicted
+++ resolved
@@ -784,18 +784,12 @@
             coins=coins,
             extra_conditions=extra_conditions,
         )
-<<<<<<< HEAD
-        # TODO add support for array in stored records
-=======
-        spend_bundle = await self.sign(unsigned_spend_bundle)
-
         if chia_tx is not None:
             other_tx_removals: Set[Coin] = {removal for removal in chia_tx.removals}
             other_tx_additions: Set[Coin] = {removal for removal in chia_tx.additions}
         else:
             other_tx_removals = set()
             other_tx_additions = set()
->>>>>>> 83f09013
         tx_list = [
             TransactionRecord(
                 confirmed_at_height=uint32(0),
