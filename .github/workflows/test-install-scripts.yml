name: 🏗️ Test Install Scripts

on:
  push:
    paths-ignore:
      - "**.md"
    branches:
      - "long_lived/**"
      - main
      - "release/**"
  release:
    types: [published]
  pull_request:
    paths-ignore:
      - "**.md"
    branches:
      - "**"

concurrency:
  # SHA is added to the end if on `main` to let all main workflows run
  group: ${{ github.ref }}-${{ github.workflow }}-${{ github.event_name }}-${{ (github.ref == 'refs/heads/main' || startsWith(github.ref, 'refs/heads/release/') || startsWith(github.ref, 'refs/heads/long_lived/')) && github.sha || '' }}
  cancel-in-progress: true

jobs:
  test_scripts:
    name: ${{ matrix.os.name }} ${{ matrix.development.name }}
    runs-on: ${{ matrix.os.runs-on }}
    strategy:
      fail-fast: false
      matrix:
        python:
          - major-dot-minor: "3.10"
        os:
          - runs-on: ubuntu-latest
            name: Linux
            matrix: linux
          - runs-on: macos-latest
            name: macOS
            matrix: macos
          - runs-on: windows-latest
            name: Windows
            matrix: windows
        development:
          - name: Non-development
            value: false
          - name: Development
            value: true

    steps:
      - name: Checkout Code
        uses: actions/checkout@v4
        with:
          fetch-depth: 0

      - name: Setup Python environment
        uses: Chia-Network/actions/setup-python@main
        with:
          python-version: ${{ matrix.python.major-dot-minor }}

      - uses: ./.github/actions/install
        with:
          python-version: ${{ matrix.python.major-dot-minor }}
          development: ${{ matrix.development.value }}
          do-system-installs: true

      - uses: chia-network/actions/activate-venv@main

      - name: Run chia --help
        run: |
          chia --help

      - name: Run install-gui script (Linux, macOS)
        if: matrix.os.matrix != 'windows'
        run: |
          sh install-gui.sh

      - name: Run install-gui script (Windows)
        if: matrix.os.matrix == 'windows'
        run: |
          ./Install-gui.ps1

  test_scripts_in_docker:
    name: ${{ matrix.distribution.name }} ${{ matrix.arch.name }}
    runs-on: ${{ matrix.os.runs-on[matrix.arch.matrix] }}
    container: ${{ (! matrix.arch.cross) && ( matrix.distribution.ref[matrix.arch.matrix] || matrix.distribution.ref) || ''}}
    strategy:
      fail-fast: false
      matrix:
        os:
<<<<<<< HEAD
        - name: Linux
          matrix: linux
          runs-on:
            intel: ubuntu-latest
            arm: [linux, arm64]
            risc: ubuntu-latest
        distribution:
        - name: amazonlinux:2023
          type: amazon
          risc: false
          ref: "amazonlinux:2023"
        - name: arch:latest
          type: arch
          risc: false
          ref: "archlinux:latest"
        - name: debian:bullseye
          type: debian
          risc: false
          # https://packages.debian.org/bullseye/python/python3 (3.9)
          ref: "debian:bullseye"
        - name: debian:bookworm
          type: debian
          risc: false
          # https://packages.debian.org/bookworm/python/python3 (3.11)
          ref: "debian:bookworm"
        - name: fedora:37
          type: fedora
          risc: false
          # (37, 3.11) https://packages.fedoraproject.org/search?query=python3&releases=Fedora+37&start=0
          ref: "fedora:37"
        - name: fedora:38
          type: fedora
          risc: false
          # (38, 3.11) https://packages.fedoraproject.org/search?query=python3&releases=Fedora+38&start=0
          ref: "fedora:38"
        - name: rockylinux:8
          type: rocky
          risc: false
          ref: "rockylinux:8"
        - name: rockylinux:9
          type: rocky
          risc: false
          ref: "rockylinux:9"
        - name: ubuntu:focal (20.04)
          type: ubuntu
          risc: false
          # https://packages.ubuntu.com/focal/python3 (20.04, 3.8)
          ref: "ubuntu:focal"
        - name: ubuntu:jammy (22.04)
          type: ubuntu
          risc: true
          # https://packages.ubuntu.com/jammy/python3 (22.04, 3.10)
          ref:
            arm: "ubuntu:jammy"
            intel: "ubuntu:jammy"
            risc: "chianetwork/ubuntu-22.04-risc-builder:latest"
        arch:
        - name: ARM64
          matrix: arm
          cross:
        - name: Intel
          matrix: intel
          cross:
        - name: RISCV
          matrix: risc
          cross:
            qemu_platform: riscv64
            docker_platform: linux/riscv64
=======
          - name: Linux
            matrix: linux
            runs-on:
              intel: ubuntu-latest
              arm: [linux, arm64]
        distribution:
          - name: amazonlinux:2023
            type: amazon
            url: "docker://amazonlinux:2023"
          - name: arch:latest
            type: arch
            url: "docker://archlinux:latest"
          - name: debian:bullseye
            type: debian
            # https://packages.debian.org/bullseye/python/python3 (3.9)
            url: "docker://debian:bullseye"
          - name: debian:bookworm
            type: debian
            # https://packages.debian.org/bookworm/python/python3 (3.11)
            url: "docker://debian:bookworm"
          - name: fedora:37
            type: fedora
            # (37, 3.11) https://packages.fedoraproject.org/search?query=python3&releases=Fedora+37&start=0
            url: "docker://fedora:37"
          - name: fedora:38
            type: fedora
            # (38, 3.11) https://packages.fedoraproject.org/search?query=python3&releases=Fedora+38&start=0
            url: "docker://fedora:38"
          - name: rockylinux:8
            type: rocky
            url: "docker://rockylinux:8"
          - name: rockylinux:9
            type: rocky
            url: "docker://rockylinux:9"
          - name: ubuntu:focal (20.04)
            type: ubuntu
            # https://packages.ubuntu.com/focal/python3 (20.04, 3.8)
            url: "docker://ubuntu:focal"
          - name: ubuntu:jammy (22.04)
            type: ubuntu
            # https://packages.ubuntu.com/jammy/python3 (22.04, 3.10)
            url: "docker://ubuntu:jammy"
        arch:
          - name: ARM64
            matrix: arm
          - name: Intel
            matrix: intel
>>>>>>> 23288e78
        exclude:
          - distribution:
              type: arch
            arch:
              matrix: arm
          - distribution:
              risc: false
            arch:
              matrix: risc

    steps:
<<<<<<< HEAD
    - name: Prepare Amazon Linux
      if: ${{ matrix.distribution.type == 'amazon' && (! matrix.arch.cross) }}
      run: |
        yum install --assumeyes git sudo

    - name: Prepare Arch
      if: ${{ matrix.distribution.type == 'arch' && (! matrix.arch.cross) }}
      run: |
        pacman --noconfirm -Syu
        pacman --noconfirm -S base git sudo openssl-1.1
        # The behavior we follow in install.sh is unique with Arch in that
        # we leave it to the user to install the appropriate version of python,
        # so we need to install python here in order for the test to succeed.
        pacman --noconfirm -U --needed https://archive.archlinux.org/packages/p/python/python-3.9.9-1-x86_64.pkg.tar.zst

    - name: Prepare Debian
      if: ${{ matrix.distribution.type == 'debian' && (! matrix.arch.cross) }}
      env:
        DEBIAN_FRONTEND: noninteractive
      run: |
        apt-get --yes update
        apt-get install --yes git lsb-release sudo python3-venv

    - name: Prepare Fedora
      if: ${{ matrix.distribution.type == 'fedora' && (! matrix.arch.cross) }}
      run: |
        yum install --assumeyes git

    - name: Prepare Rocky
      if: ${{ matrix.distribution.type == 'rocky' && (! matrix.arch.cross) }}
      run: |
        yum install --assumeyes git sudo python39

    - name: Prepare Ubuntu
      if: ${{ matrix.distribution.type == 'ubuntu' && (! matrix.arch.cross)}}
      env:
        DEBIAN_FRONTEND: noninteractive
      run: |
        # for bionic
        apt-get --yes update
        apt-get install --yes software-properties-common
        add-apt-repository --yes ppa:git-core/ppa
        apt-get --yes update
        apt-get install --yes git lsb-release sudo python3-venv

    - name: Add safe git directory
      run: git config --global --add safe.directory "$GITHUB_WORKSPACE"

    # after installing git so we use that copy
    - name: Checkout Code
      uses: actions/checkout@v4
      with:
        fetch-depth: 0

    - uses: ./.github/actions/install
      id: install-action
      with:
        python-version: ${{ matrix.python-version }}
        development: true
        do-system-installs: true
        dry-run: ${{ matrix.arch.cross && 'true' || 'false' }}

    - uses: chia-network/actions/activate-venv@main
      if: (! matrix.arch.cross)

    - name: Run chia --help
      if: (! matrix.arch.cross)
      run: |
        chia --help

    - name: Set up QEMU
      if: matrix.arch.cross
      uses: docker/setup-qemu-action@v3
      with:
        platforms: ${{ matrix.arch.cross.qemu_platform }}

    - name: Test via QEMU
      if: matrix.arch.cross
      run: |
        # TODO: ack yuck about penv global hardcoded
        docker run --rm --platform ${{ matrix.arch.cross.docker_platform }} \
        -v ${{ github.workspace }}:/ws \
        --workdir=/ws \
        ${{ matrix.distribution.ref[matrix.arch.matrix] || matrix.distribution.ref }} \
        bash -exc ' \
        git config --global --add safe.directory /ws && \
        git config --global --add safe.directory /ws/mozilla-ca && \
        git config --global --add safe.directory /ws/chia-blockchain-gui && \
        pyenv global 3.11 && \
        ${{ steps.install-action.outputs.command }} && \
        chia --help \
        '
=======
      - name: Prepare Amazon Linux
        if: ${{ matrix.distribution.type == 'amazon' }}
        run: |
          yum install --assumeyes git sudo

      - name: Prepare Arch
        if: ${{ matrix.distribution.type == 'arch' }}
        run: |
          pacman --noconfirm -Syu
          pacman --noconfirm -S base git sudo openssl-1.1
          # The behavior we follow in install.sh is unique with Arch in that
          # we leave it to the user to install the appropriate version of python,
          # so we need to install python here in order for the test to succeed.
          pacman --noconfirm -U --needed https://archive.archlinux.org/packages/p/python/python-3.9.9-1-x86_64.pkg.tar.zst

      - name: Prepare Debian
        if: ${{ matrix.distribution.type == 'debian' }}
        env:
          DEBIAN_FRONTEND: noninteractive
        run: |
          apt-get --yes update
          apt-get install --yes git lsb-release sudo python3-venv

      - name: Prepare Fedora
        if: ${{ matrix.distribution.type == 'fedora' }}
        run: |
          yum install --assumeyes git

      - name: Prepare Rocky
        if: ${{ matrix.distribution.type == 'rocky' }}
        run: |
          yum install --assumeyes git sudo python39

      - name: Prepare Ubuntu
        if: ${{ matrix.distribution.type == 'ubuntu' }}
        env:
          DEBIAN_FRONTEND: noninteractive
        run: |
          # for bionic
          apt-get --yes update
          apt-get install --yes software-properties-common
          add-apt-repository --yes ppa:git-core/ppa
          apt-get --yes update
          apt-get install --yes git lsb-release sudo python3-venv

      - name: Add safe git directory
        run: git config --global --add safe.directory "$GITHUB_WORKSPACE"

      # after installing git so we use that copy
      - name: Checkout Code
        uses: actions/checkout@v4
        with:
          fetch-depth: 0

      - uses: ./.github/actions/install
        with:
          python-version: ${{ matrix.python-version }}
          development: true
          do-system-installs: true

      - uses: chia-network/actions/activate-venv@main

      - name: Run chia --help
        run: |
          chia --help
>>>>>>> 23288e78
<|MERGE_RESOLUTION|>--- conflicted
+++ resolved
@@ -87,124 +87,76 @@
       fail-fast: false
       matrix:
         os:
-<<<<<<< HEAD
-        - name: Linux
-          matrix: linux
-          runs-on:
-            intel: ubuntu-latest
-            arm: [linux, arm64]
-            risc: ubuntu-latest
-        distribution:
-        - name: amazonlinux:2023
-          type: amazon
-          risc: false
-          ref: "amazonlinux:2023"
-        - name: arch:latest
-          type: arch
-          risc: false
-          ref: "archlinux:latest"
-        - name: debian:bullseye
-          type: debian
-          risc: false
-          # https://packages.debian.org/bullseye/python/python3 (3.9)
-          ref: "debian:bullseye"
-        - name: debian:bookworm
-          type: debian
-          risc: false
-          # https://packages.debian.org/bookworm/python/python3 (3.11)
-          ref: "debian:bookworm"
-        - name: fedora:37
-          type: fedora
-          risc: false
-          # (37, 3.11) https://packages.fedoraproject.org/search?query=python3&releases=Fedora+37&start=0
-          ref: "fedora:37"
-        - name: fedora:38
-          type: fedora
-          risc: false
-          # (38, 3.11) https://packages.fedoraproject.org/search?query=python3&releases=Fedora+38&start=0
-          ref: "fedora:38"
-        - name: rockylinux:8
-          type: rocky
-          risc: false
-          ref: "rockylinux:8"
-        - name: rockylinux:9
-          type: rocky
-          risc: false
-          ref: "rockylinux:9"
-        - name: ubuntu:focal (20.04)
-          type: ubuntu
-          risc: false
-          # https://packages.ubuntu.com/focal/python3 (20.04, 3.8)
-          ref: "ubuntu:focal"
-        - name: ubuntu:jammy (22.04)
-          type: ubuntu
-          risc: true
-          # https://packages.ubuntu.com/jammy/python3 (22.04, 3.10)
-          ref:
-            arm: "ubuntu:jammy"
-            intel: "ubuntu:jammy"
-            risc: "chianetwork/ubuntu-22.04-risc-builder:latest"
-        arch:
-        - name: ARM64
-          matrix: arm
-          cross:
-        - name: Intel
-          matrix: intel
-          cross:
-        - name: RISCV
-          matrix: risc
-          cross:
-            qemu_platform: riscv64
-            docker_platform: linux/riscv64
-=======
           - name: Linux
             matrix: linux
             runs-on:
               intel: ubuntu-latest
               arm: [linux, arm64]
+              risc: ubuntu-latest
         distribution:
           - name: amazonlinux:2023
             type: amazon
-            url: "docker://amazonlinux:2023"
+            risc: false
+            ref: "amazonlinux:2023"
           - name: arch:latest
             type: arch
-            url: "docker://archlinux:latest"
+            risc: false
+            ref: "archlinux:latest"
           - name: debian:bullseye
             type: debian
+            risc: false
             # https://packages.debian.org/bullseye/python/python3 (3.9)
-            url: "docker://debian:bullseye"
+            ref: "debian:bullseye"
           - name: debian:bookworm
             type: debian
+            risc: false
             # https://packages.debian.org/bookworm/python/python3 (3.11)
-            url: "docker://debian:bookworm"
+            ref: "debian:bookworm"
           - name: fedora:37
             type: fedora
-            # (37, 3.11) https://packages.fedoraproject.org/search?query=python3&releases=Fedora+37&start=0
-            url: "docker://fedora:37"
+            risc:
+              false
+              # (37, 3.11) https://packages.fedoraproject.org/search?query=python3&releases=Fedora+37&start=0
+            ref: "fedora:37"
           - name: fedora:38
             type: fedora
-            # (38, 3.11) https://packages.fedoraproject.org/search?query=python3&releases=Fedora+38&start=0
-            url: "docker://fedora:38"
+            risc:
+              false
+              # (38, 3.11) https://packages.fedoraproject.org/search?query=python3&releases=Fedora+38&start=0
+            ref: "fedora:38"
           - name: rockylinux:8
             type: rocky
-            url: "docker://rockylinux:8"
+            risc: false
+            ref: "rockylinux:8"
           - name: rockylinux:9
             type: rocky
-            url: "docker://rockylinux:9"
+            risc: false
+            ref: "rockylinux:9"
           - name: ubuntu:focal (20.04)
             type: ubuntu
+            risc: false
             # https://packages.ubuntu.com/focal/python3 (20.04, 3.8)
-            url: "docker://ubuntu:focal"
+            ref: "ubuntu:focal"
           - name: ubuntu:jammy (22.04)
             type: ubuntu
+            risc: true
             # https://packages.ubuntu.com/jammy/python3 (22.04, 3.10)
-            url: "docker://ubuntu:jammy"
+            ref:
+              arm: "ubuntu:jammy"
+              intel: "ubuntu:jammy"
+              risc: "chianetwork/ubuntu-22.04-risc-builder:latest"
         arch:
           - name: ARM64
             matrix: arm
+            cross:
           - name: Intel
             matrix: intel
->>>>>>> 23288e78
+            cross:
+          - name: RISCV
+            matrix: risc
+            cross:
+              qemu_platform: riscv64
+              docker_platform: linux/riscv64
         exclude:
           - distribution:
               type: arch
@@ -216,107 +168,13 @@
               matrix: risc
 
     steps:
-<<<<<<< HEAD
-    - name: Prepare Amazon Linux
-      if: ${{ matrix.distribution.type == 'amazon' && (! matrix.arch.cross) }}
-      run: |
-        yum install --assumeyes git sudo
-
-    - name: Prepare Arch
-      if: ${{ matrix.distribution.type == 'arch' && (! matrix.arch.cross) }}
-      run: |
-        pacman --noconfirm -Syu
-        pacman --noconfirm -S base git sudo openssl-1.1
-        # The behavior we follow in install.sh is unique with Arch in that
-        # we leave it to the user to install the appropriate version of python,
-        # so we need to install python here in order for the test to succeed.
-        pacman --noconfirm -U --needed https://archive.archlinux.org/packages/p/python/python-3.9.9-1-x86_64.pkg.tar.zst
-
-    - name: Prepare Debian
-      if: ${{ matrix.distribution.type == 'debian' && (! matrix.arch.cross) }}
-      env:
-        DEBIAN_FRONTEND: noninteractive
-      run: |
-        apt-get --yes update
-        apt-get install --yes git lsb-release sudo python3-venv
-
-    - name: Prepare Fedora
-      if: ${{ matrix.distribution.type == 'fedora' && (! matrix.arch.cross) }}
-      run: |
-        yum install --assumeyes git
-
-    - name: Prepare Rocky
-      if: ${{ matrix.distribution.type == 'rocky' && (! matrix.arch.cross) }}
-      run: |
-        yum install --assumeyes git sudo python39
-
-    - name: Prepare Ubuntu
-      if: ${{ matrix.distribution.type == 'ubuntu' && (! matrix.arch.cross)}}
-      env:
-        DEBIAN_FRONTEND: noninteractive
-      run: |
-        # for bionic
-        apt-get --yes update
-        apt-get install --yes software-properties-common
-        add-apt-repository --yes ppa:git-core/ppa
-        apt-get --yes update
-        apt-get install --yes git lsb-release sudo python3-venv
-
-    - name: Add safe git directory
-      run: git config --global --add safe.directory "$GITHUB_WORKSPACE"
-
-    # after installing git so we use that copy
-    - name: Checkout Code
-      uses: actions/checkout@v4
-      with:
-        fetch-depth: 0
-
-    - uses: ./.github/actions/install
-      id: install-action
-      with:
-        python-version: ${{ matrix.python-version }}
-        development: true
-        do-system-installs: true
-        dry-run: ${{ matrix.arch.cross && 'true' || 'false' }}
-
-    - uses: chia-network/actions/activate-venv@main
-      if: (! matrix.arch.cross)
-
-    - name: Run chia --help
-      if: (! matrix.arch.cross)
-      run: |
-        chia --help
-
-    - name: Set up QEMU
-      if: matrix.arch.cross
-      uses: docker/setup-qemu-action@v3
-      with:
-        platforms: ${{ matrix.arch.cross.qemu_platform }}
-
-    - name: Test via QEMU
-      if: matrix.arch.cross
-      run: |
-        # TODO: ack yuck about penv global hardcoded
-        docker run --rm --platform ${{ matrix.arch.cross.docker_platform }} \
-        -v ${{ github.workspace }}:/ws \
-        --workdir=/ws \
-        ${{ matrix.distribution.ref[matrix.arch.matrix] || matrix.distribution.ref }} \
-        bash -exc ' \
-        git config --global --add safe.directory /ws && \
-        git config --global --add safe.directory /ws/mozilla-ca && \
-        git config --global --add safe.directory /ws/chia-blockchain-gui && \
-        pyenv global 3.11 && \
-        ${{ steps.install-action.outputs.command }} && \
-        chia --help \
-        '
-=======
       - name: Prepare Amazon Linux
-        if: ${{ matrix.distribution.type == 'amazon' }}
+        if: ${{ matrix.distribution.type == 'amazon' && (! matrix.arch.cross) }}
         run: |
           yum install --assumeyes git sudo
 
       - name: Prepare Arch
-        if: ${{ matrix.distribution.type == 'arch' }}
+        if: ${{ matrix.distribution.type == 'arch' && (! matrix.arch.cross) }}
         run: |
           pacman --noconfirm -Syu
           pacman --noconfirm -S base git sudo openssl-1.1
@@ -326,7 +184,7 @@
           pacman --noconfirm -U --needed https://archive.archlinux.org/packages/p/python/python-3.9.9-1-x86_64.pkg.tar.zst
 
       - name: Prepare Debian
-        if: ${{ matrix.distribution.type == 'debian' }}
+        if: ${{ matrix.distribution.type == 'debian' && (! matrix.arch.cross) }}
         env:
           DEBIAN_FRONTEND: noninteractive
         run: |
@@ -334,17 +192,17 @@
           apt-get install --yes git lsb-release sudo python3-venv
 
       - name: Prepare Fedora
-        if: ${{ matrix.distribution.type == 'fedora' }}
+        if: ${{ matrix.distribution.type == 'fedora' && (! matrix.arch.cross) }}
         run: |
           yum install --assumeyes git
 
       - name: Prepare Rocky
-        if: ${{ matrix.distribution.type == 'rocky' }}
+        if: ${{ matrix.distribution.type == 'rocky' && (! matrix.arch.cross) }}
         run: |
           yum install --assumeyes git sudo python39
 
       - name: Prepare Ubuntu
-        if: ${{ matrix.distribution.type == 'ubuntu' }}
+        if: ${{ matrix.distribution.type == 'ubuntu' && (! matrix.arch.cross)}}
         env:
           DEBIAN_FRONTEND: noninteractive
         run: |
@@ -365,14 +223,40 @@
           fetch-depth: 0
 
       - uses: ./.github/actions/install
+        id: install-action
         with:
           python-version: ${{ matrix.python-version }}
           development: true
           do-system-installs: true
+          dry-run: ${{ matrix.arch.cross && 'true' || 'false' }}
 
       - uses: chia-network/actions/activate-venv@main
+        if: (! matrix.arch.cross)
 
       - name: Run chia --help
+        if: (! matrix.arch.cross)
         run: |
           chia --help
->>>>>>> 23288e78
+
+      - name: Set up QEMU
+        if: matrix.arch.cross
+        uses: docker/setup-qemu-action@v3
+        with:
+          platforms: ${{ matrix.arch.cross.qemu_platform }}
+
+      - name: Test via QEMU
+        if: matrix.arch.cross
+        run: |
+          # TODO: ack yuck about penv global hardcoded
+          docker run --rm --platform ${{ matrix.arch.cross.docker_platform }} \
+          -v ${{ github.workspace }}:/ws \
+          --workdir=/ws \
+          ${{ matrix.distribution.ref[matrix.arch.matrix] || matrix.distribution.ref }} \
+          bash -exc ' \
+          git config --global --add safe.directory /ws && \
+          git config --global --add safe.directory /ws/mozilla-ca && \
+          git config --global --add safe.directory /ws/chia-blockchain-gui && \
+          pyenv global 3.11 && \
+          ${{ steps.install-action.outputs.command }} && \
+          chia --help \
+          '