--- conflicted
+++ resolved
@@ -143,11 +143,7 @@
         env:
           compare-branch: ${{ github.base_ref == '' && github.event.before || format('origin/{0}', github.base_ref) }}
         run: |
-<<<<<<< HEAD
-          diff-cover --compare-branch=${{ env.compare-branch }} --markdown-report coverage-reports/diff-cover.md --html-report coverage-reports/diff-cover.html coverage-reports/coverage.xml | tee coverage-reports/diff-cover-stdout
-=======
-          diff-cover --compare-branch=${{ env.compare-branch }} --html-report coverage-reports/diff-cover.html --markdown-report coverage-reports/diff-cover.md coverage-reports/coverage.xml | tee coverage-reports/diff-cover-stdout
->>>>>>> b2321a1a
+          diff-cover --compare-branch=${{ env.compare-branch }} --html-report coverage-reports/diff-cover.html --markdown-report coverage-reports/diff-cover.md --html-report coverage-reports/diff-cover.html coverage-reports/coverage.xml | tee coverage-reports/diff-cover-stdout
           cat coverage-reports/diff-cover.md >> $GITHUB_STEP_SUMMARY
 
       - name: Publish coverage reports
