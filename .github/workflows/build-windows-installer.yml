--- conflicted
+++ resolved
@@ -130,13 +130,8 @@
         if [ -n "$GLUE_ACCESS_TOKEN" ]; then HAS_GLUE_SECRET='true' ; fi
         echo HAS_GLUE_SECRET=${HAS_GLUE_SECRET} >> "$GITHUB_OUTPUT"
       env:
-<<<<<<< HEAD
-        SIGNING_SECRET: "${{ secrets.WIN_CODE_SIGN_CERT }}"
+        SIGNING_SECRET: "${{ secrets.SM_CLIENT_CERT_FILE_B64 }}"
         AWS_SECRET: "${{ secrets.CHIA_AWS_ACCOUNT_ID }}"
-=======
-        SIGNING_SECRET: "${{ secrets.SM_CLIENT_CERT_FILE_B64 }}"
-        AWS_SECRET: "${{ secrets.INSTALLER_UPLOAD_KEY }}"
->>>>>>> a91e8d22
         GLUE_ACCESS_TOKEN: "${{ secrets.GLUE_ACCESS_TOKEN }}"
 
     - name: Setup Certificate
