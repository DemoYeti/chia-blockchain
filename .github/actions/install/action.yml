--- conflicted
+++ resolved
@@ -33,12 +33,8 @@
       env:
         INSTALL_PYTHON_VERSION: ${{ inputs.python-version }}
       run: |
-<<<<<<< HEAD
-        ${{ inputs.command-prefix }} sh install.sh ${{ inputs.development && '-d' || '' }} ${{ inputs.automated == 'true' && '-a' || '' }}
+        ${{ inputs.command-prefix }} sh install.sh ${{ inputs.development && '-d' || '' }} ${{ inputs.legacy_keyring && '-l' || '' }} ${{ inputs.automated == 'true' && '-a' || '' }}
         ls -la .venv/bin/
-=======
-        ${{ inputs.command-prefix }} sh install.sh ${{ inputs.development && '-d' || '' }} ${{ inputs.legacy_keyring && '-l' || '' }} ${{ inputs.automated == 'true' && '-a' || '' }}
->>>>>>> 2dea8004
 
     - name: Run install script (Windows)
       if: runner.os == 'windows'
