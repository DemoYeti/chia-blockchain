import asyncio
from secrets import token_bytes

import pytest

from src.protocols import full_node_protocol
from src.simulator.simulator_protocol import FarmNewBlockProtocol, ReorgProtocol
from src.types.peer_info import PeerInfo
from src.util.ints import uint16, uint32
from tests.setup_nodes import (
    setup_simulators_and_wallets
)
from src.consensus.block_rewards import calculate_base_fee, calculate_block_reward


@pytest.fixture(scope="module")
def event_loop():
    loop = asyncio.get_event_loop()
    yield loop


class TestTransactions:
    @pytest.fixture(scope="function")
    async def wallet_node(self):
        async for _ in setup_simulators_and_wallets(1, 1, {}):
            yield _

    @pytest.fixture(scope="function")
    async def two_wallet_nodes(self):
        async for _ in setup_simulators_and_wallets(1, 2,
            {"COINBASE_FREEZE_PERIOD": 0}
        ):
            yield _

    @pytest.fixture(scope="function")
    async def three_nodes_two_wallets(self):
        async for _ in setup_simulators_and_wallets(3, 2,
            {"COINBASE_FREEZE_PERIOD": 0}
        ):
            yield _

    @pytest.mark.asyncio
    async def test_wallet_coinbase(self, wallet_node):
        num_blocks = 10
<<<<<<< HEAD
        full_node_1, wallet_node, server_1, server_2 = wallet_node
        wallet = wallet_node.wallet_state_manager.main_wallet
=======
        full_nodes, wallets = wallet_node
        full_node_1, server_1 = full_nodes[0]
        wallet_node, server_2 = wallets[0]
        wallet = wallet_node.main_wallet
>>>>>>> 78349723
        ph = await wallet.get_new_puzzlehash()

        await server_2.start_client(PeerInfo("localhost", uint16(server_1._port)), None)
        for i in range(1, num_blocks):
            await full_node_1.farm_new_block(FarmNewBlockProtocol(ph))

        await asyncio.sleep(3)
        funds = sum(
            [
                calculate_base_fee(uint32(i)) + calculate_block_reward(uint32(i))
                for i in range(1, num_blocks - 2)
            ]
        )
        assert await wallet.get_confirmed_balance() == funds

    @pytest.mark.asyncio
    async def test_tx_propagation(self, three_nodes_two_wallets):
        num_blocks = 10
        full_nodes, wallets = three_nodes_two_wallets

        wallet_0, wallet_server_0 = wallets[0]
        wallet_1, wallet_server_1 = wallets[1]
        full_node_0, server_0 = full_nodes[0]
        full_node_1, server_1 = full_nodes[1]
        full_node_2, server_2 = full_nodes[2]

        ph = await wallet_0.wallet_state_manager.main_wallet.get_new_puzzlehash()
        ph1 = await wallet_1.wallet_state_manager.main_wallet.get_new_puzzlehash()

        #
        # wallet0 <-> sever0 <-> server1 <-> server2 <-> wallet1
        #
        await wallet_server_0.start_client(
            PeerInfo("localhost", uint16(server_0._port)), None
        )
        await server_0.start_client(PeerInfo("localhost", uint16(server_1._port)), None)
        await server_1.start_client(PeerInfo("localhost", uint16(server_2._port)), None)
        await wallet_server_1.start_client(
            PeerInfo("localhost", uint16(server_2._port)), None
        )

        for i in range(1, num_blocks):
            await full_node_0.farm_new_block(FarmNewBlockProtocol(ph))

        await asyncio.sleep(3)
        funds = sum(
            [
                calculate_base_fee(uint32(i)) + calculate_block_reward(uint32(i))
                for i in range(1, num_blocks - 2)
            ]
        )
        assert (
            await wallet_0.wallet_state_manager.main_wallet.get_confirmed_balance()
            == funds
        )

        spend_bundle = await wallet_0.wallet_state_manager.main_wallet.generate_signed_transaction(
            10, ph1, 0
        )
        await wallet_0.wallet_state_manager.main_wallet.push_transaction(spend_bundle)

        await asyncio.sleep(3)

        bundle0 = full_node_0.mempool_manager.get_spendbundle(spend_bundle.name())
        bundle1 = full_node_1.mempool_manager.get_spendbundle(spend_bundle.name())
        bundle2 = full_node_2.mempool_manager.get_spendbundle(spend_bundle.name())

        assert spend_bundle == bundle0
        assert spend_bundle == bundle1
        assert spend_bundle == bundle2

        # Farm another block
        for i in range(1, 8):
            await full_node_1.farm_new_block(FarmNewBlockProtocol(token_bytes()))

        await asyncio.sleep(2)
        funds = sum(
            [
                calculate_base_fee(uint32(i)) + calculate_block_reward(uint32(i))
                for i in range(1, num_blocks)
            ]
        )

        assert (
            await wallet_0.wallet_state_manager.main_wallet.get_confirmed_balance()
            == funds - 10
        )
        assert (
            await wallet_1.wallet_state_manager.main_wallet.get_confirmed_balance()
            == 10
        )

    @pytest.mark.asyncio
    async def test_mempool_tx_sync(self, three_nodes_two_wallets):
        num_blocks = 10
        full_nodes, wallets = three_nodes_two_wallets

        wallet_0, wallet_server_0 = wallets[0]
        full_node_0, server_0 = full_nodes[0]
        full_node_1, server_1 = full_nodes[1]
        full_node_2, server_2 = full_nodes[2]

        ph = await wallet_0.wallet_state_manager.main_wallet.get_new_puzzlehash()

        # wallet0 <-> sever0 <-> server1

        await wallet_server_0.start_client(
            PeerInfo("localhost", uint16(server_0._port)), None
        )
        await server_0.start_client(PeerInfo("localhost", uint16(server_1._port)), None)

        for i in range(1, num_blocks):
            await full_node_0.farm_new_block(FarmNewBlockProtocol(ph))

        all_blocks = await full_node_0.get_current_blocks(full_node_0.get_tip())

        for block in all_blocks:
            async for _ in full_node_2.respond_block(
                full_node_protocol.RespondBlock(block)
            ):
                pass

        await asyncio.sleep(2)
        funds = sum(
            [
                calculate_base_fee(uint32(i)) + calculate_block_reward(uint32(i))
                for i in range(1, num_blocks - 2)
            ]
        )
        assert (
            await wallet_0.wallet_state_manager.main_wallet.get_confirmed_balance()
            == funds
        )

        spend_bundle = await wallet_0.wallet_state_manager.main_wallet.generate_signed_transaction(
            10, token_bytes(), 0
        )
        await wallet_0.wallet_state_manager.main_wallet.push_transaction(spend_bundle)

        await asyncio.sleep(2)

        bundle0 = full_node_0.mempool_manager.get_spendbundle(spend_bundle.name())
        bundle1 = full_node_1.mempool_manager.get_spendbundle(spend_bundle.name())
        bundle2 = full_node_2.mempool_manager.get_spendbundle(spend_bundle.name())

        assert spend_bundle == bundle0
        assert spend_bundle == bundle1
        assert None is bundle2

        # make a final connection.
        # wallet0 <-> sever0 <-> server1 <-> server2

        await server_1.start_client(PeerInfo("localhost", uint16(server_2._port)), None)

        await asyncio.sleep(2)

        bundle0 = full_node_0.mempool_manager.get_spendbundle(spend_bundle.name())
        bundle1 = full_node_1.mempool_manager.get_spendbundle(spend_bundle.name())
        bundle2 = full_node_2.mempool_manager.get_spendbundle(spend_bundle.name())

        assert spend_bundle == bundle0
        assert spend_bundle == bundle1
        assert spend_bundle == bundle2<|MERGE_RESOLUTION|>--- conflicted
+++ resolved
@@ -42,15 +42,10 @@
     @pytest.mark.asyncio
     async def test_wallet_coinbase(self, wallet_node):
         num_blocks = 10
-<<<<<<< HEAD
-        full_node_1, wallet_node, server_1, server_2 = wallet_node
-        wallet = wallet_node.wallet_state_manager.main_wallet
-=======
         full_nodes, wallets = wallet_node
         full_node_1, server_1 = full_nodes[0]
         wallet_node, server_2 = wallets[0]
         wallet = wallet_node.main_wallet
->>>>>>> 78349723
         ph = await wallet.get_new_puzzlehash()
 
         await server_2.start_client(PeerInfo("localhost", uint16(server_1._port)), None)
