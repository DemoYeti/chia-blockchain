from __future__ import annotations

import asyncio
import functools
import logging
from typing import List, Optional, Set
from unittest.mock import MagicMock

import pytest
from aiosqlite import Error as AIOSqliteError
from colorlog import getLogger

from chia.consensus.block_record import BlockRecord
from chia.consensus.block_rewards import calculate_base_farmer_reward, calculate_pool_reward
from chia.full_node.weight_proof import WeightProofHandler
from chia.protocols import full_node_protocol, wallet_protocol
from chia.protocols.protocol_message_types import ProtocolMessageTypes
from chia.protocols.shared_protocol import Capability
from chia.protocols.wallet_protocol import RequestAdditions, RespondAdditions, RespondBlockHeaders, SendTransaction
from chia.server.outbound_message import Message, make_msg
from chia.simulator.simulator_protocol import FarmNewBlockProtocol
from chia.types.blockchain_format.program import Program
from chia.types.blockchain_format.sized_bytes import bytes32
from chia.types.peer_info import PeerInfo
from chia.util.block_cache import BlockCache
from chia.util.hash import std_hash
from chia.util.ints import uint32, uint64
from chia.wallet.nft_wallet.nft_wallet import NFTWallet
from chia.wallet.payment import Payment
from chia.wallet.util.compute_memos import compute_memos
from chia.wallet.util.tx_config import DEFAULT_COIN_SELECTION_CONFIG, DEFAULT_TX_CONFIG
from chia.wallet.util.wallet_sync_utils import PeerRequestException
from chia.wallet.wallet_coin_record import WalletCoinRecord
from chia.wallet.wallet_state_manager import WalletStateManager
from chia.wallet.wallet_weight_proof_handler import get_wp_fork_point
from tests.connection_utils import disconnect_all, disconnect_all_and_reconnect
from tests.util.misc import wallet_height_at_least
from tests.util.time_out_assert import time_out_assert, time_out_assert_not_none
from tests.weight_proof.test_weight_proof import load_blocks_dont_validate


async def get_tx_count(wsm: WalletStateManager, wallet_id: int) -> int:
    txs = await wsm.get_all_transactions(wallet_id)
    return len(txs)


async def get_nft_count(wallet: NFTWallet) -> int:
    return await wallet.get_nft_count()


log = getLogger(__name__)


@pytest.mark.limit_consensus_modes(reason="save time")
@pytest.mark.anyio
async def test_request_block_headers(simulator_and_wallet, default_1000_blocks):
    # Tests the edge case of receiving funds right before the recent blocks  in weight proof
    [full_node_api], [(wallet_node, _)], bt = simulator_and_wallet

    wallet = wallet_node.wallet_state_manager.main_wallet
    ph = await wallet.get_new_puzzlehash()
    for block in default_1000_blocks[:100]:
        await full_node_api.full_node.add_block(block)

    msg = await full_node_api.request_block_headers(wallet_protocol.RequestBlockHeaders(uint32(10), uint32(15), False))
    assert msg.type == ProtocolMessageTypes.respond_block_headers.value
    res_block_headers = RespondBlockHeaders.from_bytes(msg.data)
    bh = res_block_headers.header_blocks
    assert len(bh) == 6
    assert [x.reward_chain_block.height for x in default_1000_blocks[10:16]] == [
        x.reward_chain_block.height for x in bh
    ]

    assert [x.foliage for x in default_1000_blocks[10:16]] == [x.foliage for x in bh]

    assert [x.transactions_filter for x in bh] == [b"\x00"] * 6

    num_blocks = 20
    new_blocks = bt.get_consecutive_blocks(num_blocks, block_list_input=default_1000_blocks, pool_reward_puzzle_hash=ph)
    for i in range(0, len(new_blocks)):
        await full_node_api.full_node.add_block(new_blocks[i])

    msg = await full_node_api.request_block_headers(wallet_protocol.RequestBlockHeaders(uint32(110), uint32(115), True))
    res_block_headers = RespondBlockHeaders.from_bytes(msg.data)
    bh = res_block_headers.header_blocks
    assert len(bh) == 6


# @pytest.mark.parametrize(
#     "test_case",
#     [(1000000, 10000010, False, ProtocolMessageTypes.reject_block_headers)],
#     [(80, 99, False, ProtocolMessageTypes.respond_block_headers)],
#     [(10, 8, False, None)],
# )
@pytest.mark.anyio
async def test_request_block_headers_rejected(simulator_and_wallet, default_1000_blocks):
    # Tests the edge case of receiving funds right before the recent blocks  in weight proof
    [full_node_api], _, bt = simulator_and_wallet

    # start_height, end_height, return_filter, expected_res = test_case

    msg = await full_node_api.request_block_headers(
        wallet_protocol.RequestBlockHeaders(uint32(1000000), uint32(1000010), False)
    )
    assert msg.type == ProtocolMessageTypes.reject_block_headers.value

    for block in default_1000_blocks[:150]:
        await full_node_api.full_node.add_block(block)

    msg = await full_node_api.request_block_headers(wallet_protocol.RequestBlockHeaders(uint32(80), uint32(99), False))
    assert msg.type == ProtocolMessageTypes.respond_block_headers.value
    msg = await full_node_api.request_block_headers(wallet_protocol.RequestBlockHeaders(uint32(10), uint32(8), False))
    assert msg.type == ProtocolMessageTypes.reject_block_headers.value

    msg = await full_node_api.request_block_headers(wallet_protocol.RequestBlockHeaders(uint32(10), uint32(8), True))
    assert msg.type == ProtocolMessageTypes.reject_block_headers.value

    # test for 128 blocks to fetch at once limit
    msg = await full_node_api.request_block_headers(wallet_protocol.RequestBlockHeaders(uint32(10), uint32(140), True))
    assert msg.type == ProtocolMessageTypes.reject_block_headers.value

    msg = await full_node_api.request_block_headers(wallet_protocol.RequestBlockHeaders(uint32(90), uint32(160), False))
    assert msg.type == ProtocolMessageTypes.reject_block_headers.value
    msg = await full_node_api.request_block_headers(wallet_protocol.RequestBlockHeaders(uint32(90), uint32(160), True))
    assert msg.type == ProtocolMessageTypes.reject_block_headers.value


@pytest.mark.parametrize(
    "two_wallet_nodes",
    [
        dict(
            disable_capabilities=[Capability.BLOCK_HEADERS],
        ),
        dict(
            disable_capabilities=[Capability.BASE],
        ),
    ],
    indirect=True,
)
@pytest.mark.limit_consensus_modes(reason="save time")
@pytest.mark.anyio
async def test_basic_sync_wallet(two_wallet_nodes, default_400_blocks, self_hostname):
    full_nodes, wallets, bt = two_wallet_nodes
    full_node_api = full_nodes[0]
    full_node_server = full_node_api.full_node.server

    # Trusted node sync
    wallets[0][0].config["trusted_peers"] = {full_node_server.node_id.hex(): full_node_server.node_id.hex()}

    # Untrusted node sync
    wallets[1][0].config["trusted_peers"] = {}

    for block in default_400_blocks:
        await full_node_api.full_node.add_block(block)

    for wallet_node, wallet_server in wallets:
        await wallet_server.start_client(PeerInfo(self_hostname, full_node_server.get_port()), None)

    for wallet_node, wallet_server in wallets:
        await time_out_assert(100, wallet_height_at_least, True, wallet_node, len(default_400_blocks) - 1)

    # Tests a reorg with the wallet
    num_blocks = 30
    blocks_reorg = bt.get_consecutive_blocks(num_blocks - 1, block_list_input=default_400_blocks[:-5])
    blocks_reorg = bt.get_consecutive_blocks(1, blocks_reorg, guarantee_transaction_block=True, current_time=True)
    for i in range(1, len(blocks_reorg)):
        await full_node_api.full_node.add_block(blocks_reorg[i])

    for wallet_node, wallet_server in wallets:
        await disconnect_all_and_reconnect(wallet_server, full_node_server, self_hostname)

    for wallet_node, wallet_server in wallets:
        await time_out_assert(
            100, wallet_height_at_least, True, wallet_node, len(default_400_blocks) + num_blocks - 5 - 1
        )
        await time_out_assert(20, wallet_node.wallet_state_manager.synced)
        await disconnect_all(wallet_server)
        assert not (await wallet_node.wallet_state_manager.synced())


@pytest.mark.parametrize(
    "two_wallet_nodes",
    [
        dict(
            disable_capabilities=[Capability.BLOCK_HEADERS],
        ),
        dict(
            disable_capabilities=[Capability.BASE],
        ),
    ],
    indirect=True,
)
@pytest.mark.limit_consensus_modes(reason="save time")
@pytest.mark.anyio
async def test_almost_recent(two_wallet_nodes, default_400_blocks, self_hostname, blockchain_constants):
    # Tests the edge case of receiving funds right before the recent blocks  in weight proof
    full_nodes, wallets, bt = two_wallet_nodes
    full_node_api = full_nodes[0]
    full_node_server = full_node_api.full_node.server

    # Trusted node sync
    wallets[0][0].config["trusted_peers"] = {full_node_server.node_id.hex(): full_node_server.node_id.hex()}

    # Untrusted node sync
    wallets[1][0].config["trusted_peers"] = {}

    base_num_blocks = 400
    for block in default_400_blocks:
        await full_node_api.full_node.add_block(block)
    all_blocks = default_400_blocks
    both_phs = []
    for wallet_node, wallet_server in wallets:
        wallet = wallet_node.wallet_state_manager.main_wallet
        both_phs.append(await wallet.get_new_puzzlehash())

    for i in range(20):
        # Tests a reorg with the wallet
        ph = both_phs[i % 2]
        all_blocks = bt.get_consecutive_blocks(1, block_list_input=all_blocks, pool_reward_puzzle_hash=ph)
        await full_node_api.full_node.add_block(all_blocks[-1])

    new_blocks = bt.get_consecutive_blocks(
        blockchain_constants.WEIGHT_PROOF_RECENT_BLOCKS + 10, block_list_input=all_blocks
    )
    for i in range(base_num_blocks + 20, len(new_blocks)):
        await full_node_api.full_node.add_block(new_blocks[i])

    for wallet_node, wallet_server in wallets:
        wallet = wallet_node.wallet_state_manager.main_wallet
        await wallet_server.start_client(PeerInfo(self_hostname, full_node_server.get_port()), None)
        await time_out_assert(30, wallet.get_confirmed_balance, 10 * calculate_pool_reward(uint32(1000)))


@pytest.mark.anyio
async def test_backtrack_sync_wallet(two_wallet_nodes, default_400_blocks, self_hostname):
    full_nodes, wallets, _ = two_wallet_nodes
    full_node_api = full_nodes[0]
    full_node_server = full_node_api.full_node.server

    # Trusted node sync
    wallets[0][0].config["trusted_peers"] = {full_node_server.node_id.hex(): full_node_server.node_id.hex()}

    # Untrusted node sync
    wallets[1][0].config["trusted_peers"] = {}

    for block in default_400_blocks[:20]:
        await full_node_api.full_node.add_block(block)

    for wallet_node, wallet_server in wallets:
        await wallet_server.start_client(PeerInfo(self_hostname, full_node_server.get_port()), None)

    for wallet_node, wallet_server in wallets:
        await time_out_assert(100, wallet_height_at_least, True, wallet_node, 19)


# Tests a reorg with the wallet
@pytest.mark.anyio
async def test_short_batch_sync_wallet(two_wallet_nodes, default_400_blocks, self_hostname):
    full_nodes, wallets, _ = two_wallet_nodes
    full_node_api = full_nodes[0]
    full_node_server = full_node_api.full_node.server

    # Trusted node sync
    wallets[0][0].config["trusted_peers"] = {full_node_server.node_id.hex(): full_node_server.node_id.hex()}

    # Untrusted node sync
    wallets[1][0].config["trusted_peers"] = {}

    for block in default_400_blocks[:200]:
        await full_node_api.full_node.add_block(block)

    for wallet_node, wallet_server in wallets:
        await wallet_server.start_client(PeerInfo(self_hostname, full_node_server.get_port()), None)

    for wallet_node, wallet_server in wallets:
        await time_out_assert(100, wallet_height_at_least, True, wallet_node, 199)


@pytest.mark.limit_consensus_modes(reason="save time")
@pytest.mark.anyio
async def test_long_sync_wallet(two_wallet_nodes, default_1000_blocks, default_400_blocks, self_hostname):
    full_nodes, wallets, bt = two_wallet_nodes
    full_node_api = full_nodes[0]
    full_node_server = full_node_api.full_node.server

    # Trusted node sync
    wallets[0][0].config["trusted_peers"] = {full_node_server.node_id.hex(): full_node_server.node_id.hex()}

    # Untrusted node sync
    wallets[1][0].config["trusted_peers"] = {}

    for block in default_400_blocks:
        await full_node_api.full_node.add_block(block)

    for wallet_node, wallet_server in wallets:
        await wallet_server.start_client(PeerInfo(self_hostname, full_node_server.get_port()), None)

    for wallet_node, wallet_server in wallets:
        await time_out_assert(600, wallet_height_at_least, True, wallet_node, len(default_400_blocks) - 1)

    # Tests a long reorg
    for block in default_1000_blocks:
        await full_node_api.full_node.add_block(block)

    for wallet_node, wallet_server in wallets:
        await disconnect_all_and_reconnect(wallet_server, full_node_server, self_hostname)

        log.info(f"wallet node height is {await wallet_node.wallet_state_manager.blockchain.get_finished_sync_up_to()}")
        await time_out_assert(600, wallet_height_at_least, True, wallet_node, len(default_1000_blocks) - 1)

        await disconnect_all_and_reconnect(wallet_server, full_node_server, self_hostname)

    # Tests a short reorg
    num_blocks = 30
    blocks_reorg = bt.get_consecutive_blocks(num_blocks, block_list_input=default_1000_blocks[:-5])

    for i in range(len(blocks_reorg) - num_blocks - 10, len(blocks_reorg)):
        await full_node_api.full_node.add_block(blocks_reorg[i])

    for wallet_node, wallet_server in wallets:
        await time_out_assert(
            600, wallet_height_at_least, True, wallet_node, len(default_1000_blocks) + num_blocks - 5 - 1
        )


@pytest.mark.limit_consensus_modes(reason="save time")
@pytest.mark.anyio
async def test_wallet_reorg_sync(two_wallet_nodes, default_400_blocks, self_hostname):
    num_blocks = 5
    full_nodes, wallets, bt = two_wallet_nodes
    full_node_api = full_nodes[0]
    full_node_server = full_node_api.full_node.server

    # Trusted node sync
    wallets[0][0].config["trusted_peers"] = {full_node_server.node_id.hex(): full_node_server.node_id.hex()}

    # Untrusted node sync
    wallets[1][0].config["trusted_peers"] = {}

    phs = []
    for wallet_node, wallet_server in wallets:
        wallet = wallet_node.wallet_state_manager.main_wallet
        phs.append(await wallet.get_new_puzzlehash())
        await wallet_server.start_client(PeerInfo(self_hostname, full_node_server.get_port()), None)

    # Insert 400 blocks
    for block in default_400_blocks:
        await full_node_api.full_node.add_block(block)

    # Farm few more with reward
    for i in range(0, num_blocks - 1):
        await full_node_api.farm_new_transaction_block(FarmNewBlockProtocol(phs[0]))

    for i in range(0, num_blocks):
        await full_node_api.farm_new_transaction_block(FarmNewBlockProtocol(phs[1]))

    # Confirm we have the funds
    funds = sum(
        [calculate_pool_reward(uint32(i)) + calculate_base_farmer_reward(uint32(i)) for i in range(1, num_blocks)]
    )

    for wallet_node, wallet_server in wallets:
        wallet = wallet_node.wallet_state_manager.main_wallet
        await time_out_assert(60, wallet.get_confirmed_balance, funds)
        await time_out_assert(60, get_tx_count, 2 * (num_blocks - 1), wallet_node.wallet_state_manager, 1)

    # Reorg blocks that carry reward
    num_blocks = 30
    blocks_reorg = bt.get_consecutive_blocks(num_blocks, block_list_input=default_400_blocks[:-5])

    for block in blocks_reorg[-30:]:
        await full_node_api.full_node.add_block(block)

    for wallet_node, wallet_server in wallets:
        wallet = wallet_node.wallet_state_manager.main_wallet
        await time_out_assert(60, get_tx_count, 0, wallet_node.wallet_state_manager, 1)
        await time_out_assert(60, wallet.get_confirmed_balance, 0)


@pytest.mark.limit_consensus_modes(reason="save time")
@pytest.mark.anyio
async def test_wallet_reorg_get_coinbase(two_wallet_nodes, default_400_blocks, self_hostname):
    full_nodes, wallets, bt = two_wallet_nodes
    full_node_api = full_nodes[0]
    full_node_server = full_node_api.full_node.server

    # Trusted node sync
    wallets[0][0].config["trusted_peers"] = {full_node_server.node_id.hex(): full_node_server.node_id.hex()}

    # Untrusted node sync
    wallets[1][0].config["trusted_peers"] = {}

    for wallet_node, wallet_server in wallets:
        await wallet_server.start_client(PeerInfo(self_hostname, full_node_server.get_port()), None)

    # Insert 400 blocks
    for block in default_400_blocks:
        await full_node_api.full_node.add_block(block)

    # Reorg blocks that carry reward
    num_blocks_reorg = 30
    blocks_reorg = bt.get_consecutive_blocks(num_blocks_reorg, block_list_input=default_400_blocks[:-5])

    for block in blocks_reorg[:-5]:
        await full_node_api.full_node.add_block(block)

    for wallet_node, wallet_server in wallets:
        await time_out_assert(30, get_tx_count, 0, wallet_node.wallet_state_manager, 1)
        await full_node_api.wait_for_wallet_synced(wallet_node=wallet_node, timeout=30)

    num_blocks_reorg_1 = 40
    all_blocks_reorg_2 = blocks_reorg[:-30]
    for wallet_node, wallet_server in wallets:
        wallet = wallet_node.wallet_state_manager.main_wallet
        ph = await wallet.get_new_puzzlehash()
        all_blocks_reorg_2 = bt.get_consecutive_blocks(
            1, pool_reward_puzzle_hash=ph, farmer_reward_puzzle_hash=ph, block_list_input=all_blocks_reorg_2
        )
    blocks_reorg_2 = bt.get_consecutive_blocks(num_blocks_reorg_1, block_list_input=all_blocks_reorg_2)

    for block in blocks_reorg_2[-44:]:
        await full_node_api.full_node.add_block(block)

    for wallet_node, wallet_server in wallets:
        await disconnect_all_and_reconnect(wallet_server, full_node_server, self_hostname)

    # Confirm we have the funds
    funds = calculate_pool_reward(uint32(len(all_blocks_reorg_2))) + calculate_base_farmer_reward(
        uint32(len(all_blocks_reorg_2))
    )

    for wallet_node, wallet_server in wallets:
        wallet = wallet_node.wallet_state_manager.main_wallet
        await full_node_api.wait_for_wallet_synced(wallet_node=wallet_node, timeout=60)

        await time_out_assert(20, get_tx_count, 2, wallet_node.wallet_state_manager, 1)
        await time_out_assert(20, wallet.get_confirmed_balance, funds)


@pytest.mark.anyio
async def test_request_additions_errors(simulator_and_wallet, self_hostname):
    full_nodes, wallets, _ = simulator_and_wallet
    wallet_node, wallet_server = wallets[0]
    wallet = wallet_node.wallet_state_manager.main_wallet
    ph = await wallet.get_new_puzzlehash()

<<<<<<< HEAD
        [tx] = await wallet.generate_signed_transaction(uint64(0), ph, DEFAULT_TX_CONFIG, primaries=payees)
        [tx] = await wallet.wallet_state_manager.add_pending_transactions([tx])
        await full_node_api.send_transaction(SendTransaction(tx.spend_bundle))
        await full_node_api.wait_transaction_records_entered_mempool([tx])
=======
    full_node_api = full_nodes[0]
    await wallet_server.start_client(PeerInfo(self_hostname, full_node_api.full_node.server.get_port()), None)

    for i in range(2):
>>>>>>> e46225c0
        await full_node_api.farm_new_transaction_block(FarmNewBlockProtocol(ph))

    await full_node_api.wait_for_wallet_synced(wallet_node=wallet_node, timeout=20)

    last_block: Optional[BlockRecord] = full_node_api.full_node.blockchain.get_peak()
    assert last_block is not None

    # Invalid height
    with pytest.raises(ValueError):
        await full_node_api.request_additions(RequestAdditions(uint64(100), last_block.header_hash, [ph]))

    # Invalid header hash
    with pytest.raises(ValueError):
        await full_node_api.request_additions(RequestAdditions(last_block.height, std_hash(b""), [ph]))

    # No results
    res1: Optional[Message] = await full_node_api.request_additions(
        RequestAdditions(last_block.height, last_block.header_hash, [std_hash(b"")])
    )
    assert res1 is not None
    response = RespondAdditions.from_bytes(res1.data)
    assert response.height == last_block.height
    assert response.header_hash == last_block.header_hash
    assert len(response.proofs) == 1
    assert len(response.coins) == 1

    assert response.proofs[0][0] == std_hash(b"")
    assert response.proofs[0][1] is not None
    assert response.proofs[0][2] is None


@pytest.mark.anyio
async def test_request_additions_success(simulator_and_wallet, self_hostname):
    full_nodes, wallets, _ = simulator_and_wallet
    wallet_node, wallet_server = wallets[0]
    wallet = wallet_node.wallet_state_manager.main_wallet
    ph = await wallet.get_new_puzzlehash()

    full_node_api = full_nodes[0]
    await wallet_server.start_client(PeerInfo(self_hostname, full_node_api.full_node.server.get_port()), None)

    for i in range(2):
        await full_node_api.farm_new_transaction_block(FarmNewBlockProtocol(ph))

    await full_node_api.wait_for_wallet_synced(wallet_node=wallet_node, timeout=20)

<<<<<<< HEAD
        # construct and send tx
        [tx] = await farm_wallet.generate_signed_transaction(uint64(0), ph, DEFAULT_TX_CONFIG, primaries=payees)
        [tx] = await farm_wallet.wallet_state_manager.add_pending_transactions([tx])
        await full_node_api.send_transaction(SendTransaction(tx.spend_bundle))
        await full_node_api.wait_transaction_records_entered_mempool([tx])
        await full_node_api.wait_for_wallets_synced(wallet_nodes=[farm_wallet_node, dust_wallet_node], timeout=20)
        await full_node_api.farm_new_transaction_block(FarmNewBlockProtocol(ph))
        await full_node_api.wait_for_wallets_synced(wallet_nodes=[farm_wallet_node, dust_wallet_node], timeout=20)
=======
    payees: List[Payment] = []
    for i in range(10):
        payee_ph = await wallet.get_new_puzzlehash()
        payees.append(Payment(payee_ph, uint64(i + 100)))
        payees.append(Payment(payee_ph, uint64(i + 200)))
>>>>>>> e46225c0

    [tx] = await wallet.generate_signed_transaction(uint64(0), ph, DEFAULT_TX_CONFIG, primaries=payees)
    await full_node_api.send_transaction(SendTransaction(tx.spend_bundle))

<<<<<<< HEAD
            # After every 100 (at most) coins added, push the tx and advance the chain
            # This greatly speeds up the overall process
            if dust_remaining % 100 == 0 and dust_remaining != new_dust:
                # construct and send tx
                [tx] = await farm_wallet.generate_signed_transaction(uint64(0), ph, DEFAULT_TX_CONFIG, primaries=payees)
                [tx] = await farm_wallet.wallet_state_manager.add_pending_transactions([tx])
                await full_node_api.send_transaction(SendTransaction(tx.spend_bundle))

                # advance the chain and sync both wallets
                await full_node_api.wait_transaction_records_entered_mempool([tx])
                await full_node_api.wait_for_wallets_synced(
                    wallet_nodes=[farm_wallet_node, dust_wallet_node], timeout=20
                )
                await full_node_api.farm_new_transaction_block(FarmNewBlockProtocol(ph))
                await full_node_api.wait_for_wallets_synced(
                    wallet_nodes=[farm_wallet_node, dust_wallet_node], timeout=20
                )
                # reset payees
                payees = []

            dust_remaining -= 1

        # Only need to create tx if there was new dust to be added
        if new_dust >= 1:
            # construct and send tx
            [tx] = await farm_wallet.generate_signed_transaction(uint64(0), ph, DEFAULT_TX_CONFIG, primaries=payees)
            [tx] = await farm_wallet.wallet_state_manager.add_pending_transactions([tx])
            await full_node_api.send_transaction(SendTransaction(tx.spend_bundle))
=======
    await full_node_api.farm_new_transaction_block(FarmNewBlockProtocol(ph))
>>>>>>> e46225c0

    last_block: Optional[BlockRecord] = full_node_api.full_node.blockchain.get_peak()
    assert last_block is not None
    await full_node_api.wait_for_wallet_synced(wallet_node=wallet_node, timeout=20)

    res2: Optional[Message] = await full_node_api.request_additions(
        RequestAdditions(
            last_block.height,
            None,
            [payees[0].puzzle_hash, payees[2].puzzle_hash, std_hash(b"1")],
        )
    )

    assert res2 is not None
    response = RespondAdditions.from_bytes(res2.data)
    assert response.height == last_block.height
    assert response.header_hash == last_block.header_hash
    assert len(response.proofs) == 3

    # First two PHs are included
    for i in range(2):
        assert response.proofs[i][0] in {payees[j].puzzle_hash for j in (0, 2)}
        assert response.proofs[i][1] is not None
        assert response.proofs[i][2] is not None

    # Third PH is not included
    assert response.proofs[2][2] is None

    coin_list_dict = {p: coin_list for p, coin_list in response.coins}

    assert len(coin_list_dict) == 3
    for p, coin_list in coin_list_dict.items():
        if p == std_hash(b"1"):
            # this is the one that is not included
            assert len(coin_list) == 0
        else:
            for coin in coin_list:
                assert coin.puzzle_hash == p
            # The other ones are included
            assert len(coin_list) == 2

    # None for puzzle hashes returns all coins and no proofs
    res3: Optional[Message] = await full_node_api.request_additions(
        RequestAdditions(last_block.height, last_block.header_hash, None)
    )

    assert res3 is not None
    response = RespondAdditions.from_bytes(res3.data)
    assert response.height == last_block.height
    assert response.header_hash == last_block.header_hash
    assert response.proofs is None
    assert len(response.coins) == 12
    assert sum([len(c_list) for _, c_list in response.coins]) == 24

    # [] for puzzle hashes returns nothing
    res4: Optional[Message] = await full_node_api.request_additions(
        RequestAdditions(last_block.height, last_block.header_hash, [])
    )
    assert res4 is not None
    response = RespondAdditions.from_bytes(res4.data)
    assert response.proofs == []
    assert len(response.coins) == 0

<<<<<<< HEAD
        # construct and send tx
        [tx] = await farm_wallet.generate_signed_transaction(uint64(0), ph, DEFAULT_TX_CONFIG, primaries=payees)
        [tx] = await farm_wallet.wallet_state_manager.add_pending_transactions([tx])
        await full_node_api.send_transaction(SendTransaction(tx.spend_bundle))
=======
>>>>>>> e46225c0

@pytest.mark.anyio
async def test_get_wp_fork_point(default_10000_blocks, blockchain_constants):
    blocks = default_10000_blocks
    header_cache, height_to_hash, sub_blocks, summaries = await load_blocks_dont_validate(blocks, blockchain_constants)
    wpf = WeightProofHandler(blockchain_constants, BlockCache(sub_blocks, header_cache, height_to_hash, summaries))
    wp1 = await wpf.get_proof_of_weight(header_cache[height_to_hash[uint32(9000)]].header_hash)
    wp2 = await wpf.get_proof_of_weight(header_cache[height_to_hash[uint32(9030)]].header_hash)
    wp3 = await wpf.get_proof_of_weight(header_cache[height_to_hash[uint32(7500)]].header_hash)
    wp4 = await wpf.get_proof_of_weight(header_cache[height_to_hash[uint32(8700)]].header_hash)
    wp5 = await wpf.get_proof_of_weight(header_cache[height_to_hash[uint32(9700)]].header_hash)
    wp6 = await wpf.get_proof_of_weight(header_cache[height_to_hash[uint32(9010)]].header_hash)
    fork12 = get_wp_fork_point(blockchain_constants, wp1, wp2)
    fork13 = get_wp_fork_point(blockchain_constants, wp3, wp1)
    fork14 = get_wp_fork_point(blockchain_constants, wp4, wp1)
    fork23 = get_wp_fork_point(blockchain_constants, wp3, wp2)
    fork24 = get_wp_fork_point(blockchain_constants, wp4, wp2)
    fork34 = get_wp_fork_point(blockchain_constants, wp3, wp4)
    fork45 = get_wp_fork_point(blockchain_constants, wp4, wp5)
    fork16 = get_wp_fork_point(blockchain_constants, wp1, wp6)

    # overlap between recent chain in wps, fork point is the tip of the shorter wp
    assert fork12 == wp1.recent_chain_data[-1].height
    assert fork16 == wp1.recent_chain_data[-1].height

    # if there is an overlap between the recent chains we can find the exact fork point
    # if not we should get the latest block with a sub epoch summary that exists in both wp's
    # this can happen in fork24 and fork14 since they are not very far and also not very close

    if wp2.recent_chain_data[0].height > wp4.recent_chain_data[-1].height:
        assert fork24 in summaries.keys()
        assert fork24 < wp4.recent_chain_data[-1].height
    else:
        assert fork24 == wp4.recent_chain_data[-1].height

    if wp1.recent_chain_data[0].height > wp4.recent_chain_data[-1].height:
        assert fork14 in summaries.keys()
        assert fork14 < wp4.recent_chain_data[-1].height
    else:
        assert fork14 == wp4.recent_chain_data[-1].height

    # no overlap between recent chain in wps, fork point
    # is the latest block with a sub epoch summary that exists in both wp's
    assert fork13 in summaries.keys()
    assert fork13 < wp3.recent_chain_data[-1].height
    assert fork23 in summaries.keys()
    assert fork23 < wp3.recent_chain_data[-1].height
    assert fork34 in summaries.keys()
    assert fork23 < wp3.recent_chain_data[-1].height
    assert fork45 in summaries.keys()
    assert fork45 < wp4.recent_chain_data[-1].height


"""
This tests that a wallet filters out the dust properly.
It runs in seven phases:
1. Create a single dust coin.
    Typically (though there are edge cases), this coin will not be filtered.
2. Create dust coins until the filter threshold has been reached.
    At this point, none of the dust should be filtered.
3. Create 10 coins that are exactly the size of the filter threshold.
    These should not be filtered because they are not dust.
4. Create one more dust coin. This coin should be filtered.
5. Create 5 coins below the threshold and 5 at or above.
    Those below the threshold should get filtered, and those above should not.
6. Clear all coins from the dust wallet.
    Send to the dust wallet "spam_filter_after_n_txs" coins that are equal in value to "xch_spam_amount".
    Send 1 mojo from the dust wallet. The dust wallet should receive a change coin valued at "xch_spam_amount-1".
7: Create an NFT wallet for the farmer wallet, and generate an NFT in that wallet.
    Create an NFT wallet for the dust wallet.
    Send the NFT to the dust wallet. The NFT should not be filtered.
"""


@pytest.mark.anyio
@pytest.mark.parametrize(
    "spam_filter_after_n_txs, xch_spam_amount, dust_value",
    [
        # In the following tests, the filter is run right away:
        (0, 1, 1),  # nothing is filtered
        # In the following tests, 1 coin will be created in part 1, and 9 in part 2:
        (10, 10000000000, 1),  # everything is dust
        (10, 10000000000, 10000000000),  # max dust threshold, dust is same size so not filtered
        # Test with more coins
        (105, 1000000, 1),  # default filter level (1m mojos), default dust size (1)
    ],
)
async def test_dusted_wallet(
    self_hostname, two_wallet_nodes_custom_spam_filtering, spam_filter_after_n_txs, xch_spam_amount, dust_value
):
    full_nodes, wallets, _ = two_wallet_nodes_custom_spam_filtering

    farm_wallet_node, farm_wallet_server = wallets[0]
    dust_wallet_node, dust_wallet_server = wallets[1]

    # Create two wallets, one for farming (not used for testing), and one for testing dust.
    farm_wallet = farm_wallet_node.wallet_state_manager.main_wallet
    dust_wallet = dust_wallet_node.wallet_state_manager.main_wallet
    ph = await farm_wallet.get_new_puzzlehash()

    full_node_api = full_nodes[0]

    # It's also possible to obtain the current settings for spam_filter_after_n_txs and xch_spam_amount
    # spam_filter_after_n_txs = wallets[0][0].config["spam_filter_after_n_txs"]
    # xch_spam_amount = wallets[0][0].config["xch_spam_amount"]
    # dust_value=1

    # Verify legal values for the settings to be tested
    # If spam_filter_after_n_txs is greater than 250, this test will take a long time to run.
    # Current max value for xch_spam_amount is 0.01 XCH.
    # If needed, this could be increased but we would need to farm more blocks.
    # The max dust_value could be increased, but would require farming more blocks.
    assert spam_filter_after_n_txs >= 0
    assert spam_filter_after_n_txs <= 250
    assert xch_spam_amount >= 1
    assert xch_spam_amount <= 10000000000
    assert dust_value >= 1
    assert dust_value <= 10000000000

    # start both clients
    await farm_wallet_server.start_client(PeerInfo(self_hostname, full_node_api.full_node.server.get_port()), None)
    await dust_wallet_server.start_client(PeerInfo(self_hostname, full_node_api.full_node.server.get_port()), None)

    # Farm two blocks
    for i in range(2):
        await full_node_api.farm_new_transaction_block(FarmNewBlockProtocol(ph))

    # sync both nodes
    await full_node_api.wait_for_wallets_synced(wallet_nodes=[farm_wallet_node, dust_wallet_node], timeout=20)

    # Part 1: create a single dust coin
    payees: List[Payment] = []
    payee_ph = await dust_wallet.get_new_puzzlehash()
    payees.append(Payment(payee_ph, uint64(dust_value)))

    # construct and send tx
    [tx] = await farm_wallet.generate_signed_transaction(uint64(0), ph, DEFAULT_TX_CONFIG, primaries=payees)
    await full_node_api.send_transaction(SendTransaction(tx.spend_bundle))
    await full_node_api.wait_transaction_records_entered_mempool([tx])
    await full_node_api.wait_for_wallets_synced(wallet_nodes=[farm_wallet_node, dust_wallet_node], timeout=20)
    await full_node_api.farm_new_transaction_block(FarmNewBlockProtocol(ph))
    await full_node_api.wait_for_wallets_synced(wallet_nodes=[farm_wallet_node, dust_wallet_node], timeout=20)

    # The dust is only filtered at this point if spam_filter_after_n_txs is 0 and xch_spam_amount is > dust_value.
    if spam_filter_after_n_txs > 0:
        dust_coins = 1
        large_dust_coins = 0
        large_dust_balance = 0
    elif xch_spam_amount <= dust_value:
        dust_coins = 0
        large_dust_coins = 1
        large_dust_balance = dust_value
    else:
        dust_coins = 0
        large_dust_coins = 0
        large_dust_balance = 0

    # Obtain and log important values
    all_unspent: Set[WalletCoinRecord] = await dust_wallet_node.wallet_state_manager.coin_store.get_all_unspent_coins()
    log.info(f"all_unspent is {all_unspent}")
    small_unspent_count = len([r for r in all_unspent if r.coin.amount < xch_spam_amount])
    balance: Optional[Message] = await dust_wallet.get_confirmed_balance()
    num_coins: Optional[Message] = len(await dust_wallet.select_coins(balance, DEFAULT_COIN_SELECTION_CONFIG))

    log.info(f"Small coin count is {small_unspent_count}")
    log.info(f"Wallet balance is {balance}")
    log.info(f"Number of coins is {num_coins}")

    log.info(f"spam_filter_after_n_txs {spam_filter_after_n_txs}")
    log.info(f"xch_spam_amount {xch_spam_amount}")
    log.info(f"dust_value {dust_value}")

    # Verify balance and number of coins not filtered.
    assert balance == dust_coins * dust_value + large_dust_balance
    assert num_coins == dust_coins + large_dust_coins

    # Part 2: Create dust coins until the filter threshold has been reached.
    # Nothing should be filtered yet (unless spam_filter_after_n_txs is 0).
    payees = []

    # Determine how much dust to create, recalling that there already is one dust coin.
    new_dust = spam_filter_after_n_txs - 1
    dust_remaining = new_dust

    while dust_remaining > 0:
        payee_ph = await dust_wallet.get_new_puzzlehash()
        payees.append(Payment(payee_ph, uint64(dust_value)))

        # After every 100 (at most) coins added, push the tx and advance the chain
        # This greatly speeds up the overall process
        if dust_remaining % 100 == 0 and dust_remaining != new_dust:
            # construct and send tx
            [tx] = await farm_wallet.generate_signed_transaction(uint64(0), ph, DEFAULT_TX_CONFIG, primaries=payees)
            await full_node_api.send_transaction(SendTransaction(tx.spend_bundle))

            # advance the chain and sync both wallets
            await full_node_api.wait_transaction_records_entered_mempool([tx])
            await full_node_api.wait_for_wallets_synced(wallet_nodes=[farm_wallet_node, dust_wallet_node], timeout=20)
            await full_node_api.farm_new_transaction_block(FarmNewBlockProtocol(ph))
            await full_node_api.wait_for_wallets_synced(wallet_nodes=[farm_wallet_node, dust_wallet_node], timeout=20)
            # reset payees
            payees = []

        dust_remaining -= 1

    # Only need to create tx if there was new dust to be added
    if new_dust >= 1:
        # construct and send tx
        [tx] = await farm_wallet.generate_signed_transaction(uint64(0), ph, DEFAULT_TX_CONFIG, primaries=payees)
        [tx] = await farm_wallet.wallet_state_manager.add_pending_transactions([tx])
        await full_node_api.send_transaction(SendTransaction(tx.spend_bundle))

        # advance the chain and sync both wallets
        await full_node_api.wait_transaction_records_entered_mempool([tx])
        await full_node_api.wait_for_wallets_synced(wallet_nodes=[farm_wallet_node, dust_wallet_node], timeout=20)
        await full_node_api.farm_new_transaction_block(FarmNewBlockProtocol(ph))
        await full_node_api.wait_for_wallets_synced(wallet_nodes=[farm_wallet_node, dust_wallet_node], timeout=20)

    # Obtain and log important values
    all_unspent: Set[WalletCoinRecord] = await dust_wallet_node.wallet_state_manager.coin_store.get_all_unspent_coins()
    small_unspent_count = len([r for r in all_unspent if r.coin.amount < xch_spam_amount])
    balance: Optional[Message] = await dust_wallet.get_confirmed_balance()
    # Selecting coins by using the wallet's coin selection algorithm won't work for large
    # numbers of coins, so we'll use the state manager for the rest of the test
    # num_coins: Optional[Message] = len(await dust_wallet.select_coins(balance))
    spendable_coins = await dust_wallet_node.wallet_state_manager.get_spendable_coins_for_wallet(1)
    num_coins = len(spendable_coins)

    log.info(f"Small coin count is {small_unspent_count}")
    log.info(f"Wallet balance is {balance}")
    log.info(f"Number of coins is {num_coins}")

    # obtain the total expected coins (new_dust could be negative)
    if new_dust > 0:
        dust_coins += new_dust

    # Make sure the number of coins matches the expected number.
    # At this point, nothing should be getting filtered unless spam_filter_after_n_txs is 0.
    assert dust_coins == spam_filter_after_n_txs
    assert balance == dust_coins * dust_value + large_dust_balance
    assert num_coins == dust_coins + large_dust_coins

    # Part 3: Create 10 coins that are exactly the size of the filter threshold.
    # These should not get filtered.
    large_coins = 10

    payees = []

    for i in range(large_coins):
        payee_ph = await dust_wallet.get_new_puzzlehash()
        payees.append(Payment(payee_ph, uint64(xch_spam_amount)))

    # construct and send tx
    [tx] = await farm_wallet.generate_signed_transaction(uint64(0), ph, DEFAULT_TX_CONFIG, primaries=payees)
    await full_node_api.send_transaction(SendTransaction(tx.spend_bundle))

    # advance the chain and sync both wallets
    await full_node_api.wait_transaction_records_entered_mempool([tx])
    await full_node_api.wait_for_wallets_synced(wallet_nodes=[farm_wallet_node, dust_wallet_node], timeout=20)
    await full_node_api.farm_new_transaction_block(FarmNewBlockProtocol(ph))
    await full_node_api.wait_for_wallets_synced(wallet_nodes=[farm_wallet_node, dust_wallet_node], timeout=20)

    # Obtain and log important values
    all_unspent: Set[WalletCoinRecord] = await dust_wallet_node.wallet_state_manager.coin_store.get_all_unspent_coins()
    small_unspent_count = len([r for r in all_unspent if r.coin.amount < xch_spam_amount])
    balance: Optional[Message] = await dust_wallet.get_confirmed_balance()
    spendable_coins = await dust_wallet_node.wallet_state_manager.get_spendable_coins_for_wallet(1)
    num_coins = len(spendable_coins)

    log.info(f"Small coin count is {small_unspent_count}")
    log.info(f"Wallet balance is {balance}")
    log.info(f"Number of coins is {num_coins}")

    large_coin_balance = large_coins * xch_spam_amount

    # Determine whether the filter should have been activated.
    # Make sure the number of coins matches the expected number.
    # At this point, nothing should be getting filtered unless spam_filter_after_n_txs is 0.
    assert dust_coins == spam_filter_after_n_txs
    assert balance == dust_coins * dust_value + large_coins * xch_spam_amount + large_dust_balance
    assert num_coins == dust_coins + large_coins + large_dust_coins

    # Part 4: Create one more dust coin to test the threshold
    payees = []

    payee_ph = await dust_wallet.get_new_puzzlehash()
    payees.append(Payment(payee_ph, uint64(dust_value)))

    # construct and send tx
    [tx] = await farm_wallet.generate_signed_transaction(uint64(0), ph, DEFAULT_TX_CONFIG, primaries=payees)
    await full_node_api.send_transaction(SendTransaction(tx.spend_bundle))

    # advance the chain and sync both wallets
    await full_node_api.wait_transaction_records_entered_mempool([tx])
    await full_node_api.wait_for_wallets_synced(wallet_nodes=[farm_wallet_node, dust_wallet_node], timeout=20)
    await full_node_api.farm_new_transaction_block(FarmNewBlockProtocol(ph))
    await full_node_api.wait_for_wallets_synced(wallet_nodes=[farm_wallet_node, dust_wallet_node], timeout=20)

    # Obtain and log important values
    all_unspent: Set[WalletCoinRecord] = await dust_wallet_node.wallet_state_manager.coin_store.get_all_unspent_coins()
    small_unspent_count = len([r for r in all_unspent if r.coin.amount < xch_spam_amount])
    balance: Optional[Message] = await dust_wallet.get_confirmed_balance()
    spendable_coins = await dust_wallet_node.wallet_state_manager.get_spendable_coins_for_wallet(1)
    num_coins = len(spendable_coins)

    log.info(f"Small coin count is {small_unspent_count}")
    log.info(f"Wallet balance is {balance}")
    log.info(f"Number of coins is {num_coins}")

    # In the edge case where the new "dust" is larger than the threshold,
    # then it is actually a large dust coin that won't get filtered.
    if dust_value >= xch_spam_amount:
        large_dust_coins += 1
        large_dust_balance += dust_value

    assert dust_coins == spam_filter_after_n_txs
    assert balance == dust_coins * dust_value + large_coins * xch_spam_amount + large_dust_balance
    assert num_coins == dust_coins + large_dust_coins + large_coins

    # Part 5: Create 5 coins below the threshold and 5 at or above.
    # Those below the threshold should get filtered, and those above should not.
    payees = []

    for i in range(5):
        payee_ph = await dust_wallet.get_new_puzzlehash()

        # Create a large coin and add on the appropriate balance.
        payees.append(Payment(payee_ph, uint64(xch_spam_amount + i)))
        large_coins += 1
        large_coin_balance += xch_spam_amount + i

        payee_ph = await dust_wallet.get_new_puzzlehash()

        # Make sure we are always creating coins with a positive value.
        if xch_spam_amount - dust_value - i > 0:
            payees.append(Payment(payee_ph, uint64(xch_spam_amount - dust_value - i)))
        else:
            payees.append(Payment(payee_ph, uint64(dust_value)))
        # In cases where xch_spam_amount is sufficiently low,
        # the new dust should be considered a large coina and not be filtered.
        if xch_spam_amount <= dust_value:
            large_dust_coins += 1
            large_dust_balance += dust_value

    # construct and send tx
    [tx] = await farm_wallet.generate_signed_transaction(uint64(0), ph, DEFAULT_TX_CONFIG, primaries=payees)
    await full_node_api.send_transaction(SendTransaction(tx.spend_bundle))

    # advance the chain and sync both wallets
    await full_node_api.wait_transaction_records_entered_mempool([tx])
    await full_node_api.wait_for_wallets_synced(wallet_nodes=[farm_wallet_node, dust_wallet_node], timeout=20)
    await full_node_api.farm_new_transaction_block(FarmNewBlockProtocol(ph))
    await full_node_api.wait_for_wallets_synced(wallet_nodes=[farm_wallet_node, dust_wallet_node], timeout=20)

    # Obtain and log important values
    all_unspent: Set[WalletCoinRecord] = await dust_wallet_node.wallet_state_manager.coin_store.get_all_unspent_coins()
    small_unspent_count = len([r for r in all_unspent if r.coin.amount < xch_spam_amount])
    balance: Optional[Message] = await dust_wallet.get_confirmed_balance()
    spendable_coins = await dust_wallet_node.wallet_state_manager.get_spendable_coins_for_wallet(1)
    num_coins = len(spendable_coins)

    log.info(f"Small coin count is {small_unspent_count}")
    log.info(f"Wallet balance is {balance}")
    log.info(f"Number of coins is {num_coins}")

    # The filter should have automatically been activated by now, regardless of filter value
    assert dust_coins == spam_filter_after_n_txs
    assert balance == dust_coins * dust_value + large_coin_balance + large_dust_balance
    assert num_coins == dust_coins + large_dust_coins + large_coins

    # Part 6: Clear all coins from the dust wallet.
    # Send to the dust wallet "spam_filter_after_n_txs" coins that are equal in value to "xch_spam_amount".
    # Send 1 mojo from the dust wallet. The dust wallet should receive a change coin valued at "xch_spam_amount-1".

    payee_ph = await farm_wallet.get_new_puzzlehash()
    payees = [Payment(payee_ph, uint64(balance))]

    # construct and send tx
    [tx] = await dust_wallet.generate_signed_transaction(uint64(0), ph, DEFAULT_TX_CONFIG, primaries=payees)
    await full_node_api.send_transaction(SendTransaction(tx.spend_bundle))

    # advance the chain and sync both wallets
    await full_node_api.wait_transaction_records_entered_mempool([tx])
    await full_node_api.wait_for_wallets_synced(wallet_nodes=[farm_wallet_node, dust_wallet_node], timeout=20)
    await full_node_api.farm_new_transaction_block(FarmNewBlockProtocol(ph))
    await full_node_api.wait_for_wallets_synced(wallet_nodes=[farm_wallet_node, dust_wallet_node], timeout=20)

    # Obtain and log important values
    all_unspent: Set[WalletCoinRecord] = await dust_wallet_node.wallet_state_manager.coin_store.get_all_unspent_coins()
    unspent_count = len(all_unspent)
    balance: Optional[Message] = await dust_wallet.get_confirmed_balance()

    # Make sure the dust wallet is empty
    assert unspent_count == 0
    assert balance == 0

    # create the same number of dust coins as the filter
    if spam_filter_after_n_txs > 0:
        coins_remaining = spam_filter_after_n_txs
    else:
        # in the edge case, create one coin
        coins_remaining = 1

    # The size of the coin to send the dust wallet is the same as xch_spam_amount
    if xch_spam_amount > 1:
        coin_value = xch_spam_amount
    else:
        # Handle the edge case to make sure the coin is at least 2 mojos
        # This is needed to receive change
        coin_value = 2

    while coins_remaining > 0:
        payee_ph = await dust_wallet.get_new_puzzlehash()
        payees.append(Payment(payee_ph, uint64(coin_value)))

<<<<<<< HEAD
        # construct and send tx
        [tx] = await farm_wallet.generate_signed_transaction(uint64(0), ph, DEFAULT_TX_CONFIG, primaries=payees)
        [tx] = await farm_wallet.wallet_state_manager.add_pending_transactions([tx])
        await full_node_api.send_transaction(SendTransaction(tx.spend_bundle))
=======
        # After every 100 (at most) coins added, push the tx and advance the chain
        # This greatly speeds up the overall process
        if coins_remaining % 100 == 0 and coins_remaining != spam_filter_after_n_txs:
            # construct and send tx
            [tx] = await farm_wallet.generate_signed_transaction(uint64(0), ph, DEFAULT_TX_CONFIG, primaries=payees)
            await full_node_api.send_transaction(SendTransaction(tx.spend_bundle))
            await full_node_api.wait_transaction_records_entered_mempool([tx])
            await full_node_api.wait_for_wallets_synced(wallet_nodes=[farm_wallet_node, dust_wallet_node], timeout=20)
            await full_node_api.farm_new_transaction_block(FarmNewBlockProtocol(ph))
            await full_node_api.wait_for_wallets_synced(wallet_nodes=[farm_wallet_node, dust_wallet_node], timeout=20)
            # reset payees
            payees = []

        coins_remaining -= 1

    # construct and send tx
    [tx] = await farm_wallet.generate_signed_transaction(uint64(0), ph, DEFAULT_TX_CONFIG, primaries=payees)
    await full_node_api.send_transaction(SendTransaction(tx.spend_bundle))

    # advance the chain and sync both wallets
    await full_node_api.wait_transaction_records_entered_mempool([tx])
    await full_node_api.wait_for_wallets_synced(wallet_nodes=[farm_wallet_node, dust_wallet_node], timeout=20)
    await full_node_api.farm_new_transaction_block(FarmNewBlockProtocol(ph))
    await full_node_api.wait_for_wallets_synced(wallet_nodes=[farm_wallet_node, dust_wallet_node], timeout=20)

    # Obtain and log important values
    all_unspent: Set[WalletCoinRecord] = await dust_wallet_node.wallet_state_manager.coin_store.get_all_unspent_coins()
    unspent_count = len(all_unspent)
    balance: Optional[Message] = await dust_wallet.get_confirmed_balance()

    # Verify the number of coins and value
    if spam_filter_after_n_txs > 0:
        assert unspent_count == spam_filter_after_n_txs
    else:
        # in the edge case there should be 1 coin
        assert unspent_count == 1
    assert balance == unspent_count * coin_value

    # Send a 1 mojo coin from the dust wallet to the farm wallet
    payee_ph = await farm_wallet.get_new_puzzlehash()
    payees = [Payment(payee_ph, uint64(1))]

    # construct and send tx
    [tx] = await dust_wallet.generate_signed_transaction(uint64(0), ph, DEFAULT_TX_CONFIG, primaries=payees)
    await full_node_api.send_transaction(SendTransaction(tx.spend_bundle))

    # advance the chain and sync both wallets
    await full_node_api.wait_transaction_records_entered_mempool([tx])
    await full_node_api.wait_for_wallets_synced(wallet_nodes=[farm_wallet_node, dust_wallet_node], timeout=20)
    await full_node_api.farm_new_transaction_block(FarmNewBlockProtocol(ph))
    await full_node_api.wait_for_wallets_synced(wallet_nodes=[farm_wallet_node, dust_wallet_node], timeout=20)

    # Obtain and log important values
    all_unspent: Set[WalletCoinRecord] = await dust_wallet_node.wallet_state_manager.coin_store.get_all_unspent_coins()
    unspent_count = len(all_unspent)
    balance: Optional[Message] = await dust_wallet.get_confirmed_balance()

    # Make sure the dust wallet received a change coin worth 1 mojo less than the original coin size
    if spam_filter_after_n_txs > 0:
        assert unspent_count == spam_filter_after_n_txs
    else:
        # in the edge case there should be 1 coin
        assert unspent_count == 1
    assert balance == (unspent_count * coin_value) - 1

    # Part 7: Create NFT wallets for the farmer and dust wallets.
    #         Generate an NFT in the farmer wallet.
    #         Send the NFT to the dust wallet, which already has enough coins to trigger the dust filter.
    #         The NFT should not be filtered.

    # Start with new puzzlehashes for each wallet
    farm_ph = await farm_wallet.get_new_puzzlehash()
    dust_ph = await dust_wallet.get_new_puzzlehash()

    # Create an NFT wallet for the farmer and dust wallet
    farm_nft_wallet = await NFTWallet.create_new_nft_wallet(
        farm_wallet_node.wallet_state_manager, farm_wallet, name="FARM NFT WALLET"
    )
    dust_nft_wallet = await NFTWallet.create_new_nft_wallet(
        dust_wallet_node.wallet_state_manager, dust_wallet, name="DUST NFT WALLET"
    )
>>>>>>> e46225c0

    # Create a new NFT and send it to the farmer's NFT wallet
    metadata = Program.to(
        [
            ("u", ["https://www.chia.net/img/branding/chia-logo.svg"]),
            ("h", "0xD4584AD463139FA8C0D9F68F4B59F185"),
        ]
    )
    txs = await farm_nft_wallet.generate_new_nft(metadata, DEFAULT_TX_CONFIG)
    txs = await farm_nft_wallet.wallet_state_manager.add_pending_transactions(txs)
    for tx in txs:
        if tx.spend_bundle is not None:
            assert compute_memos(tx.spend_bundle)
            await time_out_assert_not_none(
                20, full_node_api.full_node.mempool_manager.get_spendbundle, tx.spend_bundle.name()
            )

    # Farm a new block
    await full_node_api.wait_for_wallets_synced(wallet_nodes=[farm_wallet_node, dust_wallet_node], timeout=20)
    await full_node_api.farm_new_transaction_block(FarmNewBlockProtocol(farm_ph))
    await full_node_api.wait_for_wallets_synced(wallet_nodes=[farm_wallet_node, dust_wallet_node], timeout=20)

    # Make sure the dust wallet has enough unspent coins in that the next coin would be filtered
    # if it were a normal dust coin (and not an NFT)
    all_unspent: Set[WalletCoinRecord] = await dust_wallet_node.wallet_state_manager.coin_store.get_all_unspent_coins()
    unspent_count = len(all_unspent)
    assert unspent_count >= spam_filter_after_n_txs

    # Make sure the NFT is in the farmer's NFT wallet, and the dust NFT wallet is empty
    await time_out_assert(15, get_nft_count, 1, farm_nft_wallet)
    await time_out_assert(15, get_nft_count, 0, dust_nft_wallet)

    nft_coins = await farm_nft_wallet.get_current_nfts()
    # Send the NFT to the dust wallet
    txs = await farm_nft_wallet.generate_signed_transaction(
        [uint64(nft_coins[0].coin.amount)],
        [dust_ph],
        DEFAULT_TX_CONFIG,
        coins={nft_coins[0].coin},
    )
    assert len(txs) == 1
    assert txs[0].spend_bundle is not None
    await farm_wallet_node.wallet_state_manager.add_pending_transactions(txs)
    assert compute_memos(txs[0].spend_bundle)

    # Farm a new block.
    await full_node_api.wait_transaction_records_entered_mempool(txs)
    await full_node_api.wait_for_wallets_synced(wallet_nodes=[farm_wallet_node, dust_wallet_node], timeout=20)
    await full_node_api.farm_new_transaction_block(FarmNewBlockProtocol(farm_ph))
    await full_node_api.wait_for_wallets_synced(wallet_nodes=[farm_wallet_node, dust_wallet_node], timeout=20)

    # Make sure the dust wallet has enough unspent coins in that the next coin would be filtered
    # if it were a normal dust coin (and not an NFT)
    all_unspent: Set[WalletCoinRecord] = await dust_wallet_node.wallet_state_manager.coin_store.get_all_unspent_coins()
    unspent_count = len(all_unspent)
    assert unspent_count >= spam_filter_after_n_txs

    # The dust wallet should now hold the NFT. It should not be filtered
    await time_out_assert(15, get_nft_count, 0, farm_nft_wallet)
    await time_out_assert(15, get_nft_count, 1, dust_nft_wallet)


<<<<<<< HEAD
        # construct and send tx
        [tx] = await dust_wallet.generate_signed_transaction(uint64(0), ph, DEFAULT_TX_CONFIG, primaries=payees)
        [tx] = await dust_wallet.wallet_state_manager.add_pending_transactions([tx])
        await full_node_api.send_transaction(SendTransaction(tx.spend_bundle))
=======
@pytest.mark.anyio
async def test_retry_store(two_wallet_nodes, self_hostname):
    full_nodes, wallets, bt = two_wallet_nodes
    full_node_api = full_nodes[0]
    full_node_server = full_node_api.full_node.server
>>>>>>> e46225c0

    await full_node_api.farm_new_transaction_block(FarmNewBlockProtocol(bytes32([0] * 32)))

    # Trusted node sync
    wallets[0][0].config["trusted_peers"] = {full_node_server.node_id.hex(): full_node_server.node_id.hex()}

    # Untrusted node sync
    wallets[1][0].config["trusted_peers"] = {}

    def flaky_get_coin_state(node, func):
        async def new_func(*args, **kwargs):
            if node.coin_state_flaky:
                node.coin_state_flaky = False
                raise PeerRequestException()
            else:
                return await func(*args, **kwargs)

<<<<<<< HEAD
        # The size of the coin to send the dust wallet is the same as xch_spam_amount
        if xch_spam_amount > 1:
            coin_value = xch_spam_amount
        else:
            # Handle the edge case to make sure the coin is at least 2 mojos
            # This is needed to receive change
            coin_value = 2

        while coins_remaining > 0:
            payee_ph = await dust_wallet.get_new_puzzlehash()
            payees.append(Payment(payee_ph, uint64(coin_value)))

            # After every 100 (at most) coins added, push the tx and advance the chain
            # This greatly speeds up the overall process
            if coins_remaining % 100 == 0 and coins_remaining != spam_filter_after_n_txs:
                # construct and send tx
                [tx] = await farm_wallet.generate_signed_transaction(uint64(0), ph, DEFAULT_TX_CONFIG, primaries=payees)
                [tx] = await farm_wallet.wallet_state_manager.add_pending_transactions([tx])
                await full_node_api.send_transaction(SendTransaction(tx.spend_bundle))
                await full_node_api.wait_transaction_records_entered_mempool([tx])
                await full_node_api.wait_for_wallets_synced(
                    wallet_nodes=[farm_wallet_node, dust_wallet_node], timeout=20
                )
                await full_node_api.farm_new_transaction_block(FarmNewBlockProtocol(ph))
                await full_node_api.wait_for_wallets_synced(
                    wallet_nodes=[farm_wallet_node, dust_wallet_node], timeout=20
                )
                # reset payees
                payees = []

            coins_remaining -= 1

        # construct and send tx
        [tx] = await farm_wallet.generate_signed_transaction(uint64(0), ph, DEFAULT_TX_CONFIG, primaries=payees)
        [tx] = await farm_wallet.wallet_state_manager.add_pending_transactions([tx])
        await full_node_api.send_transaction(SendTransaction(tx.spend_bundle))
=======
        return new_func

    request_puzzle_solution_failure_tested = False
>>>>>>> e46225c0

    def flaky_request_puzzle_solution(func):
        @functools.wraps(func)
        async def new_func(*args, **kwargs):
            nonlocal request_puzzle_solution_failure_tested
            if not request_puzzle_solution_failure_tested:
                request_puzzle_solution_failure_tested = True
                # This can just return None if we have `none_response` enabled.
                reject = wallet_protocol.RejectPuzzleSolution(bytes32([0] * 32), uint32(0))
                return make_msg(ProtocolMessageTypes.reject_puzzle_solution, reject)
            else:
                return await func(*args, **kwargs)

        return new_func

    def flaky_fetch_children(node, func):
        async def new_func(*args, **kwargs):
            if node.fetch_children_flaky:
                node.fetch_children_flaky = False
                raise PeerRequestException()
            else:
                return await func(*args, **kwargs)

        return new_func

<<<<<<< HEAD
        # construct and send tx
        [tx] = await dust_wallet.generate_signed_transaction(uint64(0), ph, DEFAULT_TX_CONFIG, primaries=payees)
        [tx] = await dust_wallet.wallet_state_manager.add_pending_transactions([tx])
        await full_node_api.send_transaction(SendTransaction(tx.spend_bundle))
=======
    def flaky_get_timestamp(node, func):
        async def new_func(*args, **kwargs):
            if node.get_timestamp_flaky:
                node.get_timestamp_flaky = False
                raise PeerRequestException()
            else:
                return await func(*args, **kwargs)
>>>>>>> e46225c0

        return new_func

    def flaky_info_for_puzhash(node, func):
        async def new_func(*args, **kwargs):
            if node.db_flaky:
                node.db_flaky = False
                raise AIOSqliteError()
            else:
                return await func(*args, **kwargs)

        return new_func

<<<<<<< HEAD
        # Create a new NFT and send it to the farmer's NFT wallet
        metadata = Program.to(
            [
                ("u", ["https://www.chia.net/img/branding/chia-logo.svg"]),
                ("h", "0xD4584AD463139FA8C0D9F68F4B59F185"),
            ]
        )
        txs = await farm_nft_wallet.generate_new_nft(metadata, DEFAULT_TX_CONFIG)
        txs = await farm_nft_wallet.wallet_state_manager.add_pending_transactions(txs)
        for tx in txs:
            if tx.spend_bundle is not None:
                assert compute_memos(tx.spend_bundle)
                await time_out_assert_not_none(
                    20, full_node_api.full_node.mempool_manager.get_spendbundle, tx.spend_bundle.name()
                )

        # Farm a new block
        await full_node_api.wait_for_wallets_synced(wallet_nodes=[farm_wallet_node, dust_wallet_node], timeout=20)
        await full_node_api.farm_new_transaction_block(FarmNewBlockProtocol(farm_ph))
        await full_node_api.wait_for_wallets_synced(wallet_nodes=[farm_wallet_node, dust_wallet_node], timeout=20)
=======
    full_node_api.request_puzzle_solution = flaky_request_puzzle_solution(full_node_api.request_puzzle_solution)
>>>>>>> e46225c0

    for wallet_node, wallet_server in wallets:
        wallet_node.coin_state_retry_seconds = 1
        request_puzzle_solution_failure_tested = False
        wallet_node.coin_state_flaky = True
        wallet_node.fetch_children_flaky = True
        wallet_node.get_timestamp_flaky = True
        wallet_node.db_flaky = True

        wallet_node.get_coin_state = flaky_get_coin_state(wallet_node, wallet_node.get_coin_state)
        wallet_node.fetch_children = flaky_fetch_children(wallet_node, wallet_node.fetch_children)
        wallet_node.get_timestamp_for_height = flaky_get_timestamp(wallet_node, wallet_node.get_timestamp_for_height)
        wallet_node.wallet_state_manager.puzzle_store.get_wallet_identifier_for_puzzle_hash = flaky_info_for_puzhash(
            wallet_node, wallet_node.wallet_state_manager.puzzle_store.get_wallet_identifier_for_puzzle_hash
        )
<<<<<<< HEAD
        assert len(txs) == 1
        assert txs[0].spend_bundle is not None
        txs = await farm_wallet_node.wallet_state_manager.add_pending_transactions(txs)
        assert compute_memos(txs[0].spend_bundle)
=======
>>>>>>> e46225c0

        await wallet_server.start_client(PeerInfo(self_hostname, full_node_server.get_port()), None)

        wallet = wallet_node.wallet_state_manager.main_wallet
        ph = await wallet.get_new_puzzlehash()
        await full_node_api.farm_new_transaction_block(FarmNewBlockProtocol(ph))
        await full_node_api.farm_new_transaction_block(FarmNewBlockProtocol(bytes32([0] * 32)))

        async def retry_store_empty() -> bool:
            return len(await wallet_node.wallet_state_manager.retry_store.get_all_states_to_retry()) == 0

        async def assert_coin_state_retry() -> None:
            # Wait for retry coin states to show up
            await time_out_assert(15, retry_store_empty, False)
            # And become retried/removed
            await time_out_assert(30, retry_store_empty, True)

        await assert_coin_state_retry()

        await time_out_assert(30, wallet.get_confirmed_balance, 2_000_000_000_000)

        [tx] = await wallet.generate_signed_transaction(
            1_000_000_000_000, bytes32([0] * 32), DEFAULT_TX_CONFIG, memos=[ph]
        )
        await wallet_node.wallet_state_manager.add_pending_transactions([tx])

        async def tx_in_mempool():
            return full_node_api.full_node.mempool_manager.get_spendbundle(tx.name) is not None

        await time_out_assert(15, tx_in_mempool)
        await full_node_api.farm_new_transaction_block(FarmNewBlockProtocol(bytes32([0] * 32)))

<<<<<<< HEAD
            [tx] = await wallet.generate_signed_transaction(
                1_000_000_000_000, bytes32([0] * 32), DEFAULT_TX_CONFIG, memos=[ph]
            )
            [tx] = await wallet_node.wallet_state_manager.add_pending_transactions([tx])

            async def tx_in_mempool():
                return full_node_api.full_node.mempool_manager.get_spendbundle(tx.name) is not None

            await time_out_assert(15, tx_in_mempool)
            await full_node_api.farm_new_transaction_block(FarmNewBlockProtocol(bytes32([0] * 32)))

            await assert_coin_state_retry()

            assert not wallet_node.coin_state_flaky
            assert request_puzzle_solution_failure_tested
            assert not wallet_node.fetch_children_flaky
            assert not wallet_node.get_timestamp_flaky
            assert not wallet_node.db_flaky
            await time_out_assert(30, wallet.get_confirmed_balance, 1_000_000_000_000)

    @pytest.mark.limit_consensus_modes(reason="save time")
    @pytest.mark.anyio
    async def test_bad_peak_mismatch(self, two_wallet_nodes, default_1000_blocks, self_hostname, blockchain_constants):
        full_nodes, wallets, bt = two_wallet_nodes
        wallet_node, wallet_server = wallets[0]
        full_node_api = full_nodes[0]
        full_node_server = full_node_api.full_node.server
        blocks = default_1000_blocks
        header_cache, height_to_hash, sub_blocks, summaries = await load_blocks_dont_validate(
            blocks, blockchain_constants
        )
        wpf = WeightProofHandler(blockchain_constants, BlockCache(sub_blocks, header_cache, height_to_hash, summaries))
=======
        await assert_coin_state_retry()
>>>>>>> e46225c0

        assert not wallet_node.coin_state_flaky
        assert request_puzzle_solution_failure_tested
        assert not wallet_node.fetch_children_flaky
        assert not wallet_node.get_timestamp_flaky
        assert not wallet_node.db_flaky
        await time_out_assert(30, wallet.get_confirmed_balance, 1_000_000_000_000)


@pytest.mark.limit_consensus_modes(reason="save time")
@pytest.mark.anyio
async def test_bad_peak_mismatch(
    two_wallet_nodes, default_1000_blocks, self_hostname, blockchain_constants, monkeypatch
):
    full_nodes, wallets, bt = two_wallet_nodes
    wallet_node, wallet_server = wallets[0]
    full_node_api = full_nodes[0]
    full_node_server = full_node_api.full_node.server
    blocks = default_1000_blocks
    header_cache, height_to_hash, sub_blocks, summaries = await load_blocks_dont_validate(blocks, blockchain_constants)
    wpf = WeightProofHandler(blockchain_constants, BlockCache(sub_blocks, header_cache, height_to_hash, summaries))

    await wallet_server.start_client(PeerInfo(self_hostname, full_node_server.get_port()), None)

    for block in blocks:
        await full_node_api.full_node.add_block(block)

    await wallet_server.start_client(PeerInfo(self_hostname, full_node_server.get_port()), None)

    # make wp for lower height
    wp = await wpf.get_proof_of_weight(height_to_hash[800])
    # create the node respond with the lighter proof
    wp_msg = make_msg(
        ProtocolMessageTypes.respond_proof_of_weight,
        full_node_protocol.RespondProofOfWeight(wp, wp.recent_chain_data[-1].header_hash),
    )
    with monkeypatch.context() as m:
        f = asyncio.Future()
        f.set_result(wp_msg)
        m.setattr(full_node_api, "request_proof_of_weight", MagicMock(return_value=f))

        # create the node respond with the lighter header block
        header_block_msg = make_msg(
            ProtocolMessageTypes.respond_block_header,
            wallet_protocol.RespondBlockHeader(wp.recent_chain_data[-1]),
        )
        f2 = asyncio.Future()
        f2.set_result(header_block_msg)
        m.setattr(full_node_api, "request_block_header", MagicMock(return_value=f2))

        # create new fake peak msg
        fake_peak_height = uint32(11000)
        fake_peak_weight = uint32(1000000000)
        msg = wallet_protocol.NewPeakWallet(
            blocks[-1].header_hash, fake_peak_height, fake_peak_weight, uint32(max(blocks[-1].height - 1, uint32(0)))
        )
        await asyncio.sleep(3)
        await wallet_server.start_client(PeerInfo(self_hostname, full_node_server.get_port()), None)
        await wallet_node.new_peak_wallet(msg, wallet_server.all_connections.popitem()[1])
        await asyncio.sleep(3)
        assert wallet_node.wallet_state_manager.blockchain.get_peak_height() != fake_peak_height
        log.info(f"height {wallet_node.wallet_state_manager.blockchain.get_peak_height()}")


@pytest.mark.limit_consensus_modes(reason="save time")
@pytest.mark.anyio
async def test_long_sync_untrusted_break(
    setup_two_nodes_and_wallet, default_1000_blocks, default_400_blocks, self_hostname, caplog
):
    full_nodes, [(wallet_node, wallet_server)], bt = setup_two_nodes_and_wallet
    trusted_full_node_api = full_nodes[0]
    trusted_full_node_server = trusted_full_node_api.full_node.server
    untrusted_full_node_api = full_nodes[1]
    untrusted_full_node_server = untrusted_full_node_api.full_node.server
    wallet_node.config["trusted_peers"] = {trusted_full_node_server.node_id.hex(): None}

    sync_canceled = False

    async def register_interest_in_puzzle_hash():
        nonlocal sync_canceled
        # Just sleep a long time here to simulate a long-running untrusted sync
        try:
            await asyncio.sleep(120)
        except Exception:
            sync_canceled = True
            raise

    def wallet_syncing() -> bool:
        return wallet_node.wallet_state_manager.sync_mode

    def check_sync_canceled() -> bool:
        return sync_canceled

    def synced_to_trusted() -> bool:
        return trusted_full_node_server.node_id in wallet_node.synced_peers

    def only_trusted_peer() -> bool:
        trusted_peers = sum([wallet_node.is_trusted(peer) for peer in wallet_server.all_connections.values()])
        untrusted_peers = sum([not wallet_node.is_trusted(peer) for peer in wallet_server.all_connections.values()])
        return trusted_peers == 1 and untrusted_peers == 0

    for block in default_400_blocks:
        await trusted_full_node_api.full_node.add_block(block)
    for block in default_1000_blocks[:400]:
        await untrusted_full_node_api.full_node.add_block(block)

    untrusted_full_node_api.register_interest_in_puzzle_hash = MagicMock(
        return_value=register_interest_in_puzzle_hash()
    )

    # Connect to the untrusted peer and wait until the long sync started
    await wallet_server.start_client(PeerInfo(self_hostname, untrusted_full_node_server.get_port()), None)
    await time_out_assert(30, wallet_syncing)
    with caplog.at_level(logging.INFO):
        # Connect to the trusted peer and make sure the running untrusted long sync gets interrupted via disconnect
        await wallet_server.start_client(PeerInfo(self_hostname, trusted_full_node_server.get_port()), None)
        await time_out_assert(600, wallet_height_at_least, True, wallet_node, len(default_400_blocks) - 1)
        assert time_out_assert(10, synced_to_trusted)
        assert untrusted_full_node_server.node_id not in wallet_node.synced_peers
        assert "Connected to a a synced trusted peer, disconnecting from all untrusted nodes." in caplog.text

    # Make sure the sync was interrupted
    assert time_out_assert(30, check_sync_canceled)
    # And that we only have a trusted peer left
    assert time_out_assert(30, only_trusted_peer)<|MERGE_RESOLUTION|>--- conflicted
+++ resolved
@@ -444,17 +444,10 @@
     wallet = wallet_node.wallet_state_manager.main_wallet
     ph = await wallet.get_new_puzzlehash()
 
-<<<<<<< HEAD
-        [tx] = await wallet.generate_signed_transaction(uint64(0), ph, DEFAULT_TX_CONFIG, primaries=payees)
-        [tx] = await wallet.wallet_state_manager.add_pending_transactions([tx])
-        await full_node_api.send_transaction(SendTransaction(tx.spend_bundle))
-        await full_node_api.wait_transaction_records_entered_mempool([tx])
-=======
     full_node_api = full_nodes[0]
     await wallet_server.start_client(PeerInfo(self_hostname, full_node_api.full_node.server.get_port()), None)
 
     for i in range(2):
->>>>>>> e46225c0
         await full_node_api.farm_new_transaction_block(FarmNewBlockProtocol(ph))
 
     await full_node_api.wait_for_wallet_synced(wallet_node=wallet_node, timeout=20)
@@ -501,58 +494,17 @@
 
     await full_node_api.wait_for_wallet_synced(wallet_node=wallet_node, timeout=20)
 
-<<<<<<< HEAD
-        # construct and send tx
-        [tx] = await farm_wallet.generate_signed_transaction(uint64(0), ph, DEFAULT_TX_CONFIG, primaries=payees)
-        [tx] = await farm_wallet.wallet_state_manager.add_pending_transactions([tx])
-        await full_node_api.send_transaction(SendTransaction(tx.spend_bundle))
-        await full_node_api.wait_transaction_records_entered_mempool([tx])
-        await full_node_api.wait_for_wallets_synced(wallet_nodes=[farm_wallet_node, dust_wallet_node], timeout=20)
-        await full_node_api.farm_new_transaction_block(FarmNewBlockProtocol(ph))
-        await full_node_api.wait_for_wallets_synced(wallet_nodes=[farm_wallet_node, dust_wallet_node], timeout=20)
-=======
     payees: List[Payment] = []
     for i in range(10):
         payee_ph = await wallet.get_new_puzzlehash()
         payees.append(Payment(payee_ph, uint64(i + 100)))
         payees.append(Payment(payee_ph, uint64(i + 200)))
->>>>>>> e46225c0
 
     [tx] = await wallet.generate_signed_transaction(uint64(0), ph, DEFAULT_TX_CONFIG, primaries=payees)
+    [tx] = await wallet.wallet_state_manager.add_pending_transactions([tx])
     await full_node_api.send_transaction(SendTransaction(tx.spend_bundle))
-
-<<<<<<< HEAD
-            # After every 100 (at most) coins added, push the tx and advance the chain
-            # This greatly speeds up the overall process
-            if dust_remaining % 100 == 0 and dust_remaining != new_dust:
-                # construct and send tx
-                [tx] = await farm_wallet.generate_signed_transaction(uint64(0), ph, DEFAULT_TX_CONFIG, primaries=payees)
-                [tx] = await farm_wallet.wallet_state_manager.add_pending_transactions([tx])
-                await full_node_api.send_transaction(SendTransaction(tx.spend_bundle))
-
-                # advance the chain and sync both wallets
-                await full_node_api.wait_transaction_records_entered_mempool([tx])
-                await full_node_api.wait_for_wallets_synced(
-                    wallet_nodes=[farm_wallet_node, dust_wallet_node], timeout=20
-                )
-                await full_node_api.farm_new_transaction_block(FarmNewBlockProtocol(ph))
-                await full_node_api.wait_for_wallets_synced(
-                    wallet_nodes=[farm_wallet_node, dust_wallet_node], timeout=20
-                )
-                # reset payees
-                payees = []
-
-            dust_remaining -= 1
-
-        # Only need to create tx if there was new dust to be added
-        if new_dust >= 1:
-            # construct and send tx
-            [tx] = await farm_wallet.generate_signed_transaction(uint64(0), ph, DEFAULT_TX_CONFIG, primaries=payees)
-            [tx] = await farm_wallet.wallet_state_manager.add_pending_transactions([tx])
-            await full_node_api.send_transaction(SendTransaction(tx.spend_bundle))
-=======
+    await full_node_api.wait_transaction_records_entered_mempool([tx])
     await full_node_api.farm_new_transaction_block(FarmNewBlockProtocol(ph))
->>>>>>> e46225c0
 
     last_block: Optional[BlockRecord] = full_node_api.full_node.blockchain.get_peak()
     assert last_block is not None
@@ -616,13 +568,6 @@
     assert response.proofs == []
     assert len(response.coins) == 0
 
-<<<<<<< HEAD
-        # construct and send tx
-        [tx] = await farm_wallet.generate_signed_transaction(uint64(0), ph, DEFAULT_TX_CONFIG, primaries=payees)
-        [tx] = await farm_wallet.wallet_state_manager.add_pending_transactions([tx])
-        await full_node_api.send_transaction(SendTransaction(tx.spend_bundle))
-=======
->>>>>>> e46225c0
 
 @pytest.mark.anyio
 async def test_get_wp_fork_point(default_10000_blocks, blockchain_constants):
@@ -760,6 +705,7 @@
 
     # construct and send tx
     [tx] = await farm_wallet.generate_signed_transaction(uint64(0), ph, DEFAULT_TX_CONFIG, primaries=payees)
+    [tx] = await farm_wallet.wallet_state_manager.add_pending_transactions([tx])
     await full_node_api.send_transaction(SendTransaction(tx.spend_bundle))
     await full_node_api.wait_transaction_records_entered_mempool([tx])
     await full_node_api.wait_for_wallets_synced(wallet_nodes=[farm_wallet_node, dust_wallet_node], timeout=20)
@@ -816,6 +762,7 @@
         if dust_remaining % 100 == 0 and dust_remaining != new_dust:
             # construct and send tx
             [tx] = await farm_wallet.generate_signed_transaction(uint64(0), ph, DEFAULT_TX_CONFIG, primaries=payees)
+            [tx] = await farm_wallet.wallet_state_manager.add_pending_transactions([tx])
             await full_node_api.send_transaction(SendTransaction(tx.spend_bundle))
 
             # advance the chain and sync both wallets
@@ -877,6 +824,7 @@
 
     # construct and send tx
     [tx] = await farm_wallet.generate_signed_transaction(uint64(0), ph, DEFAULT_TX_CONFIG, primaries=payees)
+    [tx] = await farm_wallet.wallet_state_manager.add_pending_transactions([tx])
     await full_node_api.send_transaction(SendTransaction(tx.spend_bundle))
 
     # advance the chain and sync both wallets
@@ -913,6 +861,7 @@
 
     # construct and send tx
     [tx] = await farm_wallet.generate_signed_transaction(uint64(0), ph, DEFAULT_TX_CONFIG, primaries=payees)
+    [tx] = await farm_wallet.wallet_state_manager.add_pending_transactions([tx])
     await full_node_api.send_transaction(SendTransaction(tx.spend_bundle))
 
     # advance the chain and sync both wallets
@@ -969,6 +918,7 @@
 
     # construct and send tx
     [tx] = await farm_wallet.generate_signed_transaction(uint64(0), ph, DEFAULT_TX_CONFIG, primaries=payees)
+    [tx] = await farm_wallet.wallet_state_manager.add_pending_transactions([tx])
     await full_node_api.send_transaction(SendTransaction(tx.spend_bundle))
 
     # advance the chain and sync both wallets
@@ -1002,6 +952,7 @@
 
     # construct and send tx
     [tx] = await dust_wallet.generate_signed_transaction(uint64(0), ph, DEFAULT_TX_CONFIG, primaries=payees)
+    [tx] = await dust_wallet.wallet_state_manager.add_pending_transactions([tx])
     await full_node_api.send_transaction(SendTransaction(tx.spend_bundle))
 
     # advance the chain and sync both wallets
@@ -1038,17 +989,12 @@
         payee_ph = await dust_wallet.get_new_puzzlehash()
         payees.append(Payment(payee_ph, uint64(coin_value)))
 
-<<<<<<< HEAD
-        # construct and send tx
-        [tx] = await farm_wallet.generate_signed_transaction(uint64(0), ph, DEFAULT_TX_CONFIG, primaries=payees)
-        [tx] = await farm_wallet.wallet_state_manager.add_pending_transactions([tx])
-        await full_node_api.send_transaction(SendTransaction(tx.spend_bundle))
-=======
         # After every 100 (at most) coins added, push the tx and advance the chain
         # This greatly speeds up the overall process
         if coins_remaining % 100 == 0 and coins_remaining != spam_filter_after_n_txs:
             # construct and send tx
             [tx] = await farm_wallet.generate_signed_transaction(uint64(0), ph, DEFAULT_TX_CONFIG, primaries=payees)
+            [tx] = await farm_wallet.wallet_state_manager.add_pending_transactions([tx])
             await full_node_api.send_transaction(SendTransaction(tx.spend_bundle))
             await full_node_api.wait_transaction_records_entered_mempool([tx])
             await full_node_api.wait_for_wallets_synced(wallet_nodes=[farm_wallet_node, dust_wallet_node], timeout=20)
@@ -1061,6 +1007,7 @@
 
     # construct and send tx
     [tx] = await farm_wallet.generate_signed_transaction(uint64(0), ph, DEFAULT_TX_CONFIG, primaries=payees)
+    [tx] = await farm_wallet.wallet_state_manager.add_pending_transactions([tx])
     await full_node_api.send_transaction(SendTransaction(tx.spend_bundle))
 
     # advance the chain and sync both wallets
@@ -1088,6 +1035,7 @@
 
     # construct and send tx
     [tx] = await dust_wallet.generate_signed_transaction(uint64(0), ph, DEFAULT_TX_CONFIG, primaries=payees)
+    [tx] = await dust_wallet.wallet_state_manager.add_pending_transactions([tx])
     await full_node_api.send_transaction(SendTransaction(tx.spend_bundle))
 
     # advance the chain and sync both wallets
@@ -1125,7 +1073,6 @@
     dust_nft_wallet = await NFTWallet.create_new_nft_wallet(
         dust_wallet_node.wallet_state_manager, dust_wallet, name="DUST NFT WALLET"
     )
->>>>>>> e46225c0
 
     # Create a new NFT and send it to the farmer's NFT wallet
     metadata = Program.to(
@@ -1168,7 +1115,7 @@
     )
     assert len(txs) == 1
     assert txs[0].spend_bundle is not None
-    await farm_wallet_node.wallet_state_manager.add_pending_transactions(txs)
+    txs = await farm_wallet_node.wallet_state_manager.add_pending_transactions(txs)
     assert compute_memos(txs[0].spend_bundle)
 
     # Farm a new block.
@@ -1188,18 +1135,11 @@
     await time_out_assert(15, get_nft_count, 1, dust_nft_wallet)
 
 
-<<<<<<< HEAD
-        # construct and send tx
-        [tx] = await dust_wallet.generate_signed_transaction(uint64(0), ph, DEFAULT_TX_CONFIG, primaries=payees)
-        [tx] = await dust_wallet.wallet_state_manager.add_pending_transactions([tx])
-        await full_node_api.send_transaction(SendTransaction(tx.spend_bundle))
-=======
 @pytest.mark.anyio
 async def test_retry_store(two_wallet_nodes, self_hostname):
     full_nodes, wallets, bt = two_wallet_nodes
     full_node_api = full_nodes[0]
     full_node_server = full_node_api.full_node.server
->>>>>>> e46225c0
 
     await full_node_api.farm_new_transaction_block(FarmNewBlockProtocol(bytes32([0] * 32)))
 
@@ -1217,48 +1157,9 @@
             else:
                 return await func(*args, **kwargs)
 
-<<<<<<< HEAD
-        # The size of the coin to send the dust wallet is the same as xch_spam_amount
-        if xch_spam_amount > 1:
-            coin_value = xch_spam_amount
-        else:
-            # Handle the edge case to make sure the coin is at least 2 mojos
-            # This is needed to receive change
-            coin_value = 2
-
-        while coins_remaining > 0:
-            payee_ph = await dust_wallet.get_new_puzzlehash()
-            payees.append(Payment(payee_ph, uint64(coin_value)))
-
-            # After every 100 (at most) coins added, push the tx and advance the chain
-            # This greatly speeds up the overall process
-            if coins_remaining % 100 == 0 and coins_remaining != spam_filter_after_n_txs:
-                # construct and send tx
-                [tx] = await farm_wallet.generate_signed_transaction(uint64(0), ph, DEFAULT_TX_CONFIG, primaries=payees)
-                [tx] = await farm_wallet.wallet_state_manager.add_pending_transactions([tx])
-                await full_node_api.send_transaction(SendTransaction(tx.spend_bundle))
-                await full_node_api.wait_transaction_records_entered_mempool([tx])
-                await full_node_api.wait_for_wallets_synced(
-                    wallet_nodes=[farm_wallet_node, dust_wallet_node], timeout=20
-                )
-                await full_node_api.farm_new_transaction_block(FarmNewBlockProtocol(ph))
-                await full_node_api.wait_for_wallets_synced(
-                    wallet_nodes=[farm_wallet_node, dust_wallet_node], timeout=20
-                )
-                # reset payees
-                payees = []
-
-            coins_remaining -= 1
-
-        # construct and send tx
-        [tx] = await farm_wallet.generate_signed_transaction(uint64(0), ph, DEFAULT_TX_CONFIG, primaries=payees)
-        [tx] = await farm_wallet.wallet_state_manager.add_pending_transactions([tx])
-        await full_node_api.send_transaction(SendTransaction(tx.spend_bundle))
-=======
         return new_func
 
     request_puzzle_solution_failure_tested = False
->>>>>>> e46225c0
 
     def flaky_request_puzzle_solution(func):
         @functools.wraps(func)
@@ -1284,12 +1185,6 @@
 
         return new_func
 
-<<<<<<< HEAD
-        # construct and send tx
-        [tx] = await dust_wallet.generate_signed_transaction(uint64(0), ph, DEFAULT_TX_CONFIG, primaries=payees)
-        [tx] = await dust_wallet.wallet_state_manager.add_pending_transactions([tx])
-        await full_node_api.send_transaction(SendTransaction(tx.spend_bundle))
-=======
     def flaky_get_timestamp(node, func):
         async def new_func(*args, **kwargs):
             if node.get_timestamp_flaky:
@@ -1297,7 +1192,6 @@
                 raise PeerRequestException()
             else:
                 return await func(*args, **kwargs)
->>>>>>> e46225c0
 
         return new_func
 
@@ -1311,30 +1205,7 @@
 
         return new_func
 
-<<<<<<< HEAD
-        # Create a new NFT and send it to the farmer's NFT wallet
-        metadata = Program.to(
-            [
-                ("u", ["https://www.chia.net/img/branding/chia-logo.svg"]),
-                ("h", "0xD4584AD463139FA8C0D9F68F4B59F185"),
-            ]
-        )
-        txs = await farm_nft_wallet.generate_new_nft(metadata, DEFAULT_TX_CONFIG)
-        txs = await farm_nft_wallet.wallet_state_manager.add_pending_transactions(txs)
-        for tx in txs:
-            if tx.spend_bundle is not None:
-                assert compute_memos(tx.spend_bundle)
-                await time_out_assert_not_none(
-                    20, full_node_api.full_node.mempool_manager.get_spendbundle, tx.spend_bundle.name()
-                )
-
-        # Farm a new block
-        await full_node_api.wait_for_wallets_synced(wallet_nodes=[farm_wallet_node, dust_wallet_node], timeout=20)
-        await full_node_api.farm_new_transaction_block(FarmNewBlockProtocol(farm_ph))
-        await full_node_api.wait_for_wallets_synced(wallet_nodes=[farm_wallet_node, dust_wallet_node], timeout=20)
-=======
     full_node_api.request_puzzle_solution = flaky_request_puzzle_solution(full_node_api.request_puzzle_solution)
->>>>>>> e46225c0
 
     for wallet_node, wallet_server in wallets:
         wallet_node.coin_state_retry_seconds = 1
@@ -1350,13 +1221,6 @@
         wallet_node.wallet_state_manager.puzzle_store.get_wallet_identifier_for_puzzle_hash = flaky_info_for_puzhash(
             wallet_node, wallet_node.wallet_state_manager.puzzle_store.get_wallet_identifier_for_puzzle_hash
         )
-<<<<<<< HEAD
-        assert len(txs) == 1
-        assert txs[0].spend_bundle is not None
-        txs = await farm_wallet_node.wallet_state_manager.add_pending_transactions(txs)
-        assert compute_memos(txs[0].spend_bundle)
-=======
->>>>>>> e46225c0
 
         await wallet_server.start_client(PeerInfo(self_hostname, full_node_server.get_port()), None)
 
@@ -1381,7 +1245,7 @@
         [tx] = await wallet.generate_signed_transaction(
             1_000_000_000_000, bytes32([0] * 32), DEFAULT_TX_CONFIG, memos=[ph]
         )
-        await wallet_node.wallet_state_manager.add_pending_transactions([tx])
+        [tx] = await wallet_node.wallet_state_manager.add_pending_transactions([tx])
 
         async def tx_in_mempool():
             return full_node_api.full_node.mempool_manager.get_spendbundle(tx.name) is not None
@@ -1389,42 +1253,7 @@
         await time_out_assert(15, tx_in_mempool)
         await full_node_api.farm_new_transaction_block(FarmNewBlockProtocol(bytes32([0] * 32)))
 
-<<<<<<< HEAD
-            [tx] = await wallet.generate_signed_transaction(
-                1_000_000_000_000, bytes32([0] * 32), DEFAULT_TX_CONFIG, memos=[ph]
-            )
-            [tx] = await wallet_node.wallet_state_manager.add_pending_transactions([tx])
-
-            async def tx_in_mempool():
-                return full_node_api.full_node.mempool_manager.get_spendbundle(tx.name) is not None
-
-            await time_out_assert(15, tx_in_mempool)
-            await full_node_api.farm_new_transaction_block(FarmNewBlockProtocol(bytes32([0] * 32)))
-
-            await assert_coin_state_retry()
-
-            assert not wallet_node.coin_state_flaky
-            assert request_puzzle_solution_failure_tested
-            assert not wallet_node.fetch_children_flaky
-            assert not wallet_node.get_timestamp_flaky
-            assert not wallet_node.db_flaky
-            await time_out_assert(30, wallet.get_confirmed_balance, 1_000_000_000_000)
-
-    @pytest.mark.limit_consensus_modes(reason="save time")
-    @pytest.mark.anyio
-    async def test_bad_peak_mismatch(self, two_wallet_nodes, default_1000_blocks, self_hostname, blockchain_constants):
-        full_nodes, wallets, bt = two_wallet_nodes
-        wallet_node, wallet_server = wallets[0]
-        full_node_api = full_nodes[0]
-        full_node_server = full_node_api.full_node.server
-        blocks = default_1000_blocks
-        header_cache, height_to_hash, sub_blocks, summaries = await load_blocks_dont_validate(
-            blocks, blockchain_constants
-        )
-        wpf = WeightProofHandler(blockchain_constants, BlockCache(sub_blocks, header_cache, height_to_hash, summaries))
-=======
         await assert_coin_state_retry()
->>>>>>> e46225c0
 
         assert not wallet_node.coin_state_flaky
         assert request_puzzle_solution_failure_tested
