# flake8: noqa: F811, F401
from __future__ import annotations

import asyncio
from typing import List, Optional

import pytest
from clvm.casts import int_to_bytes
from colorlog import getLogger

from chia.consensus.block_rewards import calculate_base_farmer_reward, calculate_pool_reward
from chia.protocols import wallet_protocol
from chia.protocols.full_node_protocol import RespondTransaction
from chia.protocols.protocol_message_types import ProtocolMessageTypes
from chia.protocols.wallet_protocol import CoinStateUpdate, RespondToCoinUpdates, RespondToPhUpdates
from chia.server.outbound_message import NodeType
from chia.simulator.setup_nodes import SimulatorsAndWallets
from chia.simulator.simulator_protocol import FarmNewBlockProtocol, ReorgProtocol
from chia.simulator.time_out_assert import time_out_assert
from chia.simulator.wallet_tools import WalletTool
from chia.types.blockchain_format.coin import Coin
from chia.types.coin_record import CoinRecord
from chia.types.condition_opcodes import ConditionOpcode
from chia.types.condition_with_args import ConditionWithArgs
from chia.types.peer_info import PeerInfo
from chia.types.spend_bundle import SpendBundle
from chia.util.ints import uint16, uint32, uint64
from chia.wallet.util.tx_config import DEFAULT_TX_CONFIG
from chia.wallet.wallet import Wallet
from chia.wallet.wallet_state_manager import WalletStateManager
from tests.connection_utils import add_dummy_connection


def wallet_height_at_least(wallet_node, h):
    height = wallet_node.wallet_state_manager.blockchain._peak_height
    if height == h:
        return True
    return False


log = getLogger(__name__)


async def get_all_messages_in_queue(queue):
    all_messages = []
    await asyncio.sleep(2)
    while not queue.empty():
        message = await queue.get()
        all_messages.append(message)
    return all_messages


class TestSimpleSyncProtocol:
    @pytest.mark.asyncio
    async def test_subscribe_for_ph(self, simulator_and_wallet, self_hostname):
        num_blocks = 4
        full_nodes, wallets, _ = simulator_and_wallet
        full_node_api = full_nodes[0]
        wallet_node, server_2 = wallets[0]
        fn_server = full_node_api.full_node.server
        wsm: WalletStateManager = wallet_node.wallet_state_manager

        await server_2.start_client(PeerInfo(self_hostname, uint16(fn_server._port)), None)
        incoming_queue, peer_id = await add_dummy_connection(fn_server, self_hostname, 12312, NodeType.WALLET)

        zero_ph = 32 * b"\0"
        junk_ph = 32 * b"\a"
        fake_wallet_peer = fn_server.all_connections[peer_id]
        msg = wallet_protocol.RegisterForPhUpdates([zero_ph], 0)
        msg_response = await full_node_api.register_interest_in_puzzle_hash(msg, fake_wallet_peer)

        assert msg_response.type == ProtocolMessageTypes.respond_to_ph_update.value
        data_response: RespondToPhUpdates = RespondToCoinUpdates.from_bytes(msg_response.data)
        assert data_response.coin_states == []

        # Farm few more with reward
        for i in range(0, num_blocks):
            if i == num_blocks - 1:
                await full_node_api.farm_new_transaction_block(FarmNewBlockProtocol(zero_ph))
                await full_node_api.farm_new_transaction_block(FarmNewBlockProtocol(junk_ph))
            else:
                await full_node_api.farm_new_transaction_block(FarmNewBlockProtocol(zero_ph))

        msg = wallet_protocol.RegisterForPhUpdates([zero_ph], 0)
        msg_response = await full_node_api.register_interest_in_puzzle_hash(msg, fake_wallet_peer)
        assert msg_response.type == ProtocolMessageTypes.respond_to_ph_update.value
        data_response: RespondToPhUpdates = RespondToCoinUpdates.from_bytes(msg_response.data)
        # we have already subscribed to this puzzle hash, it will be ignored
        # we still receive the updates (see below)
        assert data_response.coin_states == []

        # Farm more rewards to check the incoming queue for the updates
        for i in range(0, num_blocks):
            if i == num_blocks - 1:
                await full_node_api.farm_new_transaction_block(FarmNewBlockProtocol(zero_ph))
                await full_node_api.farm_new_transaction_block(FarmNewBlockProtocol(junk_ph))
            else:
                await full_node_api.farm_new_transaction_block(FarmNewBlockProtocol(zero_ph))

        all_messages = await get_all_messages_in_queue(incoming_queue)

        zero_coin = await full_node_api.full_node.coin_store.get_coin_states_by_puzzle_hashes(True, {zero_ph})
        all_zero_coin = set(zero_coin)
        notified_zero_coins = set()

        for message in all_messages:
            if message.type == ProtocolMessageTypes.coin_state_update.value:
                data_response: CoinStateUpdate = CoinStateUpdate.from_bytes(message.data)
                for coin_state in data_response.items:
                    notified_zero_coins.add(coin_state)
                assert len(data_response.items) == 2  # 2 per height farmer / pool reward

        assert all_zero_coin == notified_zero_coins

        # Test subscribing to more coins
        one_ph = 32 * b"\1"
        msg = wallet_protocol.RegisterForPhUpdates([one_ph], 0)
        msg_response = await full_node_api.register_interest_in_puzzle_hash(msg, fake_wallet_peer)
        peak = full_node_api.full_node.blockchain.get_peak()

        for i in range(0, num_blocks):
            if i == num_blocks - 1:
                await full_node_api.farm_new_transaction_block(FarmNewBlockProtocol(zero_ph))
                await full_node_api.farm_new_transaction_block(FarmNewBlockProtocol(junk_ph))
            else:
                await full_node_api.farm_new_transaction_block(FarmNewBlockProtocol(zero_ph))

        for i in range(0, num_blocks):
            if i == num_blocks - 1:
                await full_node_api.farm_new_transaction_block(FarmNewBlockProtocol(one_ph))
                await full_node_api.farm_new_transaction_block(FarmNewBlockProtocol(junk_ph))
            else:
                await full_node_api.farm_new_transaction_block(FarmNewBlockProtocol(one_ph))

        zero_coins = await full_node_api.full_node.coin_store.get_coin_states_by_puzzle_hashes(
            True, {zero_ph}, peak.height + 1
        )
        one_coins = await full_node_api.full_node.coin_store.get_coin_states_by_puzzle_hashes(True, {one_ph})

        all_coins = set(zero_coins)
        all_coins.update(one_coins)

        all_messages = await get_all_messages_in_queue(incoming_queue)

        notified_all_coins = set()

        for message in all_messages:
            if message.type == ProtocolMessageTypes.coin_state_update.value:
                data_response: CoinStateUpdate = CoinStateUpdate.from_bytes(message.data)
                for coin_state in data_response.items:
                    notified_all_coins.add(coin_state)
                assert len(data_response.items) == 2  # 2 per height farmer / pool reward

        assert all_coins == notified_all_coins

        wsm: WalletStateManager = wallet_node.wallet_state_manager
        wallet: Wallet = wsm.wallets[1]
        puzzle_hash = await wallet.get_new_puzzlehash()

        for i in range(0, num_blocks):
            if i == num_blocks - 1:
                await full_node_api.farm_new_transaction_block(FarmNewBlockProtocol(puzzle_hash))
                await full_node_api.farm_new_transaction_block(FarmNewBlockProtocol(junk_ph))
            else:
                await full_node_api.farm_new_transaction_block(FarmNewBlockProtocol(puzzle_hash))

        funds = sum(
            [
                calculate_pool_reward(uint32(i)) + calculate_base_farmer_reward(uint32(i))
                for i in range(1, num_blocks + 1)
            ]
        )
        fn_amount = sum(
            cr.coin.amount
            for cr in await full_node_api.full_node.coin_store.get_coin_records_by_puzzle_hash(False, puzzle_hash)
        )

        await time_out_assert(20, wallet.get_confirmed_balance, funds)
        assert funds == fn_amount

        msg_1 = wallet_protocol.RegisterForPhUpdates([puzzle_hash], 0)
        msg_response_1 = await full_node_api.register_interest_in_puzzle_hash(msg_1, fake_wallet_peer)
        assert msg_response_1.type == ProtocolMessageTypes.respond_to_ph_update.value
        data_response_1: RespondToPhUpdates = RespondToCoinUpdates.from_bytes(msg_response_1.data)
        assert len(data_response_1.coin_states) == 2 * num_blocks  # 2 per height farmer / pool reward

        await full_node_api.wait_for_wallet_synced(wallet_node=wallet_node, timeout=20)

        [tx_record] = await wallet.generate_signed_transaction(uint64(10), puzzle_hash, DEFAULT_TX_CONFIG, uint64(0))
        assert len(tx_record.spend_bundle.removals()) == 1
        spent_coin = tx_record.spend_bundle.removals()[0]
        assert spent_coin.puzzle_hash == puzzle_hash

        await wallet.add_pending_transactions([tx_record])

        await full_node_api.process_transaction_records(records=[tx_record])

        # Let's make sure the wallet can handle a non ephemeral launcher
        from chia.wallet.puzzles.singleton_top_layer import SINGLETON_LAUNCHER_HASH

        await full_node_api.wait_for_wallet_synced(wallet_node=wallet_node, timeout=20)

        [tx_record] = await wallet.generate_signed_transaction(
            uint64(10), SINGLETON_LAUNCHER_HASH, DEFAULT_TX_CONFIG, uint64(0)
        )
        await wallet.add_pending_transactions([tx_record])

        await full_node_api.process_transaction_records(records=[tx_record])

        await full_node_api.wait_for_wallet_synced(wallet_node=wallet_node, timeout=20)

        # Send a transaction to make sure the wallet is still running
<<<<<<< HEAD
        tx_record = await wallet.generate_signed_transaction(uint64(10), junk_ph, DEFAULT_TX_CONFIG, uint64(0))
        await wallet.add_pending_transactions([tx_record])
=======
        [tx_record] = await wallet.generate_signed_transaction(uint64(10), junk_ph, DEFAULT_TX_CONFIG, uint64(0))
        await wallet.push_transaction(tx_record)
>>>>>>> 6482e329

        await full_node_api.process_transaction_records(records=[tx_record])

        all_messages = await get_all_messages_in_queue(incoming_queue)

        notified_state = None

        for message in all_messages:
            if message.type == ProtocolMessageTypes.coin_state_update.value:
                data_response: CoinStateUpdate = CoinStateUpdate.from_bytes(message.data)
                for coin_state in data_response.items:
                    if coin_state.coin.name() == spent_coin.name():
                        notified_state = coin_state

        assert notified_state is not None
        assert notified_state.coin == spent_coin
        assert notified_state.spent_height is not None

    @pytest.mark.asyncio
    async def test_subscribe_for_coin_id(self, simulator_and_wallet, self_hostname):
        num_blocks = 4
        full_nodes, wallets, _ = simulator_and_wallet
        full_node_api = full_nodes[0]
        wallet_node, server_2 = wallets[0]
        fn_server = full_node_api.full_node.server
        wsm: WalletStateManager = wallet_node.wallet_state_manager
        standard_wallet: Wallet = wsm.wallets[1]
        puzzle_hash = await standard_wallet.get_new_puzzlehash()

        await server_2.start_client(PeerInfo(self_hostname, uint16(fn_server._port)), None)
        incoming_queue, peer_id = await add_dummy_connection(fn_server, self_hostname, 12312, NodeType.WALLET)

        fake_wallet_peer = fn_server.all_connections[peer_id]

        # Farm to create a coin that we'll track
        for i in range(0, num_blocks):
            await full_node_api.farm_new_transaction_block(FarmNewBlockProtocol(puzzle_hash))

        funds = sum(
            [calculate_pool_reward(uint32(i)) + calculate_base_farmer_reward(uint32(i)) for i in range(1, num_blocks)]
        )

        await time_out_assert(20, standard_wallet.get_confirmed_balance, funds)

        my_coins: List[CoinRecord] = await full_node_api.full_node.coin_store.get_coin_records_by_puzzle_hash(
            True, puzzle_hash
        )
        coin_to_spend = my_coins[0].coin

        msg = wallet_protocol.RegisterForCoinUpdates([coin_to_spend.name()], 0)
        msg_response = await full_node_api.register_interest_in_coin(msg, fake_wallet_peer)
        assert msg_response is not None
        assert msg_response.type == ProtocolMessageTypes.respond_to_coin_update.value
        data_response: RespondToCoinUpdates = RespondToCoinUpdates.from_bytes(msg_response.data)
        assert data_response.coin_states[0].coin == coin_to_spend

        coins = set()
        coins.add(coin_to_spend)
        [tx_record] = await standard_wallet.generate_signed_transaction(
            uint64(10), puzzle_hash, DEFAULT_TX_CONFIG, uint64(0), coins=coins
        )
        await standard_wallet.add_pending_transactions([tx_record])

        await full_node_api.process_transaction_records(records=[tx_record])

        all_messages = await get_all_messages_in_queue(incoming_queue)

        notified_coins = set()
        for message in all_messages:
            if message.type == ProtocolMessageTypes.coin_state_update.value:
                data_response: CoinStateUpdate = CoinStateUpdate.from_bytes(message.data)
                for coin_state in data_response.items:
                    notified_coins.add(coin_state.coin)
                    assert coin_state.spent_height is not None

        assert notified_coins == coins

        # Test getting notification for coin that is about to be created
        await full_node_api.wait_for_wallet_synced(wallet_node=wallet_node, timeout=20)

        [tx_record] = await standard_wallet.generate_signed_transaction(
            uint64(10), puzzle_hash, DEFAULT_TX_CONFIG, uint64(0)
        )

        tx_record.spend_bundle.additions()

        added_target: Optional[Coin] = None
        for coin in tx_record.spend_bundle.additions():
            if coin.puzzle_hash == puzzle_hash:
                added_target = coin

        assert added_target is not None

        msg = wallet_protocol.RegisterForCoinUpdates([added_target.name()], 0)
        msg_response = await full_node_api.register_interest_in_coin(msg, fake_wallet_peer)
        assert msg_response is not None
        assert msg_response.type == ProtocolMessageTypes.respond_to_coin_update.value
        data_response: RespondToCoinUpdates = RespondToCoinUpdates.from_bytes(msg_response.data)
        assert len(data_response.coin_states) == 0

        await standard_wallet.add_pending_transactions([tx_record])

        await full_node_api.process_transaction_records(records=[tx_record])

        all_messages = await get_all_messages_in_queue(incoming_queue)

        notified_state = None

        for message in all_messages:
            if message.type == ProtocolMessageTypes.coin_state_update.value:
                data_response: CoinStateUpdate = CoinStateUpdate.from_bytes(message.data)
                for coin_state in data_response.items:
                    if coin_state.coin.name() == added_target.name():
                        notified_state = coin_state

        assert notified_state is not None
        assert notified_state.coin == added_target
        assert notified_state.spent_height is None

    @pytest.mark.asyncio
    async def test_subscribe_for_ph_reorg(self, simulator_and_wallet, self_hostname):
        num_blocks = 4
        long_blocks = 20
        full_nodes, wallets, _ = simulator_and_wallet
        full_node_api = full_nodes[0]
        wallet_node, server_2 = wallets[0]
        fn_server = full_node_api.full_node.server
        wsm: WalletStateManager = wallet_node.wallet_state_manager
        standard_wallet: Wallet = wsm.wallets[1]
        puzzle_hash = await standard_wallet.get_new_puzzlehash()

        await server_2.start_client(PeerInfo(self_hostname, uint16(fn_server._port)), None)
        incoming_queue, peer_id = await add_dummy_connection(fn_server, self_hostname, 12312, NodeType.WALLET)

        fake_wallet_peer = fn_server.all_connections[peer_id]
        zero_ph = 32 * b"\0"

        # Farm to create a coin that we'll track
        for i in range(0, num_blocks):
            await full_node_api.farm_new_transaction_block(FarmNewBlockProtocol(zero_ph))

        for i in range(0, long_blocks):
            await full_node_api.farm_new_transaction_block(FarmNewBlockProtocol(zero_ph))

        msg = wallet_protocol.RegisterForPhUpdates([puzzle_hash], 0)
        msg_response = await full_node_api.register_interest_in_puzzle_hash(msg, fake_wallet_peer)
        assert msg_response is not None
        await full_node_api.farm_new_transaction_block(FarmNewBlockProtocol(puzzle_hash))

        for i in range(0, num_blocks):
            await full_node_api.farm_new_transaction_block(FarmNewBlockProtocol(zero_ph))

        expected_height = uint32(long_blocks + 2 * num_blocks + 1)
        await time_out_assert(20, full_node_api.full_node.blockchain.get_peak_height, expected_height)

        coin_records = await full_node_api.full_node.coin_store.get_coin_records_by_puzzle_hash(True, puzzle_hash)
        assert len(coin_records) > 0
        fork_height = expected_height - num_blocks - 5
        req = ReorgProtocol(fork_height, expected_height + 5, zero_ph, None)
        await full_node_api.reorg_from_index_to_new_index(req)

        coin_records = await full_node_api.full_node.coin_store.get_coin_records_by_puzzle_hash(True, puzzle_hash)
        assert coin_records == []

        all_messages = await get_all_messages_in_queue(incoming_queue)

        coin_update_messages = []
        for message in all_messages:
            if message.type == ProtocolMessageTypes.coin_state_update.value:
                data_response: CoinStateUpdate = CoinStateUpdate.from_bytes(message.data)
                coin_update_messages.append(data_response)

        # First state is creation, second one is a reorg
        assert len(coin_update_messages) == 2
        first = coin_update_messages[0]

        assert len(first.items) == 2
        first_state_coin_1 = first.items[0]
        assert first_state_coin_1.spent_height is None
        assert first_state_coin_1.created_height is not None
        first_state_coin_2 = first.items[1]
        assert first_state_coin_2.spent_height is None
        assert first_state_coin_2.created_height is not None

        second = coin_update_messages[1]
        assert second.fork_height == fork_height
        assert len(second.items) == 2
        second_state_coin_1 = second.items[0]
        assert second_state_coin_1.spent_height is None
        assert second_state_coin_1.created_height is None
        second_state_coin_2 = second.items[1]
        assert second_state_coin_2.spent_height is None
        assert second_state_coin_2.created_height is None

    @pytest.mark.asyncio
    async def test_subscribe_for_coin_id_reorg(self, simulator_and_wallet, self_hostname):
        num_blocks = 4
        long_blocks = 20
        full_nodes, wallets, _ = simulator_and_wallet
        full_node_api = full_nodes[0]
        wallet_node, server_2 = wallets[0]
        fn_server = full_node_api.full_node.server
        wsm: WalletStateManager = wallet_node.wallet_state_manager
        standard_wallet: Wallet = wsm.wallets[1]
        puzzle_hash = await standard_wallet.get_new_puzzlehash()

        await server_2.start_client(PeerInfo(self_hostname, uint16(fn_server._port)), None)
        incoming_queue, peer_id = await add_dummy_connection(fn_server, self_hostname, 12312, NodeType.WALLET)

        fake_wallet_peer = fn_server.all_connections[peer_id]
        zero_ph = 32 * b"\0"

        # Farm to create a coin that we'll track
        for i in range(0, num_blocks):
            await full_node_api.farm_new_transaction_block(FarmNewBlockProtocol(zero_ph))

        for i in range(0, long_blocks):
            await full_node_api.farm_new_transaction_block(FarmNewBlockProtocol(zero_ph))

        await full_node_api.farm_new_transaction_block(FarmNewBlockProtocol(puzzle_hash))

        for i in range(0, num_blocks):
            await full_node_api.farm_new_transaction_block(FarmNewBlockProtocol(zero_ph))

        expected_height = uint32(long_blocks + 2 * num_blocks + 1)
        await time_out_assert(20, full_node_api.full_node.blockchain.get_peak_height, expected_height)

        coin_records = await full_node_api.full_node.coin_store.get_coin_records_by_puzzle_hash(True, puzzle_hash)
        assert len(coin_records) > 0

        for coin_rec in coin_records:
            msg = wallet_protocol.RegisterForCoinUpdates([coin_rec.name], 0)
            msg_response = await full_node_api.register_interest_in_coin(msg, fake_wallet_peer)
            assert msg_response is not None

        fork_height = expected_height - num_blocks - 5
        req = ReorgProtocol(fork_height, expected_height + 5, zero_ph, None)
        await full_node_api.reorg_from_index_to_new_index(req)

        coin_records = await full_node_api.full_node.coin_store.get_coin_records_by_puzzle_hash(True, puzzle_hash)
        assert coin_records == []

        all_messages = await get_all_messages_in_queue(incoming_queue)

        coin_update_messages = []
        for message in all_messages:
            if message.type == ProtocolMessageTypes.coin_state_update.value:
                data_response: CoinStateUpdate = CoinStateUpdate.from_bytes(message.data)
                coin_update_messages.append(data_response)

        assert len(coin_update_messages) == 1
        update = coin_update_messages[0]
        coin_states = update.items
        assert len(coin_states) == 2
        first_coin = coin_states[0]
        assert first_coin.spent_height is None
        assert first_coin.created_height is None
        second_coin = coin_states[1]
        assert second_coin.spent_height is None
        assert second_coin.created_height is None

    @pytest.mark.asyncio
    async def test_subscribe_for_hint(self, simulator_and_wallet, self_hostname):
        num_blocks = 4
        full_nodes, wallets, bt = simulator_and_wallet
        full_node_api = full_nodes[0]
        wallet_node, server_2 = wallets[0]
        fn_server = full_node_api.full_node.server
        wsm: WalletStateManager = wallet_node.wallet_state_manager

        await server_2.start_client(PeerInfo(self_hostname, uint16(fn_server._port)), None)
        incoming_queue, peer_id = await add_dummy_connection(fn_server, self_hostname, 12312, NodeType.WALLET)

        wt: WalletTool = bt.get_pool_wallet_tool()
        ph = wt.get_new_puzzlehash()
        for i in range(0, num_blocks):
            await full_node_api.farm_new_transaction_block(FarmNewBlockProtocol(ph))

        await asyncio.sleep(6)
        coins = await full_node_api.full_node.coin_store.get_coin_records_by_puzzle_hashes(False, [ph])
        coin_spent = coins[0].coin
        hint_puzzle_hash = 32 * b"\2"
        amount = 1
        amount_bin = int_to_bytes(1)
        hint = 32 * b"\5"

        fake_wallet_peer = fn_server.all_connections[peer_id]
        msg = wallet_protocol.RegisterForPhUpdates([hint], 0)
        msg_response = await full_node_api.register_interest_in_puzzle_hash(msg, fake_wallet_peer)
        assert msg_response.type == ProtocolMessageTypes.respond_to_ph_update.value
        data_response: RespondToPhUpdates = RespondToCoinUpdates.from_bytes(msg_response.data)
        assert len(data_response.coin_states) == 0

        condition_dict = {
            ConditionOpcode.CREATE_COIN: [
                ConditionWithArgs(ConditionOpcode.CREATE_COIN, [hint_puzzle_hash, amount_bin, hint])
            ]
        }
        await full_node_api.wait_for_wallet_synced(wallet_node=wallet_node, timeout=20)

        tx: SpendBundle = wt.generate_signed_transaction(
            10,
            wt.get_new_puzzlehash(),
            coin_spent,
            condition_dic=condition_dict,
        )
        await full_node_api.respond_transaction(RespondTransaction(tx), fake_wallet_peer)

        await full_node_api.process_spend_bundles(bundles=[tx])

        all_messages = await get_all_messages_in_queue(incoming_queue)

        notified_state = None

        for message in all_messages:
            if message.type == ProtocolMessageTypes.coin_state_update.value:
                data_response: CoinStateUpdate = CoinStateUpdate.from_bytes(message.data)
                notified_state = data_response
                break

        assert notified_state is not None
        assert notified_state.items[0].coin == Coin(coin_spent.name(), hint_puzzle_hash, amount)

        msg = wallet_protocol.RegisterForPhUpdates([hint], 0)
        msg_response = await full_node_api.register_interest_in_puzzle_hash(msg, fake_wallet_peer)
        assert msg_response.type == ProtocolMessageTypes.respond_to_ph_update.value
        data_response: RespondToPhUpdates = RespondToCoinUpdates.from_bytes(msg_response.data)
        # we have already subscribed to this puzzle hash. The full node will
        # ignore the duplicate
        assert data_response.coin_states == []

    @pytest.mark.asyncio
    async def test_subscribe_for_puzzle_hash_coin_hint_duplicates(
        self, simulator_and_wallet: SimulatorsAndWallets, self_hostname: str
    ) -> None:
        [full_node_api], [[_, wallet_server]], bt = simulator_and_wallet
        full_node_server = full_node_api.full_node.server

        await wallet_server.start_client(PeerInfo(self_hostname, uint16(full_node_server._port)), None)

        wt: WalletTool = bt.get_pool_wallet_tool()
        ph = wt.get_new_puzzlehash()
        await full_node_api.farm_blocks_to_puzzlehash(4, ph)
        coins = await full_node_api.full_node.coin_store.get_coin_records_by_puzzle_hashes(False, [ph])
        wallet_connection = full_node_server.all_connections[wallet_server.node_id]

        # Create a coin which is hinted with its own destination puzzle hash
        tx: SpendBundle = wt.generate_signed_transaction(
            uint64(10),
            wt.get_new_puzzlehash(),
            coins[0].coin,
            condition_dic={
                ConditionOpcode.CREATE_COIN: [ConditionWithArgs(ConditionOpcode.CREATE_COIN, [ph, int_to_bytes(1), ph])]
            },
        )
        await full_node_api.respond_transaction(RespondTransaction(tx), wallet_connection)
        await full_node_api.process_spend_bundles(bundles=[tx])
        # Query the coin states and make sure it doesn't contain duplicated entries
        msg = wallet_protocol.RegisterForPhUpdates([ph], uint32(0))
        msg_response = await full_node_api.register_interest_in_puzzle_hash(msg, wallet_connection)
        assert msg_response.type == ProtocolMessageTypes.respond_to_ph_update.value
        response = RespondToCoinUpdates.from_bytes(msg_response.data)
        assert len(response.coin_states) > 0
        assert len(set(response.coin_states)) == len(response.coin_states)

    @pytest.mark.asyncio
    async def test_subscribe_for_hint_long_sync(self, wallet_two_node_simulator, self_hostname):
        num_blocks = 4
        full_nodes, wallets, bt = wallet_two_node_simulator
        full_node_api = full_nodes[0]
        full_node_api_1 = full_nodes[1]

        wallet_node, server_2 = wallets[0]
        fn_server = full_node_api.full_node.server
        fn_server_1 = full_node_api_1.full_node.server

        wsm: WalletStateManager = wallet_node.wallet_state_manager

        await server_2.start_client(PeerInfo(self_hostname, uint16(fn_server._port)), None)
        incoming_queue, peer_id = await add_dummy_connection(fn_server, self_hostname, 12312, NodeType.WALLET)
        incoming_queue_1, peer_id_1 = await add_dummy_connection(fn_server_1, self_hostname, 12313, NodeType.WALLET)

        wt: WalletTool = bt.get_pool_wallet_tool()
        ph = wt.get_new_puzzlehash()
        for i in range(0, num_blocks):
            await full_node_api.farm_new_transaction_block(FarmNewBlockProtocol(ph))

        await asyncio.sleep(6)
        coins = await full_node_api.full_node.coin_store.get_coin_records_by_puzzle_hashes(False, [ph])
        coin_spent = coins[0].coin
        hint_puzzle_hash = 32 * b"\2"
        amount = 1
        amount_bin = int_to_bytes(1)
        hint = 32 * b"\5"

        fake_wallet_peer = fn_server.all_connections[peer_id]
        fake_wallet_peer_1 = fn_server_1.all_connections[peer_id_1]
        msg = wallet_protocol.RegisterForPhUpdates([hint], 0)
        msg_response = await full_node_api.register_interest_in_puzzle_hash(msg, fake_wallet_peer)
        msg_response_1 = await full_node_api_1.register_interest_in_puzzle_hash(msg, fake_wallet_peer_1)

        assert msg_response.type == ProtocolMessageTypes.respond_to_ph_update.value
        data_response: RespondToPhUpdates = RespondToCoinUpdates.from_bytes(msg_response.data)
        assert len(data_response.coin_states) == 0

        condition_dict = {
            ConditionOpcode.CREATE_COIN: [
                ConditionWithArgs(ConditionOpcode.CREATE_COIN, [hint_puzzle_hash, amount_bin, hint])
            ]
        }
        await full_node_api.wait_for_wallet_synced(wallet_node=wallet_node, timeout=20)

        tx: SpendBundle = wt.generate_signed_transaction(
            10,
            wt.get_new_puzzlehash(),
            coin_spent,
            condition_dic=condition_dict,
        )
        await full_node_api.respond_transaction(RespondTransaction(tx), fake_wallet_peer)

        await full_node_api.process_spend_bundles(bundles=[tx])

        # Create more blocks than recent "short_sync_blocks_behind_threshold" so that node enters batch
        for i in range(0, 100):
            await full_node_api.farm_new_transaction_block(FarmNewBlockProtocol(ph))

        node1_height = full_node_api_1.full_node.blockchain.get_peak_height()
        assert node1_height is None

        await fn_server_1.start_client(PeerInfo(self_hostname, uint16(fn_server._port)), None)
        node0_height = full_node_api.full_node.blockchain.get_peak_height()
        await time_out_assert(60, full_node_api_1.full_node.blockchain.get_peak_height, node0_height)

        all_messages = await get_all_messages_in_queue(incoming_queue)
        all_messages_1 = await get_all_messages_in_queue(incoming_queue_1)

        def check_messages_for_hint(messages):
            notified_state = None

            for message in messages:
                if message.type == ProtocolMessageTypes.coin_state_update.value:
                    data_response: CoinStateUpdate = CoinStateUpdate.from_bytes(message.data)
                    notified_state = data_response
                    break

            assert notified_state is not None
            assert notified_state.items[0].coin == Coin(coin_spent.name(), hint_puzzle_hash, amount)

        check_messages_for_hint(all_messages)
        check_messages_for_hint(all_messages_1)

    @pytest.mark.asyncio
    async def test_ph_subscribe_limits(self, simulator_and_wallet, self_hostname):
        full_nodes, wallets, _ = simulator_and_wallet
        full_node_api = full_nodes[0]
        wallet_node, server_2 = wallets[0]
        fn_server = full_node_api.full_node.server
        await server_2.start_client(PeerInfo(self_hostname, uint16(fn_server._port)), None)
        await fn_server.start_client(PeerInfo(self_hostname, uint16(server_2._port)), None)
        con = list(fn_server.all_connections.values())[0]
        phs = []
        phs.append(32 * b"\0")
        phs.append(32 * b"\1")
        phs.append(32 * b"\2")
        phs.append(32 * b"\3")
        phs.append(32 * b"\4")
        phs.append(32 * b"\5")
        phs.append(32 * b"\6")
        full_node_api.full_node.config["max_subscribe_items"] = 2
        assert full_node_api.is_trusted(con) is False
        msg = wallet_protocol.RegisterForPhUpdates(phs, 0)
        msg_response = await full_node_api.register_interest_in_puzzle_hash(msg, con)
        assert msg_response.type == ProtocolMessageTypes.respond_to_ph_update.value
        s = full_node_api.full_node.subscriptions
        assert len(s._ph_subscriptions) == 2
        assert s.has_ph_subscription(phs[0])
        assert s.has_ph_subscription(phs[1])
        assert not s.has_ph_subscription(phs[2])
        assert not s.has_ph_subscription(phs[3])
        full_node_api.full_node.config["trusted_max_subscribe_items"] = 4
        full_node_api.full_node.config["trusted_peers"] = {server_2.node_id.hex(): server_2.node_id.hex()}
        assert full_node_api.is_trusted(con) is True
        msg_response = await full_node_api.register_interest_in_puzzle_hash(msg, con)
        assert msg_response.type == ProtocolMessageTypes.respond_to_ph_update.value
        assert len(s._ph_subscriptions) == 4
        assert s.has_ph_subscription(phs[0])
        assert s.has_ph_subscription(phs[1])
        assert s.has_ph_subscription(phs[2])
        assert s.has_ph_subscription(phs[3])
        assert not s.has_ph_subscription(phs[4])
        assert not s.has_ph_subscription(phs[5])

    @pytest.mark.asyncio
    async def test_coin_subscribe_limits(self, simulator_and_wallet, self_hostname):
        full_nodes, wallets, _ = simulator_and_wallet
        full_node_api = full_nodes[0]
        wallet_node, server_2 = wallets[0]
        fn_server = full_node_api.full_node.server
        await server_2.start_client(PeerInfo(self_hostname, uint16(fn_server._port)), None)
        await fn_server.start_client(PeerInfo(self_hostname, uint16(server_2._port)), None)
        con = list(fn_server.all_connections.values())[0]
        coins = []
        coins.append(32 * b"\0")
        coins.append(32 * b"\1")
        coins.append(32 * b"\2")
        coins.append(32 * b"\3")
        coins.append(32 * b"\4")
        coins.append(32 * b"\5")
        coins.append(32 * b"\6")
        full_node_api.full_node.config["max_subscribe_items"] = 2
        assert full_node_api.is_trusted(con) is False
        msg = wallet_protocol.RegisterForCoinUpdates(coins, 0)
        msg_response = await full_node_api.register_interest_in_coin(msg, con)
        assert msg_response.type == ProtocolMessageTypes.respond_to_coin_update.value
        s = full_node_api.full_node.subscriptions
        assert len(s._coin_subscriptions) == 2
        assert s.has_coin_subscription(coins[0])
        assert s.has_coin_subscription(coins[1])
        assert not s.has_coin_subscription(coins[2])
        assert not s.has_coin_subscription(coins[3])
        full_node_api.full_node.config["trusted_max_subscribe_items"] = 4
        full_node_api.full_node.config["trusted_peers"] = {server_2.node_id.hex(): server_2.node_id.hex()}
        assert full_node_api.is_trusted(con) is True
        msg_response = await full_node_api.register_interest_in_coin(msg, con)
        assert msg_response.type == ProtocolMessageTypes.respond_to_coin_update.value
        assert len(s._coin_subscriptions) == 4
        assert s.has_coin_subscription(coins[0])
        assert s.has_coin_subscription(coins[1])
        assert s.has_coin_subscription(coins[2])
        assert s.has_coin_subscription(coins[3])
        assert not s.has_coin_subscription(coins[4])
        assert not s.has_coin_subscription(coins[5])<|MERGE_RESOLUTION|>--- conflicted
+++ resolved
@@ -210,13 +210,8 @@
         await full_node_api.wait_for_wallet_synced(wallet_node=wallet_node, timeout=20)
 
         # Send a transaction to make sure the wallet is still running
-<<<<<<< HEAD
-        tx_record = await wallet.generate_signed_transaction(uint64(10), junk_ph, DEFAULT_TX_CONFIG, uint64(0))
+        [tx_record] = await wallet.generate_signed_transaction(uint64(10), junk_ph, DEFAULT_TX_CONFIG, uint64(0))
         await wallet.add_pending_transactions([tx_record])
-=======
-        [tx_record] = await wallet.generate_signed_transaction(uint64(10), junk_ph, DEFAULT_TX_CONFIG, uint64(0))
-        await wallet.push_transaction(tx_record)
->>>>>>> 6482e329
 
         await full_node_api.process_transaction_records(records=[tx_record])
 
