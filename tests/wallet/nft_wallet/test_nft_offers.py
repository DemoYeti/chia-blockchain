--- conflicted
+++ resolved
@@ -978,11 +978,7 @@
     )
 
     txs = await nft_wallet_maker.generate_new_nft(metadata, tx_config)
-<<<<<<< HEAD
-    txs = await wallet_maker.wallet_state_manager.add_pending_transactions(txs)
-=======
-    await nft_wallet_maker.wallet_state_manager.add_pending_transactions(txs)
->>>>>>> 07fcecd0
+    txs = await nft_wallet_maker.wallet_state_manager.add_pending_transactions(txs)
     for tx in txs:
         if tx.spend_bundle is not None:
             await time_out_assert_not_none(
@@ -1083,17 +1079,7 @@
     assert trade_take is not None
     assert tx_records is not None
 
-<<<<<<< HEAD
     tx_records = await trade_manager_taker.wallet_state_manager.add_pending_transactions(tx_records)
-=======
-    await nft_wallet_maker.wallet_state_manager.add_pending_transactions(tx_records)
-    for tx in tx_records:
-        if tx.spend_bundle is not None:
-            await time_out_assert_not_none(
-                20, full_node_api.full_node.mempool_manager.get_spendbundle, tx.spend_bundle.name()
-            )
-
->>>>>>> 07fcecd0
     await full_node_api.process_transaction_records(records=tx_records)
     await full_node_api.wait_for_wallets_synced(wallet_nodes=[wallet_node_0, wallet_node_1], timeout=20)
 
@@ -1174,17 +1160,7 @@
     assert trade_take is not None
     assert tx_records is not None
 
-<<<<<<< HEAD
     tx_records = await trade_manager_taker.wallet_state_manager.add_pending_transactions(tx_records)
-=======
-    await nft_wallet_maker.wallet_state_manager.add_pending_transactions(tx_records)
-    for tx in tx_records:
-        if tx.spend_bundle is not None:
-            await time_out_assert_not_none(
-                20, full_node_api.full_node.mempool_manager.get_spendbundle, tx.spend_bundle.name()
-            )
-
->>>>>>> 07fcecd0
     await full_node_api.process_transaction_records(records=tx_records)
     # check balances: taker wallet down an NFT, up cats
     await full_node_api.wait_for_wallets_synced(wallet_nodes=[wallet_node_0, wallet_node_1], timeout=20)
