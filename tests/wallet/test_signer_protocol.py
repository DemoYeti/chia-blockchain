--- conflicted
+++ resolved
@@ -4,11 +4,7 @@
 from typing import List, Optional
 
 import pytest
-<<<<<<< HEAD
 from chia_rs import AugSchemeMPL, G1Element, G2Element, PrivateKey
-=======
-from chia_rs import G1Element
->>>>>>> 4a832a89
 
 from chia.rpc.wallet_rpc_client import WalletRpcClient
 from chia.types.blockchain_format.coin import Coin as ConsensusCoin
@@ -134,7 +130,13 @@
         == TempStreamable(tx.transaction_info.spends[0])
     )
 
-<<<<<<< HEAD
+    # Test some json loading errors
+
+    with pytest.raises(ConversionError):
+        Spend.from_json_dict("blah")
+    with pytest.raises(ConversionError):
+        UnsignedTransaction.from_json_dict(streamable_blob.hex())
+
 
 @pytest.mark.parametrize(
     "wallet_environments",
@@ -265,12 +267,4 @@
         not_our_signing_instructions, partial_allowed=True
     )
     assert len(signing_responses_2) == 1
-    assert signing_responses_2 == signing_responses
-=======
-    # Test some json loading errors
-
-    with pytest.raises(ConversionError):
-        Spend.from_json_dict("blah")
-    with pytest.raises(ConversionError):
-        UnsignedTransaction.from_json_dict(streamable_blob.hex())
->>>>>>> 4a832a89
+    assert signing_responses_2 == signing_responses