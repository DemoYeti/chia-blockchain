--- conflicted
+++ resolved
@@ -570,349 +570,6 @@
     indirect=True,
 )
 @pytest.mark.anyio
-<<<<<<< HEAD
-async def test_signer_commands(wallet_environments: WalletTestFramework) -> None:
-    wallet: Wallet = wallet_environments.environments[0].xch_wallet
-    wallet_state_manager: WalletStateManager = wallet_environments.environments[0].wallet_state_manager
-    wallet_rpc: WalletRpcClient = wallet_environments.environments[0].rpc_client
-    client_info: WalletClientInfo = WalletClientInfo(
-        wallet_rpc,
-        wallet_state_manager.root_pubkey.get_fingerprint(),
-        wallet_state_manager.config,
-    )
-
-    AMOUNT = uint64(1)
-    [tx] = await wallet.generate_signed_transaction(AMOUNT, bytes32([0] * 32), DEFAULT_TX_CONFIG)
-
-    runner = CliRunner()
-    with runner.isolated_filesystem():
-        with open("./temp-tb", "wb") as file:
-            file.write(bytes(TransactionBundle([tx])))
-
-        await GatherSigningInfoCMD(
-            client_info=client_info,
-            transaction_file_in="./temp-tb",
-            compression="chip-TBD",
-            output_format="file",
-            output_file=["./temp-si"],
-        ).run()
-
-        await ExecuteSigningInstructionsCMD(
-            client_info=client_info,
-            compression="chip-TBD",
-            signer_protocol_input=["./temp-si"],
-            output_format="file",
-            output_file=["./temp-sr"],
-        ).run()
-
-        await ApplySignaturesCMD(
-            client_info=client_info,
-            transaction_file_in="./temp-tb",
-            compression="chip-TBD",
-            signer_protocol_input=["./temp-sr"],
-            transaction_file_out="./temp-stb",
-        ).run()
-
-        await PushTransactionsCMD(
-            client_info=client_info,
-            transaction_file_in="./temp-stb",
-        ).run()
-
-        await wallet_environments.process_pending_states(
-            [
-                WalletStateTransition(
-                    pre_block_balance_updates={
-                        1: {
-                            "unconfirmed_wallet_balance": -1 * AMOUNT,
-                            "<=#spendable_balance": -1 * AMOUNT,
-                            "<=#max_send_amount": -1 * AMOUNT,
-                            "pending_change": sum(c.amount for c in tx.removals) - AMOUNT,
-                            "pending_coin_removal_count": 1,
-                        }
-                    },
-                    post_block_balance_updates={
-                        1: {
-                            "confirmed_wallet_balance": -1 * AMOUNT,
-                            "pending_change": -1 * (sum(c.amount for c in tx.removals) - AMOUNT),
-                            "pending_coin_removal_count": -1,
-                            "set_remainder": True,
-                        },
-                    },
-                ),
-            ]
-        )
-
-
-def test_signer_command_default_parsing() -> None:
-    check_click_parsing(
-        GatherSigningInfoCMD(
-            client_info=None,
-            wallet_rpc_port=None,
-            fingerprint=None,
-            transaction_file_in="in",
-            compression="none",
-            output_format="hex",
-            output_file=tuple(),
-        ),
-        "-i",
-        "in",
-    )
-
-    check_click_parsing(
-        ExecuteSigningInstructionsCMD(
-            client_info=None,
-            wallet_rpc_port=None,
-            fingerprint=None,
-            compression="none",
-            signer_protocol_input=("sp-in",),
-            output_format="hex",
-            output_file=tuple(),
-        ),
-        "-p",
-        "sp-in",
-    )
-
-    check_click_parsing(
-        ApplySignaturesCMD(
-            client_info=None,
-            wallet_rpc_port=None,
-            fingerprint=None,
-            transaction_file_in="in",
-            compression="none",
-            signer_protocol_input=("sp-in",),
-            transaction_file_out="out",
-        ),
-        "-i",
-        "in",
-        "-o",
-        "out",
-        "-p",
-        "sp-in",
-    )
-
-    check_click_parsing(
-        PushTransactionsCMD(
-            client_info=None,
-            transaction_file_in="in",
-        ),
-        "-i",
-        "in",
-    )
-
-
-def test_transactions_in() -> None:
-    @click.group()
-    def cmd() -> None:
-        pass
-
-    @chia_command(cmd, "temp_cmd", "blah")
-    class TempCMD(TransactionsIn):
-        def run(self) -> None:
-            assert self.transaction_bundle == TransactionBundle([STD_TX])
-
-    runner = CliRunner()
-    with runner.isolated_filesystem():
-        with open("some file", "wb") as file:
-            file.write(bytes(TransactionBundle([STD_TX])))
-
-        result = runner.invoke(cmd, ["temp_cmd", "--transaction-file-in", "some file"], catch_exceptions=False)
-        assert result.output == ""
-
-
-def test_transactions_out() -> None:
-    @click.group()
-    def cmd() -> None:
-        pass
-
-    @chia_command(cmd, "temp_cmd", "blah")
-    class TempCMD(TransactionsOut):
-        def run(self) -> None:
-            self.handle_transaction_output([STD_TX])
-
-    runner = CliRunner()
-    with runner.isolated_filesystem():
-        result = runner.invoke(cmd, ["temp_cmd", "--transaction-file-out", "some file"], catch_exceptions=False)
-        assert result.output == ""
-
-        with open("some file", "rb") as file:
-            file.read() == bytes(TransactionBundle([STD_TX]))
-
-
-class FooCoin(ClvmStreamable):
-    amount: uint64
-
-    @staticmethod
-    def from_wallet_api(_from: Coin) -> FooCoin:
-        return FooCoin(_from.amount)
-
-    @staticmethod
-    def to_wallet_api(_from: FooCoin) -> Coin:
-        return Coin(
-            bytes32([0] * 32),
-            bytes32([0] * 32),
-            _from.amount,
-        )
-
-
-FOO_COIN_TRANSPORT = TransportLayer(
-    [
-        TransportLayerMapping(
-            Coin,
-            FooCoin,
-            FooCoin.from_wallet_api,
-            FooCoin.to_wallet_api,
-        )
-    ]
-)
-
-
-def test_signer_protocol_in(monkeypatch: pytest.MonkeyPatch) -> None:
-    monkeypatch.setitem(ALL_TRANSPORT_LAYERS, "chip-TBD", FOO_COIN_TRANSPORT)
-
-    @click.group()
-    def cmd() -> None:
-        pass
-
-    coin = Coin(bytes32([0] * 32), bytes32([0] * 32), uint64(13))
-
-    @chia_command(cmd, "temp_cmd", "blah")
-    class TempCMD(SPIn):
-        def run(self) -> None:
-            assert self.read_sp_input(Coin) == [coin, coin]
-
-    runner = CliRunner()
-    with runner.isolated_filesystem():
-        with open("some file", "wb") as file:
-            with clvm_serialization_mode(use=True):
-                file.write(bytes(coin))
-
-        with open("some file2", "wb") as file:
-            with clvm_serialization_mode(use=True):
-                file.write(bytes(coin))
-
-        result = runner.invoke(
-            cmd,
-            ["temp_cmd", "--signer-protocol-input", "some file", "--signer-protocol-input", "some file2"],
-            catch_exceptions=False,
-        )
-        assert result.output == ""
-
-    with runner.isolated_filesystem():
-        with open("some file", "wb") as file:
-            with clvm_serialization_mode(use=True, transport_layer=FOO_COIN_TRANSPORT):
-                file.write(bytes(coin))
-
-            with open("some file2", "wb") as file:
-                with clvm_serialization_mode(use=True, transport_layer=FOO_COIN_TRANSPORT):
-                    file.write(bytes(coin))
-
-        result = runner.invoke(
-            cmd, ["temp_cmd", "--signer-protocol-input", "some file", "--signer-protocol-input", "some file2"]
-        )
-        assert result.exception is not None
-        result = runner.invoke(
-            cmd,
-            [
-                "temp_cmd",
-                "--signer-protocol-input",
-                "some file",
-                "--signer-protocol-input",
-                "some file2",
-                "--compression",
-                "chip-TBD",
-            ],
-            catch_exceptions=False,
-        )
-        assert result.output == ""
-
-
-def test_signer_protocol_out(monkeypatch: pytest.MonkeyPatch) -> None:
-    monkeypatch.setitem(ALL_TRANSPORT_LAYERS, "chip-TBD", FOO_COIN_TRANSPORT)
-
-    @click.group()
-    def cmd() -> None:
-        pass
-
-    coin = Coin(bytes32([0] * 32), bytes32([0] * 32), uint64(0))
-    with clvm_serialization_mode(use=True):
-        coin_bytes = bytes(coin)
-
-    @chia_command(cmd, "temp_cmd", "blah")
-    class TempCMD(SPOut):
-        def run(self) -> None:
-            self.handle_clvm_output([coin, coin])
-
-    runner = CliRunner()
-    with runner.isolated_filesystem():
-        result = runner.invoke(cmd, ["temp_cmd", "--output-format", "hex"], catch_exceptions=False)
-        assert result.output.strip() == coin_bytes.hex() + "\n" + coin_bytes.hex()
-
-        result = runner.invoke(cmd, ["temp_cmd", "--output-format", "file"], catch_exceptions=False)
-        assert result.output == "--output-format=file specifed without any --output-file\n"
-
-        result = runner.invoke(
-            cmd, ["temp_cmd", "--output-format", "file", "--output-file", "some file"], catch_exceptions=False
-        )
-        assert "Incorrect number of file outputs specified" in result.output
-
-        result = runner.invoke(
-            cmd,
-            ["temp_cmd", "--output-format", "file", "--output-file", "some file", "--output-file", "some file2"],
-            catch_exceptions=False,
-        )
-        assert result.output == ""
-
-        with open("some file", "rb") as file:
-            file.read() == coin_bytes
-
-        with open("some file2", "rb") as file:
-            file.read() == coin_bytes
-
-        result = runner.invoke(cmd, ["temp_cmd", "--output-format", "qr"], catch_exceptions=False)
-        assert result.output != ""  # separate test for QrCodeDisplay
-
-        result = runner.invoke(
-            cmd, ["temp_cmd", "--output-format", "hex", "--compression", "chip-TBD"], catch_exceptions=False
-        )
-        assert result.output.strip() != coin_bytes.hex()
-        with clvm_serialization_mode(use=True, transport_layer=ALL_TRANSPORT_LAYERS["chip-TBD"]):
-            assert result.output.strip() == bytes(coin).hex() + "\n" + bytes(coin).hex()
-
-
-def test_qr_code_display(monkeypatch: pytest.MonkeyPatch) -> None:
-    # We monkeypatch the start method to start the thread and then wait 5 seconds before returning
-    # This is so the thread has a change to print the QR code multiple times before the input from click is recieved
-    old_start = Thread.start
-
-    def new_start(self, *args) -> None:  # type: ignore[no-untyped-def]
-        old_start(self)
-        time.sleep(11)
-
-    monkeypatch.setattr(Thread, "start", new_start)
-
-    @click.group()
-    def cmd() -> None:
-        pass
-
-    bytes_to_encode = b"foo bar qat qux bam bat"
-
-    @chia_command(cmd, "temp_cmd", "blah")
-    class TempCMD(QrCodeDisplay):
-        def run(self) -> None:
-            self.display_qr_codes([bytes_to_encode, bytes_to_encode])
-
-    runner = CliRunner()
-    result = runner.invoke(
-        cmd,
-        ["temp_cmd", "--qr-density", str(int(len(bytes_to_encode) / 2)), "--rotation-speed", "6"],
-        input="\n",
-        catch_exceptions=False,
-    )
-
-    # Would be good to check eventually that the QR codes are valid but segno doesn't seem to provide that ATM
-    assert result.output.count("Displaying QR Codes (1/2)") == 2
-    assert result.output.count("Displaying QR Codes (2/2)") == 2
-=======
 async def test_p2blsdohp_execute_signing_instructions(wallet_environments: WalletTestFramework) -> None:
     wallet: Wallet = wallet_environments.environments[0].xch_wallet
     root_sk: PrivateKey = wallet.wallet_state_manager.get_master_private_key()
@@ -1102,4 +759,359 @@
         partial_allowed=True,
     )
     assert signing_responses == [SigningResponse(bytes(AugSchemeMPL.sign(other_sk, test_name, sum_pk)), test_name)]
->>>>>>> e509a9e5
+
+
+@pytest.mark.parametrize(
+    "wallet_environments",
+    [
+        {
+            "num_environments": 1,
+            "blocks_needed": [1],
+            "trusted": True,
+            "reuse_puzhash": True,
+        }
+    ],
+    indirect=True,
+)
+@pytest.mark.anyio
+async def test_signer_commands(wallet_environments: WalletTestFramework) -> None:
+    wallet: Wallet = wallet_environments.environments[0].xch_wallet
+    wallet_state_manager: WalletStateManager = wallet_environments.environments[0].wallet_state_manager
+    wallet_rpc: WalletRpcClient = wallet_environments.environments[0].rpc_client
+    client_info: WalletClientInfo = WalletClientInfo(
+        wallet_rpc,
+        wallet_state_manager.root_pubkey.get_fingerprint(),
+        wallet_state_manager.config,
+    )
+
+    AMOUNT = uint64(1)
+    [tx] = await wallet.generate_signed_transaction(AMOUNT, bytes32([0] * 32), DEFAULT_TX_CONFIG)
+
+    runner = CliRunner()
+    with runner.isolated_filesystem():
+        with open("./temp-tb", "wb") as file:
+            file.write(bytes(TransactionBundle([tx])))
+
+        await GatherSigningInfoCMD(
+            client_info=client_info,
+            transaction_file_in="./temp-tb",
+            compression="chip-TBD",
+            output_format="file",
+            output_file=["./temp-si"],
+        ).run()
+
+        await ExecuteSigningInstructionsCMD(
+            client_info=client_info,
+            compression="chip-TBD",
+            signer_protocol_input=["./temp-si"],
+            output_format="file",
+            output_file=["./temp-sr"],
+        ).run()
+
+        await ApplySignaturesCMD(
+            client_info=client_info,
+            transaction_file_in="./temp-tb",
+            compression="chip-TBD",
+            signer_protocol_input=["./temp-sr"],
+            transaction_file_out="./temp-stb",
+        ).run()
+
+        await PushTransactionsCMD(
+            client_info=client_info,
+            transaction_file_in="./temp-stb",
+        ).run()
+
+        await wallet_environments.process_pending_states(
+            [
+                WalletStateTransition(
+                    pre_block_balance_updates={
+                        1: {
+                            "unconfirmed_wallet_balance": -1 * AMOUNT,
+                            "<=#spendable_balance": -1 * AMOUNT,
+                            "<=#max_send_amount": -1 * AMOUNT,
+                            "pending_change": sum(c.amount for c in tx.removals) - AMOUNT,
+                            "pending_coin_removal_count": 1,
+                        }
+                    },
+                    post_block_balance_updates={
+                        1: {
+                            "confirmed_wallet_balance": -1 * AMOUNT,
+                            "pending_change": -1 * (sum(c.amount for c in tx.removals) - AMOUNT),
+                            "pending_coin_removal_count": -1,
+                            "set_remainder": True,
+                        },
+                    },
+                ),
+            ]
+        )
+
+
+def test_signer_command_default_parsing() -> None:
+    check_click_parsing(
+        GatherSigningInfoCMD(
+            client_info=None,
+            wallet_rpc_port=None,
+            fingerprint=None,
+            transaction_file_in="in",
+            compression="none",
+            output_format="hex",
+            output_file=tuple(),
+        ),
+        "-i",
+        "in",
+    )
+
+    check_click_parsing(
+        ExecuteSigningInstructionsCMD(
+            client_info=None,
+            wallet_rpc_port=None,
+            fingerprint=None,
+            compression="none",
+            signer_protocol_input=("sp-in",),
+            output_format="hex",
+            output_file=tuple(),
+        ),
+        "-p",
+        "sp-in",
+    )
+
+    check_click_parsing(
+        ApplySignaturesCMD(
+            client_info=None,
+            wallet_rpc_port=None,
+            fingerprint=None,
+            transaction_file_in="in",
+            compression="none",
+            signer_protocol_input=("sp-in",),
+            transaction_file_out="out",
+        ),
+        "-i",
+        "in",
+        "-o",
+        "out",
+        "-p",
+        "sp-in",
+    )
+
+    check_click_parsing(
+        PushTransactionsCMD(
+            client_info=None,
+            transaction_file_in="in",
+        ),
+        "-i",
+        "in",
+    )
+
+
+def test_transactions_in() -> None:
+    @click.group()
+    def cmd() -> None:
+        pass
+
+    @chia_command(cmd, "temp_cmd", "blah")
+    class TempCMD(TransactionsIn):
+        def run(self) -> None:
+            assert self.transaction_bundle == TransactionBundle([STD_TX])
+
+    runner = CliRunner()
+    with runner.isolated_filesystem():
+        with open("some file", "wb") as file:
+            file.write(bytes(TransactionBundle([STD_TX])))
+
+        result = runner.invoke(cmd, ["temp_cmd", "--transaction-file-in", "some file"], catch_exceptions=False)
+        assert result.output == ""
+
+
+def test_transactions_out() -> None:
+    @click.group()
+    def cmd() -> None:
+        pass
+
+    @chia_command(cmd, "temp_cmd", "blah")
+    class TempCMD(TransactionsOut):
+        def run(self) -> None:
+            self.handle_transaction_output([STD_TX])
+
+    runner = CliRunner()
+    with runner.isolated_filesystem():
+        result = runner.invoke(cmd, ["temp_cmd", "--transaction-file-out", "some file"], catch_exceptions=False)
+        assert result.output == ""
+
+        with open("some file", "rb") as file:
+            file.read() == bytes(TransactionBundle([STD_TX]))
+
+
+class FooCoin(ClvmStreamable):
+    amount: uint64
+
+    @staticmethod
+    def from_wallet_api(_from: Coin) -> FooCoin:
+        return FooCoin(_from.amount)
+
+    @staticmethod
+    def to_wallet_api(_from: FooCoin) -> Coin:
+        return Coin(
+            bytes32([0] * 32),
+            bytes32([0] * 32),
+            _from.amount,
+        )
+
+
+FOO_COIN_TRANSPORT = TransportLayer(
+    [
+        TransportLayerMapping(
+            Coin,
+            FooCoin,
+            FooCoin.from_wallet_api,
+            FooCoin.to_wallet_api,
+        )
+    ]
+)
+
+
+def test_signer_protocol_in(monkeypatch: pytest.MonkeyPatch) -> None:
+    monkeypatch.setitem(ALL_TRANSPORT_LAYERS, "chip-TBD", FOO_COIN_TRANSPORT)
+
+    @click.group()
+    def cmd() -> None:
+        pass
+
+    coin = Coin(bytes32([0] * 32), bytes32([0] * 32), uint64(13))
+
+    @chia_command(cmd, "temp_cmd", "blah")
+    class TempCMD(SPIn):
+        def run(self) -> None:
+            assert self.read_sp_input(Coin) == [coin, coin]
+
+    runner = CliRunner()
+    with runner.isolated_filesystem():
+        with open("some file", "wb") as file:
+            with clvm_serialization_mode(use=True):
+                file.write(bytes(coin))
+
+        with open("some file2", "wb") as file:
+            with clvm_serialization_mode(use=True):
+                file.write(bytes(coin))
+
+        result = runner.invoke(
+            cmd,
+            ["temp_cmd", "--signer-protocol-input", "some file", "--signer-protocol-input", "some file2"],
+            catch_exceptions=False,
+        )
+        assert result.output == ""
+
+    with runner.isolated_filesystem():
+        with open("some file", "wb") as file:
+            with clvm_serialization_mode(use=True, transport_layer=FOO_COIN_TRANSPORT):
+                file.write(bytes(coin))
+
+            with open("some file2", "wb") as file:
+                with clvm_serialization_mode(use=True, transport_layer=FOO_COIN_TRANSPORT):
+                    file.write(bytes(coin))
+
+        result = runner.invoke(
+            cmd, ["temp_cmd", "--signer-protocol-input", "some file", "--signer-protocol-input", "some file2"]
+        )
+        assert result.exception is not None
+        result = runner.invoke(
+            cmd,
+            [
+                "temp_cmd",
+                "--signer-protocol-input",
+                "some file",
+                "--signer-protocol-input",
+                "some file2",
+                "--compression",
+                "chip-TBD",
+            ],
+            catch_exceptions=False,
+        )
+        assert result.output == ""
+
+
+def test_signer_protocol_out(monkeypatch: pytest.MonkeyPatch) -> None:
+    monkeypatch.setitem(ALL_TRANSPORT_LAYERS, "chip-TBD", FOO_COIN_TRANSPORT)
+
+    @click.group()
+    def cmd() -> None:
+        pass
+
+    coin = Coin(bytes32([0] * 32), bytes32([0] * 32), uint64(0))
+    with clvm_serialization_mode(use=True):
+        coin_bytes = bytes(coin)
+
+    @chia_command(cmd, "temp_cmd", "blah")
+    class TempCMD(SPOut):
+        def run(self) -> None:
+            self.handle_clvm_output([coin, coin])
+
+    runner = CliRunner()
+    with runner.isolated_filesystem():
+        result = runner.invoke(cmd, ["temp_cmd", "--output-format", "hex"], catch_exceptions=False)
+        assert result.output.strip() == coin_bytes.hex() + "\n" + coin_bytes.hex()
+
+        result = runner.invoke(cmd, ["temp_cmd", "--output-format", "file"], catch_exceptions=False)
+        assert result.output == "--output-format=file specifed without any --output-file\n"
+
+        result = runner.invoke(
+            cmd, ["temp_cmd", "--output-format", "file", "--output-file", "some file"], catch_exceptions=False
+        )
+        assert "Incorrect number of file outputs specified" in result.output
+
+        result = runner.invoke(
+            cmd,
+            ["temp_cmd", "--output-format", "file", "--output-file", "some file", "--output-file", "some file2"],
+            catch_exceptions=False,
+        )
+        assert result.output == ""
+
+        with open("some file", "rb") as file:
+            file.read() == coin_bytes
+
+        with open("some file2", "rb") as file:
+            file.read() == coin_bytes
+
+        result = runner.invoke(cmd, ["temp_cmd", "--output-format", "qr"], catch_exceptions=False)
+        assert result.output != ""  # separate test for QrCodeDisplay
+
+        result = runner.invoke(
+            cmd, ["temp_cmd", "--output-format", "hex", "--compression", "chip-TBD"], catch_exceptions=False
+        )
+        assert result.output.strip() != coin_bytes.hex()
+        with clvm_serialization_mode(use=True, transport_layer=ALL_TRANSPORT_LAYERS["chip-TBD"]):
+            assert result.output.strip() == bytes(coin).hex() + "\n" + bytes(coin).hex()
+
+
+def test_qr_code_display(monkeypatch: pytest.MonkeyPatch) -> None:
+    # We monkeypatch the start method to start the thread and then wait 5 seconds before returning
+    # This is so the thread has a change to print the QR code multiple times before the input from click is recieved
+    old_start = Thread.start
+
+    def new_start(self, *args) -> None:  # type: ignore[no-untyped-def]
+        old_start(self)
+        time.sleep(11)
+
+    monkeypatch.setattr(Thread, "start", new_start)
+
+    @click.group()
+    def cmd() -> None:
+        pass
+
+    bytes_to_encode = b"foo bar qat qux bam bat"
+
+    @chia_command(cmd, "temp_cmd", "blah")
+    class TempCMD(QrCodeDisplay):
+        def run(self) -> None:
+            self.display_qr_codes([bytes_to_encode, bytes_to_encode])
+
+    runner = CliRunner()
+    result = runner.invoke(
+        cmd,
+        ["temp_cmd", "--qr-density", str(int(len(bytes_to_encode) / 2)), "--rotation-speed", "6"],
+        input="\n",
+        catch_exceptions=False,
+    )
+
+    # Would be good to check eventually that the QR codes are valid but segno doesn't seem to provide that ATM
+    assert result.output.count("Displaying QR Codes (1/2)") == 2
+    assert result.output.count("Displaying QR Codes (2/2)") == 2