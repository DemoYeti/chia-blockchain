--- conflicted
+++ resolved
@@ -958,18 +958,10 @@
     assert dao_wallet_0 is not None
 
     # Get the full node sim to process the wallet creation spend
-<<<<<<< HEAD
     tx_queue = await wallet_node_0.wallet_state_manager.add_pending_transactions(tx_queue)
-    tx_record = tx_queue[0]
-    await full_node_api.process_transaction_records(records=[tx_record])
-    await full_node_api.farm_new_transaction_block(FarmNewBlockProtocol(puzzle_hash_0))
-    await full_node_api.wait_for_wallet_synced(wallet_node=wallet_node_0, timeout=30)
-=======
-    await wallet_node_0.wallet_state_manager.add_pending_transactions(tx_queue)
     await full_node_api.wait_transaction_records_entered_mempool(records=tx_queue, timeout=60)
     await full_node_api.process_all_wallet_transactions(wallet_0, timeout=60)
     await full_node_api.wait_for_wallets_synced(wallet_nodes=[wallet_node_0, wallet_node_1], timeout=30)
->>>>>>> 4644895a
 
     # get the cat wallets
     cat_wallet_0 = dao_wallet_0.wallet_state_manager.wallets[dao_wallet_0.dao_info.cat_wallet_id]
@@ -1002,11 +994,7 @@
         xch_funds,
         DEFAULT_TX_CONFIG,
     )
-<<<<<<< HEAD
-    [funding_tx] = await dao_wallet_0.wallet_state_manager.add_pending_transactions([funding_tx])
-=======
-    await wallet_0.wallet_state_manager.add_pending_transactions([funding_tx])
->>>>>>> 4644895a
+    [funding_tx] = await wallet_0.wallet_state_manager.add_pending_transactions([funding_tx])
     assert isinstance(funding_tx, TransactionRecord)
     funding_sb = funding_tx.spend_bundle
     assert isinstance(funding_sb, SpendBundle)
@@ -1026,12 +1014,8 @@
     assert dao_cat_wallet_1
 
     cat_tx = await cat_wallet_0.generate_signed_transaction([100000], [ph_1], DEFAULT_TX_CONFIG)
-    cat_tx = await wallet.wallet_state_manager.add_pending_transactions(cat_tx)
+    cat_tx = await wallet_0.wallet_state_manager.add_pending_transactions(cat_tx)
     cat_sb = cat_tx[0].spend_bundle
-<<<<<<< HEAD
-=======
-    await wallet_0.wallet_state_manager.add_pending_transactions(cat_tx)
->>>>>>> 4644895a
     await time_out_assert_not_none(5, full_node_api.full_node.mempool_manager.get_spendbundle, cat_sb.name())
     await full_node_api.process_transaction_records(records=cat_tx)
     await full_node_api.farm_new_transaction_block(FarmNewBlockProtocol(puzzle_hash_0))
@@ -1041,11 +1025,7 @@
     # Create dao cats for voting
     dao_cat_0_bal = await dao_cat_wallet_0.get_votable_balance()
     txs = await dao_cat_wallet_0.enter_dao_cat_voting_mode(dao_cat_0_bal, DEFAULT_TX_CONFIG)
-<<<<<<< HEAD
-    txs = await dao_cat_wallet_0.wallet_state_manager.add_pending_transactions(txs)
-=======
-    await wallet_0.wallet_state_manager.add_pending_transactions(txs)
->>>>>>> 4644895a
+    txs = await wallet_0.wallet_state_manager.add_pending_transactions(txs)
     dao_cat_sb = txs[0].spend_bundle
     assert dao_cat_sb is not None
     await time_out_assert_not_none(5, full_node_api.full_node.mempool_manager.get_spendbundle, dao_cat_sb.name())
@@ -1067,11 +1047,7 @@
     proposal_tx = await dao_wallet_0.generate_new_proposal(
         mint_proposal_inner, DEFAULT_TX_CONFIG, vote_amount=vote_amount, fee=uint64(1000)
     )
-<<<<<<< HEAD
-    [proposal_tx] = await dao_wallet_0.wallet_state_manager.add_pending_transactions([proposal_tx])
-=======
-    await wallet_0.wallet_state_manager.add_pending_transactions([proposal_tx])
->>>>>>> 4644895a
+    [proposal_tx] = await wallet_0.wallet_state_manager.add_pending_transactions([proposal_tx])
     assert isinstance(proposal_tx, TransactionRecord)
     proposal_sb = proposal_tx.spend_bundle
     assert isinstance(proposal_sb, SpendBundle)
@@ -1122,11 +1098,7 @@
 
     try:
         close_tx = await dao_wallet_0.create_proposal_close_spend(prop.proposal_id, DEFAULT_TX_CONFIG, fee=uint64(100))
-<<<<<<< HEAD
-        [close_tx] = await dao_wallet_0.wallet_state_manager.add_pending_transactions([close_tx])
-=======
-        await wallet_0.wallet_state_manager.add_pending_transactions([close_tx])
->>>>>>> 4644895a
+        [close_tx] = await wallet_0.wallet_state_manager.add_pending_transactions([close_tx])
         close_sb = close_tx.spend_bundle
     except Exception as e:  # pragma: no cover
         print(e)
