--- conflicted
+++ resolved
@@ -4,12 +4,8 @@
 from typing import Any, Dict, List, Tuple
 
 import pytest
-<<<<<<< HEAD
-
-=======
+
 from blspy import AugSchemeMPL, G1Element, G2Element
-from chia.consensus.block_rewards import calculate_base_farmer_reward, calculate_pool_reward
->>>>>>> 440b70a1
 from chia.protocols.full_node_protocol import RespondBlock
 from chia.rpc.wallet_rpc_api import WalletRpcApi
 from chia.server.server import ChiaServer
@@ -27,15 +23,8 @@
 from chia.wallet.util.wallet_types import AmountWithPuzzlehash
 from chia.wallet.wallet_node import WalletNode, get_wallet_db_path
 from chia.wallet.wallet_state_manager import WalletStateManager
-<<<<<<< HEAD
-from tests.block_tools import BlockTools
-from tests.time_out_assert import time_out_assert
-=======
 from chia.simulator.block_tools import BlockTools
-from chia.simulator.time_out_assert import time_out_assert, time_out_assert_not_none
-from tests.util.wallet_is_synced import wallet_is_synced
-from tests.wallet.cat_wallet.test_cat_wallet import tx_in_pool
->>>>>>> 440b70a1
+from chia.simulator.time_out_assert import time_out_assert
 
 
 class TestWalletSimulator:
@@ -65,7 +54,6 @@
         await server_2.start_client(PeerInfo(self_hostname, uint16(server_1._port)), None)
         funds = await full_node_api.farm_blocks_to_wallet(count=num_blocks, wallet=wallet)
 
-<<<<<<< HEAD
         wsm: WalletStateManager = wallet_node.wallet_state_manager
         all_txs = await wsm.get_all_transactions(1)
 
@@ -84,31 +72,6 @@
         assert farm_rewards == num_blocks
 
         assert await wallet.get_confirmed_balance() == funds
-=======
-        async def check_tx_are_pool_farm_rewards() -> bool:
-            wsm: WalletStateManager = wallet_node.wallet_state_manager
-            all_txs = await wsm.get_all_transactions(1)
-            expected_count = (num_blocks + 1) * 2
-            if len(all_txs) != expected_count:
-                return False
-            pool_rewards = 0
-            farm_rewards = 0
-
-            for tx in all_txs:
-                if TransactionType(tx.type) == TransactionType.COINBASE_REWARD:
-                    pool_rewards += 1
-                elif TransactionType(tx.type) == TransactionType.FEE_REWARD:
-                    farm_rewards += 1
-
-            if pool_rewards != expected_count / 2:
-                return False
-            if farm_rewards != expected_count / 2:
-                return False
-            return True
-
-        await time_out_assert(20, check_tx_are_pool_farm_rewards, True)
-        await time_out_assert(20, wallet.get_confirmed_balance, funds)
->>>>>>> 440b70a1
 
     @pytest.mark.parametrize(
         "trusted",
@@ -128,11 +91,6 @@
         wallet_node, server_2 = wallets[0]
         wallet_node_2, server_3 = wallets[1]
         wallet = wallet_node.wallet_state_manager.main_wallet
-<<<<<<< HEAD
-=======
-
-        ph = await wallet.get_new_puzzlehash()
->>>>>>> 440b70a1
         if trusted:
             wallet_node.config["trusted_peers"] = {server_1.node_id.hex(): server_1.node_id.hex()}
             wallet_node_2.config["trusted_peers"] = {server_1.node_id.hex(): server_1.node_id.hex()}
@@ -144,16 +102,7 @@
 
         funds = await full_node_api.farm_blocks_to_wallet(count=num_blocks, wallet=wallet)
 
-<<<<<<< HEAD
         tx_amount = 10
-=======
-        funds = sum(
-            [calculate_pool_reward(uint32(i)) + calculate_base_farmer_reward(uint32(i)) for i in range(1, num_blocks)]
-        )
-
-        await time_out_assert(20, wallet.get_confirmed_balance, funds)
-        await time_out_assert(20, wallet.get_unconfirmed_balance, funds)
->>>>>>> 440b70a1
 
         tx = await wallet.generate_signed_transaction(
             uint64(tx_amount),
@@ -163,28 +112,14 @@
         await wallet.push_transaction(tx)
         await full_node_api.wait_transaction_records_entered_mempool(records=[tx])
 
-<<<<<<< HEAD
         assert await wallet.get_confirmed_balance() == funds
         assert await wallet.get_unconfirmed_balance() == funds - tx_amount
-=======
-        await time_out_assert(20, wallet.get_confirmed_balance, funds)
-        await time_out_assert(20, wallet.get_unconfirmed_balance, funds - 10)
-        await time_out_assert(20, full_node_api.full_node.mempool_manager.get_spendbundle, tx.spend_bundle, tx.name)
-
-        for i in range(0, num_blocks):
-            await full_node_api.farm_new_transaction_block(FarmNewBlockProtocol(ph))
->>>>>>> 440b70a1
 
         funds += await full_node_api.farm_blocks_to_wallet(count=num_blocks, wallet=wallet)
         funds -= tx_amount
 
-<<<<<<< HEAD
         assert await wallet.get_confirmed_balance() == funds
         assert await wallet.get_unconfirmed_balance() == funds
-=======
-        await time_out_assert(30, wallet.get_confirmed_balance, new_funds - 10)
-        await time_out_assert(30, wallet.get_unconfirmed_balance, new_funds - 10)
->>>>>>> 440b70a1
 
     @pytest.mark.parametrize(
         "trusted",
@@ -219,24 +154,12 @@
         await full_node_api.farm_blocks_to_wallet(count=extra_blocks, wallet=wallet)
 
         await full_node_api.reorg_from_index_to_new_index(
-<<<<<<< HEAD
-            ReorgProtocol(uint32(permanent_height), uint32(permanent_height + extra_blocks + 6), bytes32(32 * b"0"))
+            ReorgProtocol(
+                uint32(permanent_height), uint32(permanent_height + extra_blocks + 6), bytes32(32 * b"0"), None
+            )
         )
 
         assert await wallet.get_confirmed_balance() == permanent_funds
-=======
-            ReorgProtocol(uint32(2), uint32(num_blocks + 6), bytes32(32 * b"0"), None)
-        )
-
-        funds = sum(
-            [
-                calculate_pool_reward(uint32(i)) + calculate_base_farmer_reward(uint32(i))
-                for i in range(1, num_blocks - 2)
-            ]
-        )
-
-        await time_out_assert(20, wallet.get_confirmed_balance, funds)
->>>>>>> 440b70a1
 
     @pytest.mark.parametrize(
         "trusted",
@@ -287,15 +210,6 @@
             await full_node_1.respond_block(RespondBlock(block))
             await full_node_2.respond_block(RespondBlock(block))
 
-<<<<<<< HEAD
-=======
-        funds = sum(
-            [calculate_pool_reward(uint32(i)) + calculate_base_farmer_reward(uint32(i)) for i in range(1, num_blocks)]
-        )
-
-        await time_out_assert(20, wallet_0.wallet_state_manager.main_wallet.get_confirmed_balance, funds)
-
->>>>>>> 440b70a1
         tx = await wallet_0.wallet_state_manager.main_wallet.generate_signed_transaction(
             uint64(10),
             bytes32(32 * b"0"),
@@ -303,7 +217,6 @@
         )
         assert tx.spend_bundle is not None
         await wallet_0.wallet_state_manager.main_wallet.push_transaction(tx)
-<<<<<<< HEAD
         await full_node_api_0.wait_transaction_records_entered_mempool(records=[tx])
 
         # wallet0 <-> sever1
@@ -313,20 +226,6 @@
         # wallet0 <-> sever2
         await wallet_server_0.start_client(PeerInfo(self_hostname, uint16(server_2._port)), wallet_0.on_connect)
         await full_node_api_2.wait_transaction_records_entered_mempool(records=[tx])
-=======
-
-        await time_out_assert_not_none(20, full_node_0.mempool_manager.get_spendbundle, tx.spend_bundle.name())
-
-        # wallet0 <-> sever1
-        await wallet_server_0.start_client(PeerInfo(self_hostname, uint16(server_1._port)), wallet_0.on_connect)
-
-        await time_out_assert_not_none(20, full_node_1.mempool_manager.get_spendbundle, tx.spend_bundle.name())
-
-        # wallet0 <-> sever2
-        await wallet_server_0.start_client(PeerInfo(self_hostname, uint16(server_2._port)), wallet_0.on_connect)
-
-        await time_out_assert_not_none(20, full_node_2.mempool_manager.get_spendbundle, tx.spend_bundle.name())
->>>>>>> 440b70a1
 
     @pytest.mark.parametrize(
         "trusted",
@@ -361,19 +260,7 @@
 
         await wallet_1_server.start_client(PeerInfo(self_hostname, uint16(server_0._port)), None)
 
-<<<<<<< HEAD
         funds = await full_node_api_0.farm_blocks_to_wallet(count=num_blocks, wallet=wallet_0)
-=======
-        for i in range(0, num_blocks):
-            await full_node_api_0.farm_new_transaction_block(FarmNewBlockProtocol(ph))
-
-        funds = sum(
-            [calculate_pool_reward(uint32(i)) + calculate_base_farmer_reward(uint32(i)) for i in range(1, num_blocks)]
-        )
-        await time_out_assert(90, wallet_is_synced, True, wallet_node_0, full_node_api_0)
-        await time_out_assert(20, wallet_0.get_confirmed_balance, funds)
-        await time_out_assert(20, wallet_0.get_unconfirmed_balance, funds)
->>>>>>> 440b70a1
 
         assert await wallet_0.get_confirmed_balance() == funds
         assert await wallet_0.get_unconfirmed_balance() == funds
@@ -486,17 +373,8 @@
 
         funds = await full_node_1.farm_blocks_to_wallet(count=num_blocks, wallet=wallet)
 
-<<<<<<< HEAD
         assert await wallet.get_confirmed_balance() == funds
         assert await wallet.get_unconfirmed_balance() == funds
-=======
-        funds = sum(
-            [calculate_pool_reward(uint32(i)) + calculate_base_farmer_reward(uint32(i)) for i in range(1, num_blocks)]
-        )
-
-        await time_out_assert(20, wallet.get_confirmed_balance, funds)
-        await time_out_assert(20, wallet.get_unconfirmed_balance, funds)
->>>>>>> 440b70a1
 
         assert await wallet.get_confirmed_balance() == funds
         assert await wallet.get_unconfirmed_balance() == funds
@@ -521,13 +399,8 @@
         funds = await full_node_1.farm_blocks_to_puzzlehash(count=num_blocks)
         funds -= tx_amount + tx_fee
 
-<<<<<<< HEAD
         await time_out_assert(5, wallet.get_confirmed_balance, funds)
         await time_out_assert(5, wallet.get_unconfirmed_balance, funds)
-=======
-        await time_out_assert(20, wallet.get_confirmed_balance, new_funds - tx_amount - tx_fee)
-        await time_out_assert(20, wallet.get_unconfirmed_balance, new_funds - tx_amount - tx_fee)
->>>>>>> 440b70a1
 
     @pytest.mark.parametrize(
         "trusted",
@@ -747,23 +620,11 @@
         tx = await wallet.generate_signed_transaction(uint64(tx_amount), ph2, coins={coin})
         assert tx.spend_bundle is not None
         await wallet.push_transaction(tx)
-<<<<<<< HEAD
         await full_node_api.process_transaction_records(records=[tx])
         await wait_for_coins_in_wallet(coins={x for x in tx.additions if x.puzzle_hash == ph2}, wallet=wallet_2)
         await time_out_assert(5, wallet_2.get_confirmed_balance, tx_amount)
         funds -= tx_amount
 
-=======
-        await full_node_api.full_node.respond_transaction(tx.spend_bundle, tx.name)
-        await time_out_assert(20, full_node_api.full_node.mempool_manager.get_spendbundle, tx.spend_bundle, tx.name)
-        await time_out_assert(20, wallet.get_confirmed_balance, funds)
-        for i in range(0, 2):
-            await full_node_api.farm_new_transaction_block(FarmNewBlockProtocol(bytes32(32 * b"0")))
-        await time_out_assert(20, wallet_2.get_confirmed_balance, 1000)
-        funds -= 1000
-
-        await time_out_assert(20, wallet_node.wallet_state_manager.blockchain.get_finished_sync_up_to, 7)
->>>>>>> 440b70a1
         peak = full_node_api.full_node.blockchain.get_peak()
         assert peak is not None
         peak_height = peak.height
@@ -772,11 +633,7 @@
         target_height_after_reorg = peak_height + 3
         # Perform a reorg, which will revert the transaction in the full node and wallet, and cause wallet to resubmit
         await full_node_api.reorg_from_index_to_new_index(
-<<<<<<< HEAD
-            ReorgProtocol(uint32(peak_height - 3), uint32(target_height_after_reorg), bytes32(32 * b"0"))
-=======
-            ReorgProtocol(uint32(peak_height - 3), uint32(peak_height + 3), bytes32(32 * b"0"), None)
->>>>>>> 440b70a1
+            ReorgProtocol(uint32(peak_height - 3), uint32(target_height_after_reorg), bytes32(32 * b"0"), None)
         )
 
         await time_out_assert(20, full_node_api.full_node.blockchain.get_peak_height, target_height_after_reorg)
@@ -784,27 +641,14 @@
             20, wallet_node.wallet_state_manager.blockchain.get_peak_height, target_height_after_reorg
         )
 
-<<<<<<< HEAD
-=======
-        await time_out_assert(20, full_node_api.full_node.blockchain.get_peak_height, peak_height + 3)
-        await time_out_assert(20, wallet_node.wallet_state_manager.blockchain.get_finished_sync_up_to, peak_height + 3)
-
->>>>>>> 440b70a1
         # Farm a few blocks so we can confirm the resubmitted transaction
         for _ in range(5):
             await asyncio.sleep(1)
-<<<<<<< HEAD
             await full_node_api.farm_blocks_to_puzzlehash(count=1)
             if await wallet.get_confirmed_balance() == funds:
                 break
         else:
             assert await wallet.get_confirmed_balance() == funds
-=======
-            await full_node_api.farm_new_transaction_block(FarmNewBlockProtocol(bytes32(32 * b"0")))
-
-        # By this point, the transaction should be confirmed
-        await time_out_assert(20, wallet.get_confirmed_balance, funds - 1000)
->>>>>>> 440b70a1
 
         unconfirmed = await wallet_node.wallet_state_manager.tx_store.get_unconfirmed_for_wallet(int(wallet.id()))
         assert len(unconfirmed) == 0
@@ -860,19 +704,14 @@
         funds = 0
         gapped_funds = 0
 
-<<<<<<< HEAD
         funds += await full_node_api.farm_blocks_to_puzzlehash(count=1, farm_to=puzzle_hashes[0])
         gapped_funds += await full_node_api.farm_blocks_to_puzzlehash(count=1, farm_to=puzzle_hashes[210])
         gapped_funds += await full_node_api.farm_blocks_to_puzzlehash(count=1, farm_to=puzzle_hashes[114])
         # TODO: why 2?
         await full_node_api.farm_blocks_to_puzzlehash(count=2, guarantee_transaction_blocks=True)
-=======
-        await time_out_assert(60, wallet.get_confirmed_balance, 2 * 10**12)
->>>>>>> 440b70a1
 
         await time_out_assert(60, wallet.get_confirmed_balance, funds)
 
-<<<<<<< HEAD
         funds += await full_node_api.farm_blocks_to_puzzlehash(count=1, farm_to=puzzle_hashes[50])
         # TODO: why 2?
         await full_node_api.farm_blocks_to_puzzlehash(count=2, guarantee_transaction_blocks=True)
@@ -885,13 +724,6 @@
         # TODO: why 2?
         await full_node_api.farm_blocks_to_puzzlehash(count=2, guarantee_transaction_blocks=True)
         await time_out_assert(60, wallet.get_confirmed_balance, funds)
-=======
-        await time_out_assert(60, wallet.get_confirmed_balance, 8 * 10**12)
-
-        await full_node_api.farm_new_transaction_block(FarmNewBlockProtocol(puzzle_hashes[113]))
-        await full_node_api.farm_new_transaction_block(FarmNewBlockProtocol(puzzle_hashes[209]))
-        await full_node_api.farm_new_transaction_block(FarmNewBlockProtocol(bytes32(32 * b"0")))
-        await time_out_assert(60, wallet.get_confirmed_balance, 12 * 10**12)
 
     @pytest.mark.parametrize(
         "trusted",
@@ -930,7 +762,6 @@
             puzzle.get_tree_hash(),
             G2Element.from_bytes(bytes.fromhex(response["signature"])),
         )
->>>>>>> 440b70a1
 
     @pytest.mark.parametrize(
         "trusted",
@@ -989,12 +820,8 @@
         await full_node_api.farm_blocks_to_puzzlehash(count=num_blocks)
         funds -= AMOUNT_TO_SEND
 
-<<<<<<< HEAD
         await time_out_assert(10, wallet.get_confirmed_balance, funds)
         await time_out_assert(10, wallet.get_unconfirmed_balance, funds)
-=======
-        await time_out_assert(20, wallet.get_confirmed_balance, funds - AMOUNT_TO_SEND)
-        await time_out_assert(20, wallet.get_unconfirmed_balance, funds - AMOUNT_TO_SEND)
 
 
 def test_get_wallet_db_path_v2_r1() -> None:
@@ -1042,5 +869,4 @@
     fingerprint: str = "1234567890"
     wallet_db_path: Path = get_wallet_db_path(root_path, config, fingerprint)
 
-    assert wallet_db_path == root_path.joinpath("wallet/db/blockchain_wallet_v2_r1_testnet_1234567890.sqlite")
->>>>>>> 440b70a1
+    assert wallet_db_path == root_path.joinpath("wallet/db/blockchain_wallet_v2_r1_testnet_1234567890.sqlite")