import asyncio
import time
from typing import List, Tuple

import pytest

from chia.consensus.block_rewards import calculate_base_farmer_reward, calculate_pool_reward
from chia.protocols.full_node_protocol import RespondBlock
from chia.server.server import ChiaServer
from chia.simulator.full_node_simulator import FullNodeSimulator
from chia.simulator.simulator_protocol import FarmNewBlockProtocol, ReorgProtocol
from chia.types.blockchain_format.program import Program
from chia.types.blockchain_format.sized_bytes import bytes32
from chia.types.peer_info import PeerInfo
from chia.util.ints import uint16, uint32, uint64
from chia.wallet.derive_keys import master_sk_to_wallet_sk
from chia.wallet.transaction_record import TransactionRecord
from chia.wallet.util.compute_memos import compute_memos
from chia.wallet.util.transaction_type import TransactionType
from chia.wallet.util.wallet_types import AmountWithPuzzlehash
from chia.wallet.wallet_node import WalletNode
from chia.wallet.wallet_state_manager import WalletStateManager
from tests.pools.test_pool_rpc import wallet_is_synced
from tests.time_out_assert import time_out_assert, time_out_assert_not_none
from tests.wallet.cat_wallet.test_cat_wallet import tx_in_pool


class TestWalletSimulator:
    @pytest.mark.parametrize(
        "trusted",
        [True, False],
    )
    @pytest.mark.asyncio
    async def test_wallet_coinbase(
        self,
        wallet_node_sim_and_wallet: Tuple[List[FullNodeSimulator], List[Tuple[WalletNode, ChiaServer]]],
        trusted: bool,
        self_hostname: str,
    ) -> None:
        num_blocks = 10
        full_nodes, wallets = wallet_node_sim_and_wallet
        full_node_api = full_nodes[0]
        server_1: ChiaServer = full_node_api.full_node.server
        wallet_node, server_2 = wallets[0]

        assert wallet_node.wallet_state_manager is not None
        wallet = wallet_node.wallet_state_manager.main_wallet
        ph = await wallet.get_new_puzzlehash()
        if trusted:
            wallet_node.config["trusted_peers"] = {server_1.node_id.hex(): server_1.node_id.hex()}
        else:
            wallet_node.config["trusted_peers"] = {}

        await server_2.start_client(PeerInfo(self_hostname, uint16(server_1._port)), None)
        for i in range(0, num_blocks):
            await full_node_api.farm_new_block(FarmNewBlockProtocol(ph))
        await full_node_api.farm_new_transaction_block(FarmNewBlockProtocol(ph))
        await full_node_api.farm_new_transaction_block(FarmNewBlockProtocol(ph))

        funds = sum(
            [
                calculate_pool_reward(uint32(i)) + calculate_base_farmer_reward(uint32(i))
                for i in range(1, num_blocks + 2)
            ]
        )

        async def check_tx_are_pool_farm_rewards() -> bool:
            assert wallet_node.wallet_state_manager is not None
            wsm: WalletStateManager = wallet_node.wallet_state_manager
            all_txs = await wsm.get_all_transactions(1)
            expected_count = (num_blocks + 1) * 2
            if len(all_txs) != expected_count:
                return False
            pool_rewards = 0
            farm_rewards = 0

            for tx in all_txs:
                if TransactionType(tx.type) == TransactionType.COINBASE_REWARD:
                    pool_rewards += 1
                elif TransactionType(tx.type) == TransactionType.FEE_REWARD:
                    farm_rewards += 1

            if pool_rewards != expected_count / 2:
                return False
            if farm_rewards != expected_count / 2:
                return False
            return True

        await time_out_assert(10, check_tx_are_pool_farm_rewards, True)
        await time_out_assert(5, wallet.get_confirmed_balance, funds)

    @pytest.mark.parametrize(
        "trusted",
        [True, False],
    )
    @pytest.mark.asyncio
    async def test_wallet_make_transaction(
        self,
        two_wallet_nodes: Tuple[List[FullNodeSimulator], List[Tuple[WalletNode, ChiaServer]]],
        trusted: bool,
        self_hostname: str,
    ) -> None:
        num_blocks = 5
        full_nodes, wallets = two_wallet_nodes
        full_node_api = full_nodes[0]
        server_1 = full_node_api.full_node.server
        wallet_node, server_2 = wallets[0]
        assert wallet_node.wallet_state_manager is not None
        wallet_node_2, server_3 = wallets[1]
        assert wallet_node_2.wallet_state_manager is not None
        wallet = wallet_node.wallet_state_manager.main_wallet
        ph = await wallet.get_new_puzzlehash()
        if trusted:
            wallet_node.config["trusted_peers"] = {server_1.node_id.hex(): server_1.node_id.hex()}
            wallet_node_2.config["trusted_peers"] = {server_1.node_id.hex(): server_1.node_id.hex()}
        else:
            wallet_node.config["trusted_peers"] = {}
            wallet_node_2.config["trusted_peers"] = {}

        await server_2.start_client(PeerInfo(self_hostname, uint16(server_1._port)), None)

        for i in range(0, num_blocks):
            await full_node_api.farm_new_transaction_block(FarmNewBlockProtocol(ph))

        funds = sum(
            [calculate_pool_reward(uint32(i)) + calculate_base_farmer_reward(uint32(i)) for i in range(1, num_blocks)]
        )

        await time_out_assert(5, wallet.get_confirmed_balance, funds)
        await time_out_assert(5, wallet.get_unconfirmed_balance, funds)

        tx = await wallet.generate_signed_transaction(
            uint64(10),
            await wallet_node_2.wallet_state_manager.main_wallet.get_new_puzzlehash(),
            uint64(0),
        )
        await wallet.push_transaction(tx)

        await time_out_assert(5, wallet.get_confirmed_balance, funds)
        await time_out_assert(5, wallet.get_unconfirmed_balance, funds - 10)
        await time_out_assert(5, full_node_api.full_node.mempool_manager.get_spendbundle, tx.spend_bundle, tx.name)

        for i in range(0, num_blocks):
            await full_node_api.farm_new_transaction_block(FarmNewBlockProtocol(ph))

        new_funds = sum(
            [
                calculate_pool_reward(uint32(i)) + calculate_base_farmer_reward(uint32(i))
                for i in range(1, (2 * num_blocks))
            ]
        )

        await time_out_assert(5, wallet.get_confirmed_balance, new_funds - 10)
        await time_out_assert(5, wallet.get_unconfirmed_balance, new_funds - 10)

    @pytest.mark.parametrize(
        "trusted",
        [True, False],
    )
    @pytest.mark.asyncio
    async def test_wallet_coinbase_reorg(
        self,
        wallet_node_sim_and_wallet: Tuple[List[FullNodeSimulator], List[Tuple[WalletNode, ChiaServer]]],
        trusted: bool,
        self_hostname: str,
    ) -> None:
        num_blocks = 5
        full_nodes, wallets = wallet_node_sim_and_wallet
        full_node_api = full_nodes[0]
        fn_server = full_node_api.full_node.server
        wallet_node, server_2 = wallets[0]
        assert wallet_node.wallet_state_manager is not None
        wallet = wallet_node.wallet_state_manager.main_wallet
        ph = await wallet.get_new_puzzlehash()
        if trusted:
            wallet_node.config["trusted_peers"] = {fn_server.node_id.hex(): fn_server.node_id.hex()}
        else:
            wallet_node.config["trusted_peers"] = {}
        await server_2.start_client(PeerInfo(self_hostname, uint16(fn_server._port)), None)
        await asyncio.sleep(5)
        for i in range(0, num_blocks):
            await full_node_api.farm_new_transaction_block(FarmNewBlockProtocol(ph))

        funds = sum(
            [calculate_pool_reward(uint32(i)) + calculate_base_farmer_reward(uint32(i)) for i in range(1, num_blocks)]
        )

        await time_out_assert(25, wallet.get_confirmed_balance, funds)

        await full_node_api.reorg_from_index_to_new_index(
            ReorgProtocol(uint32(2), uint32(num_blocks + 6), bytes32(32 * b"0"))
        )

        funds = sum(
            [
                calculate_pool_reward(uint32(i)) + calculate_base_farmer_reward(uint32(i))
                for i in range(1, num_blocks - 2)
            ]
        )

        await time_out_assert(5, wallet.get_confirmed_balance, funds)

    @pytest.mark.parametrize(
        "trusted",
        [True, False],
    )
    @pytest.mark.asyncio
    async def test_wallet_send_to_three_peers(
        self,
        three_sim_two_wallets: Tuple[List[FullNodeSimulator], List[Tuple[WalletNode, ChiaServer]]],
        trusted: bool,
        self_hostname: str,
    ) -> None:
        num_blocks = 10
        full_nodes, wallets = three_sim_two_wallets

        wallet_0, wallet_server_0 = wallets[0]
        assert wallet_0.wallet_state_manager is not None

        full_node_api_0 = full_nodes[0]
        full_node_api_1 = full_nodes[1]
        full_node_api_2 = full_nodes[2]

        full_node_0 = full_node_api_0.full_node
        full_node_1 = full_node_api_1.full_node
        full_node_2 = full_node_api_2.full_node

        server_0 = full_node_0.server
        server_1 = full_node_1.server
        server_2 = full_node_2.server

        ph = await wallet_0.wallet_state_manager.main_wallet.get_new_puzzlehash()
        if trusted:
            wallet_0.config["trusted_peers"] = {
                server_0.node_id.hex(): server_0.node_id.hex(),
                server_1.node_id.hex(): server_1.node_id.hex(),
                server_2.node_id.hex(): server_2.node_id.hex(),
            }

        else:
            wallet_0.config["trusted_peers"] = {}

        # wallet0 <-> sever0
        await wallet_server_0.start_client(PeerInfo(self_hostname, uint16(server_0._port)), None)

        for i in range(0, num_blocks):
            await full_node_api_0.farm_new_transaction_block(FarmNewBlockProtocol(ph))

        all_blocks = await full_node_api_0.get_all_full_blocks()

        for block in all_blocks:
            await full_node_1.respond_block(RespondBlock(block))
            await full_node_2.respond_block(RespondBlock(block))

        funds = sum(
            [calculate_pool_reward(uint32(i)) + calculate_base_farmer_reward(uint32(i)) for i in range(1, num_blocks)]
        )

        await time_out_assert(5, wallet_0.wallet_state_manager.main_wallet.get_confirmed_balance, funds)

        tx = await wallet_0.wallet_state_manager.main_wallet.generate_signed_transaction(
            uint64(10), bytes32(32 * b"0"), uint64(0)
        )
        assert tx.spend_bundle is not None
        await wallet_0.wallet_state_manager.main_wallet.push_transaction(tx)

        await time_out_assert_not_none(5, full_node_0.mempool_manager.get_spendbundle, tx.spend_bundle.name())

        # wallet0 <-> sever1
        await wallet_server_0.start_client(PeerInfo(self_hostname, uint16(server_1._port)), wallet_0.on_connect)

        await time_out_assert_not_none(15, full_node_1.mempool_manager.get_spendbundle, tx.spend_bundle.name())

        # wallet0 <-> sever2
        await wallet_server_0.start_client(PeerInfo(self_hostname, uint16(server_2._port)), wallet_0.on_connect)

        await time_out_assert_not_none(15, full_node_2.mempool_manager.get_spendbundle, tx.spend_bundle.name())

    @pytest.mark.parametrize(
        "trusted",
        [True, False],
    )
    @pytest.mark.asyncio
    async def test_wallet_make_transaction_hop(
        self,
        two_wallet_nodes_five_freeze: Tuple[List[FullNodeSimulator], List[Tuple[WalletNode, ChiaServer]]],
        trusted: bool,
        self_hostname: str,
    ) -> None:
        num_blocks = 10
        full_nodes, wallets = two_wallet_nodes_five_freeze
        full_node_api_0 = full_nodes[0]
        full_node_0 = full_node_api_0.full_node
        server_0 = full_node_0.server

        wallet_node_0, wallet_0_server = wallets[0]
        assert wallet_node_0.wallet_state_manager is not None
        wallet_node_1, wallet_1_server = wallets[1]
        assert wallet_node_1.wallet_state_manager is not None

        wallet_0 = wallet_node_0.wallet_state_manager.main_wallet
        wallet_1 = wallet_node_1.wallet_state_manager.main_wallet
        ph = await wallet_0.get_new_puzzlehash()
        if trusted:
            wallet_node_0.config["trusted_peers"] = {server_0.node_id.hex(): server_0.node_id.hex()}
            wallet_node_1.config["trusted_peers"] = {server_0.node_id.hex(): server_0.node_id.hex()}
        else:
            wallet_node_0.config["trusted_peers"] = {}
            wallet_node_1.config["trusted_peers"] = {}
        await wallet_0_server.start_client(PeerInfo(self_hostname, uint16(server_0._port)), None)

        await wallet_1_server.start_client(PeerInfo(self_hostname, uint16(server_0._port)), None)

        for i in range(0, num_blocks):
            await full_node_api_0.farm_new_transaction_block(FarmNewBlockProtocol(ph))

        funds = sum(
            [calculate_pool_reward(uint32(i)) + calculate_base_farmer_reward(uint32(i)) for i in range(1, num_blocks)]
        )
        await time_out_assert(20, wallet_is_synced, True, wallet_node_0, full_node_api_0)
        await time_out_assert(20, wallet_0.get_confirmed_balance, funds)
        await time_out_assert(20, wallet_0.get_unconfirmed_balance, funds)

        assert await wallet_0.get_confirmed_balance() == funds
        assert await wallet_0.get_unconfirmed_balance() == funds

        tx = await wallet_0.generate_signed_transaction(
            uint64(10),
            await wallet_node_1.wallet_state_manager.main_wallet.get_new_puzzlehash(),
            uint64(0),
        )

        await wallet_0.push_transaction(tx)

        await time_out_assert(20, full_node_0.mempool_manager.get_spendbundle, tx.spend_bundle, tx.name)
        # Full node height 11, wallet height 9
        await time_out_assert(20, wallet_0.get_confirmed_balance, funds)
        await time_out_assert(20, wallet_0.get_unconfirmed_balance, funds - 10)

        for i in range(0, 4):
            await full_node_api_0.farm_new_transaction_block(FarmNewBlockProtocol(bytes32(32 * b"0")))

        # here it's num_blocks + 1 because our last reward is included in the first block that we just farmed
        new_funds = sum(
            [
                calculate_pool_reward(uint32(i)) + calculate_base_farmer_reward(uint32(i))
                for i in range(1, num_blocks + 1)
            ]
        )

        # Full node height 17, wallet height 15
        await time_out_assert(20, wallet_0.get_confirmed_balance, new_funds - 10)
        await time_out_assert(20, wallet_0.get_unconfirmed_balance, new_funds - 10)
        await time_out_assert(20, wallet_1.get_confirmed_balance, 10)

        tx = await wallet_1.generate_signed_transaction(uint64(5), await wallet_0.get_new_puzzlehash(), uint64(0))
        await wallet_1.push_transaction(tx)
        await time_out_assert(20, full_node_0.mempool_manager.get_spendbundle, tx.spend_bundle, tx.name)

        for i in range(0, 4):
            await full_node_api_0.farm_new_transaction_block(FarmNewBlockProtocol(bytes32(32 * b"0")))

        await wallet_0.get_confirmed_balance()
        await wallet_0.get_unconfirmed_balance()
        await wallet_1.get_confirmed_balance()

        await time_out_assert(20, wallet_0.get_confirmed_balance, new_funds - 5)
        await time_out_assert(20, wallet_0.get_unconfirmed_balance, new_funds - 5)
        await time_out_assert(20, wallet_1.get_confirmed_balance, 5)

    # @pytest.mark.asyncio
    # async def test_wallet_finds_full_node(self):
    #     node_iters = [
    #         setup_full_node(
    #             test_constants,
    #             "blockchain_test.db",
    #             11234,
    #             introducer_port=11236,
    #             simulator=False,
    #         ),
    #         setup_wallet_node(
    #             11235,
    #             test_constants,
    #             None,
    #             introducer_port=11236,
    #         ),
    #         setup_introducer(11236),
    #     ]
    #
    #     full_node_api = await node_iters[0].__anext__()
    #     wallet, wallet_server = await node_iters[1].__anext__()
    #     introducer, introducer_server = await node_iters[2].__anext__()
    #
    #     async def has_full_node():
    #         outbound: List[WSChiaConnection] = wallet.server.get_outgoing_connections()
    #         for connection in outbound:
    #             if connection.connection_type is NodeType.FULL_NODE:
    #                 return True
    #         return False
    #
    #     await time_out_assert(
    #         2 * 60,
    #         has_full_node,
    #         True,
    #     )
    #     await _teardown_nodes(node_iters)
    @pytest.mark.parametrize(
        "trusted",
        [True, False],
    )
    @pytest.mark.asyncio
    async def test_wallet_make_transaction_with_fee(
        self,
        two_wallet_nodes: Tuple[List[FullNodeSimulator], List[Tuple[WalletNode, ChiaServer]]],
        trusted: bool,
        self_hostname: str,
    ) -> None:
        num_blocks = 5
        full_nodes, wallets = two_wallet_nodes
        full_node_1 = full_nodes[0]

        wallet_node, server_2 = wallets[0]
        assert wallet_node.wallet_state_manager is not None
        wallet_node_2, server_3 = wallets[1]
        assert wallet_node_2.wallet_state_manager is not None

        wallet = wallet_node.wallet_state_manager.main_wallet
        ph = await wallet.get_new_puzzlehash()
        if trusted:
            wallet_node.config["trusted_peers"] = {
                full_node_1.full_node.server.node_id.hex(): full_node_1.full_node.server.node_id.hex()
            }
            wallet_node_2.config["trusted_peers"] = {
                full_node_1.full_node.server.node_id.hex(): full_node_1.full_node.server.node_id.hex()
            }
        else:
            wallet_node.config["trusted_peers"] = {}
            wallet_node_2.config["trusted_peers"] = {}
        await server_2.start_client(PeerInfo(self_hostname, uint16(full_node_1.full_node.server._port)), None)

        for i in range(0, num_blocks):
            await full_node_1.farm_new_transaction_block(FarmNewBlockProtocol(ph))

        funds = sum(
            [calculate_pool_reward(uint32(i)) + calculate_base_farmer_reward(uint32(i)) for i in range(1, num_blocks)]
        )

        await time_out_assert(5, wallet.get_confirmed_balance, funds)
        await time_out_assert(5, wallet.get_unconfirmed_balance, funds)

        assert await wallet.get_confirmed_balance() == funds
        assert await wallet.get_unconfirmed_balance() == funds
        tx_amount = 3200000000000
        tx_fee = 10
        tx = await wallet.generate_signed_transaction(
            uint64(tx_amount),
            await wallet_node_2.wallet_state_manager.main_wallet.get_new_puzzlehash(),
            uint64(tx_fee),
        )
        assert tx.spend_bundle is not None

        fees = tx.spend_bundle.fees()
        assert fees == tx_fee

        await wallet.push_transaction(tx)
        await time_out_assert(5, full_node_1.full_node.mempool_manager.get_spendbundle, tx.spend_bundle, tx.name)

        await time_out_assert(5, wallet.get_confirmed_balance, funds)
        await time_out_assert(5, wallet.get_unconfirmed_balance, funds - tx_amount - tx_fee)

        for i in range(0, num_blocks):
            await full_node_1.farm_new_transaction_block(FarmNewBlockProtocol(bytes32(32 * b"0")))

        new_funds = sum(
            [
                calculate_pool_reward(uint32(i)) + calculate_base_farmer_reward(uint32(i))
                for i in range(1, num_blocks + 1)
            ]
        )

        await time_out_assert(5, wallet.get_confirmed_balance, new_funds - tx_amount - tx_fee)
        await time_out_assert(5, wallet.get_unconfirmed_balance, new_funds - tx_amount - tx_fee)

    @pytest.mark.parametrize(
        "trusted",
        [True, False],
    )
    @pytest.mark.asyncio
    async def test_wallet_create_hit_max_send_amount(
        self,
        two_wallet_nodes: Tuple[List[FullNodeSimulator], List[Tuple[WalletNode, ChiaServer]]],
        trusted: bool,
        self_hostname: str,
    ) -> None:
        num_blocks = 5
        full_nodes, wallets = two_wallet_nodes
        full_node_1 = full_nodes[0]

        wallet_node, server_2 = wallets[0]
        assert wallet_node.wallet_state_manager is not None
        wallet_node_2, server_3 = wallets[1]

        wallet = wallet_node.wallet_state_manager.main_wallet
        ph = await wallet.get_new_puzzlehash()
        if trusted:
            wallet_node.config["trusted_peers"] = {
                full_node_1.full_node.server.node_id.hex(): full_node_1.full_node.server.node_id.hex()
            }
            wallet_node_2.config["trusted_peers"] = {
                full_node_1.full_node.server.node_id.hex(): full_node_1.full_node.server.node_id.hex()
            }
        else:
            wallet_node.config["trusted_peers"] = {}
            wallet_node_2.config["trusted_peers"] = {}
        await server_2.start_client(PeerInfo(self_hostname, uint16(full_node_1.full_node.server._port)), None)

        for i in range(0, num_blocks):
            await full_node_1.farm_new_transaction_block(FarmNewBlockProtocol(ph))

        funds = sum(
            [calculate_pool_reward(uint32(i)) + calculate_base_farmer_reward(uint32(i)) for i in range(1, num_blocks)]
        )

        await time_out_assert(5, wallet.get_confirmed_balance, funds)

        primaries: List[AmountWithPuzzlehash] = []
        for i in range(0, 60):
            primaries.append({"puzzlehash": ph, "amount": uint64(1000000000 + i), "memos": []})

        tx_split_coins = await wallet.generate_signed_transaction(uint64(1), ph, uint64(0), primaries=primaries)
        assert tx_split_coins.spend_bundle is not None

        await wallet.push_transaction(tx_split_coins)
        await time_out_assert(
            15, tx_in_pool, True, full_node_1.full_node.mempool_manager, tx_split_coins.spend_bundle.name()
        )
        for i in range(0, num_blocks):
            await full_node_1.farm_new_transaction_block(FarmNewBlockProtocol(bytes32(32 * b"0")))

        funds = sum(
            [
                calculate_pool_reward(uint32(i)) + calculate_base_farmer_reward(uint32(i))
                for i in range(1, num_blocks + 1)
            ]
        )

        await time_out_assert(90, wallet.get_confirmed_balance, funds)
        max_sent_amount = await wallet.get_max_send_amount()

        # 1) Generate transaction that is under the limit
        under_limit_tx = None
        try:
            under_limit_tx = await wallet.generate_signed_transaction(
                uint64(max_sent_amount - 1),
                ph,
                uint64(0),
            )
        except ValueError:
            assert ValueError

        assert under_limit_tx is not None

        # 2) Generate transaction that is equal to limit
        at_limit_tx = None
        try:
            at_limit_tx = await wallet.generate_signed_transaction(
                uint64(max_sent_amount),
                ph,
                uint64(0),
            )
        except ValueError:
            assert ValueError

        assert at_limit_tx is not None

        # 3) Generate transaction that is greater than limit
        above_limit_tx = None
        try:
            above_limit_tx = await wallet.generate_signed_transaction(
                uint64(max_sent_amount + 1),
                ph,
                uint64(0),
            )
        except ValueError:
            pass

        assert above_limit_tx is None

    @pytest.mark.parametrize(
        "trusted",
        [True, False],
    )
    @pytest.mark.asyncio
    async def test_wallet_prevent_fee_theft(
        self,
        two_wallet_nodes: Tuple[List[FullNodeSimulator], List[Tuple[WalletNode, ChiaServer]]],
        trusted: bool,
        self_hostname: str,
    ) -> None:
        num_blocks = 5
        full_nodes, wallets = two_wallet_nodes
        full_node_1 = full_nodes[0]

        wallet_node, server_2 = wallets[0]
        assert wallet_node.wallet_state_manager is not None
        wallet_node_2, server_3 = wallets[1]
        assert wallet_node_2.wallet_state_manager is not None

        wallet = wallet_node.wallet_state_manager.main_wallet
        ph = await wallet.get_new_puzzlehash()
        if trusted:
            wallet_node.config["trusted_peers"] = {
                full_node_1.full_node.server.node_id.hex(): full_node_1.full_node.server.node_id.hex()
            }
            wallet_node_2.config["trusted_peers"] = {
                full_node_1.full_node.server.node_id.hex(): full_node_1.full_node.server.node_id.hex()
            }
        else:
            wallet_node.config["trusted_peers"] = {}
            wallet_node_2.config["trusted_peers"] = {}
        await server_2.start_client(PeerInfo(self_hostname, uint16(full_node_1.full_node.server._port)), None)

        for i in range(0, num_blocks):
            await full_node_1.farm_new_transaction_block(FarmNewBlockProtocol(ph))

        funds = sum(
            [calculate_pool_reward(uint32(i)) + calculate_base_farmer_reward(uint32(i)) for i in range(1, num_blocks)]
        )

        await time_out_assert(5, wallet.get_confirmed_balance, funds)
        await time_out_assert(5, wallet.get_unconfirmed_balance, funds)

        assert await wallet.get_confirmed_balance() == funds
        assert await wallet.get_unconfirmed_balance() == funds
        tx_amount = 3200000000000
        tx_fee = 300000000000
        tx = await wallet.generate_signed_transaction(
            uint64(tx_amount),
            await wallet_node_2.wallet_state_manager.main_wallet.get_new_puzzlehash(),
            uint64(tx_fee),
        )
        assert tx.spend_bundle is not None

        # extract coin_spend from generated spend_bundle
        for cs in tx.spend_bundle.coin_spends:
            if cs.additions() == []:
                stolen_cs = cs
        # get a legit signature
        stolen_sb = await wallet.sign_transaction([stolen_cs])
        now = uint64(int(time.time()))
        add_list = list(stolen_sb.additions())
        rem_list = list(stolen_sb.removals())
        name = stolen_sb.name()
        stolen_tx = TransactionRecord(
            confirmed_at_height=uint32(0),
            created_at_time=now,
            to_puzzle_hash=bytes32(32 * b"0"),
            amount=uint64(0),
            fee_amount=stolen_cs.coin.amount,
            confirmed=False,
            sent=uint32(0),
            spend_bundle=stolen_sb,
            additions=add_list,
            removals=rem_list,
            wallet_id=wallet.id(),
            sent_to=[],
            trade_id=None,
            type=uint32(TransactionType.OUTGOING_TX.value),
            name=name,
            memos=list(compute_memos(stolen_sb).items()),
        )
        await wallet.push_transaction(stolen_tx)

        await time_out_assert(5, wallet.get_confirmed_balance, funds)
        await time_out_assert(5, wallet.get_unconfirmed_balance, funds - stolen_cs.coin.amount)

        for i in range(0, num_blocks):
            await full_node_1.farm_new_transaction_block(FarmNewBlockProtocol(bytes32(32 * b"0")))

        # Funds have not decreased because stolen_tx was rejected
        outstanding_coinbase_rewards = 2000000000000
        await time_out_assert(20, wallet.get_confirmed_balance, funds + outstanding_coinbase_rewards)

    @pytest.mark.parametrize(
        "trusted",
        [True, False],
    )
    @pytest.mark.asyncio
    async def test_wallet_tx_reorg(
        self,
        two_wallet_nodes: Tuple[List[FullNodeSimulator], List[Tuple[WalletNode, ChiaServer]]],
        trusted: bool,
        self_hostname: str,
    ) -> None:
        num_blocks = 5
        full_nodes, wallets = two_wallet_nodes
        full_node_api = full_nodes[0]
        fn_server = full_node_api.full_node.server

        wallet_node, server_2 = wallets[0]
        assert wallet_node.wallet_state_manager is not None
        wallet_node_2, server_3 = wallets[1]
        assert wallet_node_2.wallet_state_manager is not None

        wallet = wallet_node.wallet_state_manager.main_wallet
        wallet_2 = wallet_node_2.wallet_state_manager.main_wallet

        ph = await wallet.get_new_puzzlehash()
        ph2 = await wallet_2.get_new_puzzlehash()
        if trusted:
            wallet_node.config["trusted_peers"] = {fn_server.node_id.hex(): fn_server.node_id.hex()}
            wallet_node_2.config["trusted_peers"] = {fn_server.node_id.hex(): fn_server.node_id.hex()}
        else:
            wallet_node.config["trusted_peers"] = {}
            wallet_node_2.config["trusted_peers"] = {}

        await server_2.start_client(PeerInfo(self_hostname, uint16(fn_server._port)), None)
        await server_3.start_client(PeerInfo(self_hostname, uint16(fn_server._port)), None)
        for i in range(0, num_blocks):
            await full_node_api.farm_new_transaction_block(FarmNewBlockProtocol(ph))

        funds = sum(
            [calculate_pool_reward(uint32(i)) + calculate_base_farmer_reward(uint32(i)) for i in range(1, num_blocks)]
        )
        # Waits a few seconds to receive rewards
        all_blocks = await full_node_api.get_all_full_blocks()

        # Ensure that we use a coin that we will not reorg out
        coin = list(all_blocks[-3].get_included_reward_coins())[0]
        await asyncio.sleep(5)

        tx = await wallet.generate_signed_transaction(uint64(1000), ph2, coins={coin})
        assert tx.spend_bundle is not None
        await wallet.push_transaction(tx)
        await full_node_api.full_node.respond_transaction(tx.spend_bundle, tx.name)
        await time_out_assert(5, full_node_api.full_node.mempool_manager.get_spendbundle, tx.spend_bundle, tx.name)
        await time_out_assert(5, wallet.get_confirmed_balance, funds)
        for i in range(0, 2):
            await full_node_api.farm_new_transaction_block(FarmNewBlockProtocol(bytes32(32 * b"0")))
        await time_out_assert(5, wallet_2.get_confirmed_balance, 1000)
        funds -= 1000

        await time_out_assert(5, wallet_node.wallet_state_manager.blockchain.get_peak_height, 7)
        peak = full_node_api.full_node.blockchain.get_peak()
        assert peak is not None
        peak_height = peak.height
        print(peak_height)

        # Perform a reorg, which will revert the transaction in the full node and wallet, and cause wallet to resubmit
        await full_node_api.reorg_from_index_to_new_index(
            ReorgProtocol(uint32(peak_height - 3), uint32(peak_height + 3), bytes32(32 * b"0"))
        )

        funds = sum(
            [
                calculate_pool_reward(uint32(i)) + calculate_base_farmer_reward(uint32(i))
                for i in range(1, peak_height - 2)
            ]
        )

        await time_out_assert(7, full_node_api.full_node.blockchain.get_peak_height, peak_height + 3)
        await time_out_assert(7, wallet_node.wallet_state_manager.blockchain.get_peak_height, peak_height + 3)

        # Farm a few blocks so we can confirm the resubmitted transaction
        for i in range(0, num_blocks):
            await asyncio.sleep(1)
            await full_node_api.farm_new_transaction_block(FarmNewBlockProtocol(bytes32(32 * b"0")))

        # By this point, the transaction should be confirmed
        await time_out_assert(15, wallet.get_confirmed_balance, funds - 1000)

        unconfirmed = await wallet_node.wallet_state_manager.tx_store.get_unconfirmed_for_wallet(int(wallet.id()))
        assert len(unconfirmed) == 0
        tx_record = await wallet_node.wallet_state_manager.tx_store.get_transaction_record(tx.name)
        assert tx_record is not None
        removed = tx_record.removals[0]
        added = tx_record.additions[0]
        added_1 = tx_record.additions[1]
        wallet_coin_record_rem = await wallet_node.wallet_state_manager.coin_store.get_coin_record(removed.name())
        assert wallet_coin_record_rem is not None
        assert wallet_coin_record_rem.spent

        coin_record_full_node = await full_node_api.full_node.coin_store.get_coin_record(removed.name())
        assert coin_record_full_node is not None
        assert coin_record_full_node.spent
        add_1_coin_record_full_node = await full_node_api.full_node.coin_store.get_coin_record(added.name())
        assert add_1_coin_record_full_node is not None
        assert add_1_coin_record_full_node.confirmed_block_index > 0
        add_2_coin_record_full_node = await full_node_api.full_node.coin_store.get_coin_record(added_1.name())
        assert add_2_coin_record_full_node is not None
        assert add_2_coin_record_full_node.confirmed_block_index > 0

    @pytest.mark.parametrize(
        "trusted",
        [False],
    )
    @pytest.mark.asyncio
    async def test_address_sliding_window(
        self,
        wallet_node_100_pk: Tuple[List[FullNodeSimulator], List[Tuple[WalletNode, ChiaServer]]],
        trusted: bool,
        self_hostname: str,
    ) -> None:
        full_nodes, wallets = wallet_node_100_pk
        full_node_api = full_nodes[0]
        server_1: ChiaServer = full_node_api.full_node.server
        wallet_node, server_2 = wallets[0]
        assert wallet_node.wallet_state_manager is not None
        if trusted:
            wallet_node.config["trusted_peers"] = {server_1.node_id.hex(): server_1.node_id.hex()}
        else:
            wallet_node.config["trusted_peers"] = {}
        wallet = wallet_node.wallet_state_manager.main_wallet

        await server_2.start_client(PeerInfo(self_hostname, uint16(server_1._port)), None)

        puzzle_hashes = []
        for i in range(211):
            pubkey = master_sk_to_wallet_sk(wallet_node.wallet_state_manager.private_key, uint32(i)).get_g1()
            puzzle: Program = wallet.puzzle_for_pk(bytes(pubkey))
            puzzle_hash: bytes32 = puzzle.get_tree_hash()
            puzzle_hashes.append(puzzle_hash)

        await full_node_api.farm_new_transaction_block(FarmNewBlockProtocol(bytes32(32 * b"0")))
        await full_node_api.farm_new_transaction_block(FarmNewBlockProtocol(puzzle_hashes[0]))
        await full_node_api.farm_new_transaction_block(FarmNewBlockProtocol(puzzle_hashes[210]))
        await full_node_api.farm_new_transaction_block(FarmNewBlockProtocol(puzzle_hashes[114]))
        await full_node_api.farm_new_transaction_block(FarmNewBlockProtocol(bytes32(32 * b"0")))

        await time_out_assert(60, wallet.get_confirmed_balance, 2 * 10**12)

        await full_node_api.farm_new_transaction_block(FarmNewBlockProtocol(puzzle_hashes[50]))
        await full_node_api.farm_new_transaction_block(FarmNewBlockProtocol(bytes32(32 * b"0")))

        await time_out_assert(60, wallet.get_confirmed_balance, 8 * 10**12)

        await full_node_api.farm_new_transaction_block(FarmNewBlockProtocol(puzzle_hashes[113]))
        await full_node_api.farm_new_transaction_block(FarmNewBlockProtocol(puzzle_hashes[209]))
<<<<<<< HEAD
        await full_node_api.farm_new_transaction_block(FarmNewBlockProtocol(32 * b"0"))
        await time_out_assert(60, wallet.get_confirmed_balance, 12 * 10**12)
=======
        await full_node_api.farm_new_transaction_block(FarmNewBlockProtocol(bytes32(32 * b"0")))
        await time_out_assert(60, wallet.get_confirmed_balance, 12 * 10 ** 12)
>>>>>>> 60c1867a

    @pytest.mark.parametrize(
        "trusted",
        [True, False],
    )
    @pytest.mark.asyncio
    async def test_wallet_transaction_options(
        self,
        two_wallet_nodes: Tuple[List[FullNodeSimulator], List[Tuple[WalletNode, ChiaServer]]],
        trusted: bool,
        self_hostname: str,
    ) -> None:
        num_blocks = 5
        full_nodes, wallets = two_wallet_nodes
        full_node_api = full_nodes[0]
        server_1 = full_node_api.full_node.server

        wallet_node, server_2 = wallets[0]
        assert wallet_node.wallet_state_manager is not None
        wallet_node_2, server_3 = wallets[1]
        assert wallet_node_2.wallet_state_manager is not None

        wallet = wallet_node.wallet_state_manager.main_wallet
        ph = await wallet.get_new_puzzlehash()
        if trusted:
            wallet_node.config["trusted_peers"] = {server_1.node_id.hex(): server_1.node_id.hex()}
            wallet_node_2.config["trusted_peers"] = {server_1.node_id.hex(): server_1.node_id.hex()}
        else:
            wallet_node.config["trusted_peers"] = {}
            wallet_node_2.config["trusted_peers"] = {}

        await server_2.start_client(PeerInfo(self_hostname, uint16(server_1._port)), None)

        for i in range(0, num_blocks):
            await full_node_api.farm_new_transaction_block(FarmNewBlockProtocol(ph))
        await full_node_api.farm_new_transaction_block(FarmNewBlockProtocol(bytes32([0] * 32)))

        funds = sum(
            [
                calculate_pool_reward(uint32(i)) + calculate_base_farmer_reward(uint32(i))
                for i in range(1, num_blocks + 1)
            ]
        )

        await time_out_assert(5, wallet.get_confirmed_balance, funds)
        await time_out_assert(5, wallet.get_unconfirmed_balance, funds)

        AMOUNT_TO_SEND = 4000000000000
        coins = await wallet.select_coins(uint64(AMOUNT_TO_SEND))
        coin_list = list(coins)

        tx = await wallet.generate_signed_transaction(
            uint64(AMOUNT_TO_SEND),
            await wallet_node_2.wallet_state_manager.main_wallet.get_new_puzzlehash(),
            uint64(0),
            coins=coins,
            origin_id=coin_list[2].name(),
        )
        assert tx.spend_bundle is not None
        paid_coin = [coin for coin in tx.spend_bundle.additions() if coin.amount == AMOUNT_TO_SEND][0]
        assert paid_coin.parent_coin_info == coin_list[2].name()
        await wallet.push_transaction(tx)

        await time_out_assert(5, wallet.get_confirmed_balance, funds)
        await time_out_assert(5, wallet.get_unconfirmed_balance, funds - AMOUNT_TO_SEND)
        await time_out_assert(5, full_node_api.full_node.mempool_manager.get_spendbundle, tx.spend_bundle, tx.name)

        for i in range(0, num_blocks):
            await full_node_api.farm_new_transaction_block(FarmNewBlockProtocol(bytes32([0] * 32)))

        await time_out_assert(5, wallet.get_confirmed_balance, funds - AMOUNT_TO_SEND)
        await time_out_assert(5, wallet.get_unconfirmed_balance, funds - AMOUNT_TO_SEND)<|MERGE_RESOLUTION|>--- conflicted
+++ resolved
@@ -836,13 +836,8 @@
 
         await full_node_api.farm_new_transaction_block(FarmNewBlockProtocol(puzzle_hashes[113]))
         await full_node_api.farm_new_transaction_block(FarmNewBlockProtocol(puzzle_hashes[209]))
-<<<<<<< HEAD
-        await full_node_api.farm_new_transaction_block(FarmNewBlockProtocol(32 * b"0"))
+        await full_node_api.farm_new_transaction_block(FarmNewBlockProtocol(bytes32(32 * b"0")))
         await time_out_assert(60, wallet.get_confirmed_balance, 12 * 10**12)
-=======
-        await full_node_api.farm_new_transaction_block(FarmNewBlockProtocol(bytes32(32 * b"0")))
-        await time_out_assert(60, wallet.get_confirmed_balance, 12 * 10 ** 12)
->>>>>>> 60c1867a
 
     @pytest.mark.parametrize(
         "trusted",
