--- conflicted
+++ resolved
@@ -88,7 +88,6 @@
     await new_block(db, peak_hash, parent_hash, height, chain_id == 0, ses)
 
 
-<<<<<<< HEAD
 @pytest.mark.asyncio
 async def test_height_to_hash(tmp_dir: Path, db_version: int) -> None:
     async with DBConnection(db_version) as db_wrapper:
@@ -120,18 +119,19 @@
             assert height_map.get_hash(uint32(height)) == gen_block_hash(height)
 
 
-@pytest.mark.asyncio
-async def test_save_restore(tmp_dir: Path, db_version: int) -> None:
-    async with DBConnection(db_version) as db_wrapper:
-        await setup_db(db_wrapper)
-        await setup_chain(db_wrapper, 10000, ses_every=20)
+@pytest.mark.parametrize("ses_every", [20, 1])
+@pytest.mark.asyncio
+async def test_save_restore(ses_every: int, tmp_dir: Path, db_version: int) -> None:
+    async with DBConnection(db_version) as db_wrapper:
+        await setup_db(db_wrapper)
+        await setup_chain(db_wrapper, 10000, ses_every=ses_every)
 
         height_map = await BlockHeightMap.create(tmp_dir, db_wrapper)
 
         for height in reversed(range(10000)):
             assert height_map.contains_height(uint32(height))
             assert height_map.get_hash(uint32(height)) == gen_block_hash(height)
-            if (height % 20) == 0:
+            if (height % ses_every) == 0:
                 assert height_map.get_ses(uint32(height)) == gen_ses(height)
             else:
                 with pytest.raises(KeyError) as _:
@@ -149,7 +149,41 @@
         async with db_wrapper.writer_maybe_transaction() as conn:
             await conn.execute("DROP TABLE full_blocks")
         await setup_db(db_wrapper)
-        await setup_chain(db_wrapper, 10000, ses_every=20, start_height=9970)
+        await setup_chain(db_wrapper, 10000, ses_every=ses_every, start_height=9970)
+        height_map = await BlockHeightMap.create(tmp_dir, db_wrapper)
+
+        for height in reversed(range(10000)):
+            assert height_map.contains_height(uint32(height))
+            assert height_map.get_hash(uint32(height)) == gen_block_hash(height)
+            if (height % ses_every) == 0:
+                assert height_map.get_ses(uint32(height)) == gen_ses(height)
+            else:
+                with pytest.raises(KeyError) as _:
+                    height_map.get_ses(uint32(height))
+
+
+@pytest.mark.asyncio
+async def test_restore_entire_chain(tmp_dir: Path, db_version: int) -> None:
+    # this is a test where the height-to-hash and height-to-ses caches are
+    # entirely unrelated to the database. Make sure they can both be fully
+    # replaced
+    async with DBConnection(db_version) as db_wrapper:
+        heights = bytearray(900 * 32)
+        for i in range(900):
+            idx = i * 32
+            heights[idx : idx + 32] = bytes([i % 256] * 32)
+
+        await write_file_async(tmp_dir / "height-to-hash", heights)
+
+        ses_cache = []
+        for i in range(0, 900, 19):
+            ses_cache.append((uint32(i), bytes(gen_ses(i + 9999))))
+
+        await write_file_async(tmp_dir / "sub-epoch-summaries", bytes(SesCache(ses_cache)))
+
+        await setup_db(db_wrapper)
+        await setup_chain(db_wrapper, 10000, ses_every=20)
+
         height_map = await BlockHeightMap.create(tmp_dir, db_wrapper)
 
         for height in reversed(range(10000)):
@@ -163,30 +197,29 @@
 
 
 @pytest.mark.asyncio
-async def test_restore_entire_chain(tmp_dir: Path, db_version: int) -> None:
-    # this is a test where the height-to-hash and height-to-ses caches are
-    # entirely unrelated to the database. Make sure they can both be fully
-    # replaced
-    async with DBConnection(db_version) as db_wrapper:
-        heights = bytearray(900 * 32)
-        for i in range(900):
-            idx = i * 32
-            heights[idx : idx + 32] = bytes([i % 256] * 32)
-
-        await write_file_async(tmp_dir / "height-to-hash", heights)
-
+async def test_restore_ses_only(tmp_dir: Path, db_version: int) -> None:
+    # this is a test where the height-to-hash is complete and correct but
+    # sub epoch summaries are missing. We need to be able to restore them in
+    # this case.
+    async with DBConnection(db_version) as db_wrapper:
+        await setup_db(db_wrapper)
+        await setup_chain(db_wrapper, 2000, ses_every=20)
+
+        height_map = await BlockHeightMap.create(tmp_dir, db_wrapper)
+        await height_map.maybe_flush()
+        del height_map
+
+        # corrupt the sub epoch cache
         ses_cache = []
-        for i in range(0, 900, 19):
+        for i in range(0, 2000, 19):
             ses_cache.append((uint32(i), bytes(gen_ses(i + 9999))))
 
         await write_file_async(tmp_dir / "sub-epoch-summaries", bytes(SesCache(ses_cache)))
 
-        await setup_db(db_wrapper)
-        await setup_chain(db_wrapper, 10000, ses_every=20)
-
-        height_map = await BlockHeightMap.create(tmp_dir, db_wrapper)
-
-        for height in reversed(range(10000)):
+        # the test starts here
+        height_map = await BlockHeightMap.create(tmp_dir, db_wrapper)
+
+        for height in reversed(range(2000)):
             assert height_map.contains_height(uint32(height))
             assert height_map.get_hash(uint32(height)) == gen_block_hash(height)
             if (height % 20) == 0:
@@ -467,410 +500,9 @@
             # (when the test fails). Compare small portions at a time instead
             for idx in range(0, len(heights), 32):
                 assert new_heights[idx : idx + 32] == heights[idx : idx + 32]
-=======
-class TestBlockHeightMap:
+
     @pytest.mark.asyncio
-    async def test_height_to_hash(self, tmp_dir: Path, db_version: int) -> None:
-        async with DBConnection(db_version) as db_wrapper:
-            await setup_db(db_wrapper)
-            await setup_chain(db_wrapper, 10)
-
-            height_map = await BlockHeightMap.create(tmp_dir, db_wrapper)
-
-            assert not height_map.contains_height(uint32(11))
-            for height in reversed(range(10)):
-                assert height_map.contains_height(uint32(height))
-
-            for height in reversed(range(10)):
-                assert height_map.get_hash(uint32(height)) == gen_block_hash(height)
-
-    @pytest.mark.asyncio
-    async def test_height_to_hash_long_chain(self, tmp_dir: Path, db_version: int) -> None:
-        async with DBConnection(db_version) as db_wrapper:
-            await setup_db(db_wrapper)
-            await setup_chain(db_wrapper, 10000)
-
-            height_map = await BlockHeightMap.create(tmp_dir, db_wrapper)
-
-            for height in reversed(range(1000)):
-                assert height_map.contains_height(uint32(height))
-
-            for height in reversed(range(10000)):
-                assert height_map.get_hash(uint32(height)) == gen_block_hash(height)
-
-    @pytest.mark.parametrize("ses_every", [20, 1])
-    @pytest.mark.asyncio
-    async def test_save_restore(self, ses_every: int, tmp_dir: Path, db_version: int) -> None:
-        async with DBConnection(db_version) as db_wrapper:
-            await setup_db(db_wrapper)
-            await setup_chain(db_wrapper, 10000, ses_every=ses_every)
-
-            height_map = await BlockHeightMap.create(tmp_dir, db_wrapper)
-
-            for height in reversed(range(10000)):
-                assert height_map.contains_height(uint32(height))
-                assert height_map.get_hash(uint32(height)) == gen_block_hash(height)
-                if (height % ses_every) == 0:
-                    assert height_map.get_ses(uint32(height)) == gen_ses(height)
-                else:
-                    with pytest.raises(KeyError) as _:
-                        height_map.get_ses(uint32(height))
-
-            await height_map.maybe_flush()
-
-            del height_map
-
-            # To ensure we're actually loading from cache, and not the DB, clear
-            # the table (but we still need the peak). We need at least 20 blocks
-            # in the DB since we keep loading until we find a match of both hash
-            # and sub epoch summary. In this test we have a sub epoch summary
-            # every 20 blocks, so we generate the 30 last blocks only
-            async with db_wrapper.writer_maybe_transaction() as conn:
-                await conn.execute("DROP TABLE full_blocks")
-            await setup_db(db_wrapper)
-            await setup_chain(db_wrapper, 10000, ses_every=ses_every, start_height=9970)
-            height_map = await BlockHeightMap.create(tmp_dir, db_wrapper)
-
-            for height in reversed(range(10000)):
-                assert height_map.contains_height(uint32(height))
-                assert height_map.get_hash(uint32(height)) == gen_block_hash(height)
-                if (height % ses_every) == 0:
-                    assert height_map.get_ses(uint32(height)) == gen_ses(height)
-                else:
-                    with pytest.raises(KeyError) as _:
-                        height_map.get_ses(uint32(height))
-
-    @pytest.mark.asyncio
-    async def test_restore_entire_chain(self, tmp_dir: Path, db_version: int) -> None:
-        # this is a test where the height-to-hash and height-to-ses caches are
-        # entirely unrelated to the database. Make sure they can both be fully
-        # replaced
-        async with DBConnection(db_version) as db_wrapper:
-            heights = bytearray(900 * 32)
-            for i in range(900):
-                idx = i * 32
-                heights[idx : idx + 32] = bytes([i % 256] * 32)
-
-            await write_file_async(tmp_dir / "height-to-hash", heights)
-
-            ses_cache = []
-            for i in range(0, 900, 19):
-                ses_cache.append((uint32(i), bytes(gen_ses(i + 9999))))
-
-            await write_file_async(tmp_dir / "sub-epoch-summaries", bytes(SesCache(ses_cache)))
-
-            await setup_db(db_wrapper)
-            await setup_chain(db_wrapper, 10000, ses_every=20)
-
-            height_map = await BlockHeightMap.create(tmp_dir, db_wrapper)
-
-            for height in reversed(range(10000)):
-                assert height_map.contains_height(uint32(height))
-                assert height_map.get_hash(uint32(height)) == gen_block_hash(height)
-                if (height % 20) == 0:
-                    assert height_map.get_ses(uint32(height)) == gen_ses(height)
-                else:
-                    with pytest.raises(KeyError) as _:
-                        height_map.get_ses(uint32(height))
-
-    @pytest.mark.asyncio
-    async def test_restore_ses_only(self, tmp_dir: Path, db_version: int) -> None:
-        # this is a test where the height-to-hash is complete and correct but
-        # sub epoch summaries are missing. We need to be able to restore them in
-        # this case.
-        async with DBConnection(db_version) as db_wrapper:
-            await setup_db(db_wrapper)
-            await setup_chain(db_wrapper, 2000, ses_every=20)
-
-            height_map = await BlockHeightMap.create(tmp_dir, db_wrapper)
-            await height_map.maybe_flush()
-            del height_map
-
-            # corrupt the sub epoch cache
-            ses_cache = []
-            for i in range(0, 2000, 19):
-                ses_cache.append((uint32(i), bytes(gen_ses(i + 9999))))
-
-            await write_file_async(tmp_dir / "sub-epoch-summaries", bytes(SesCache(ses_cache)))
-
-            # the test starts here
-            height_map = await BlockHeightMap.create(tmp_dir, db_wrapper)
-
-            for height in reversed(range(2000)):
-                assert height_map.contains_height(uint32(height))
-                assert height_map.get_hash(uint32(height)) == gen_block_hash(height)
-                if (height % 20) == 0:
-                    assert height_map.get_ses(uint32(height)) == gen_ses(height)
-                else:
-                    with pytest.raises(KeyError) as _:
-                        height_map.get_ses(uint32(height))
-
-    @pytest.mark.asyncio
-    async def test_restore_extend(self, tmp_dir: Path, db_version: int) -> None:
-        # test the case where the cache has fewer blocks than the DB, and that
-        # we correctly load all the missing blocks from the DB to update the
-        # cache
-        async with DBConnection(db_version) as db_wrapper:
-            await setup_db(db_wrapper)
-            await setup_chain(db_wrapper, 2000, ses_every=20)
-
-            height_map = await BlockHeightMap.create(tmp_dir, db_wrapper)
-
-            for height in reversed(range(2000)):
-                assert height_map.contains_height(uint32(height))
-                assert height_map.get_hash(uint32(height)) == gen_block_hash(height)
-                if (height % 20) == 0:
-                    assert height_map.get_ses(uint32(height)) == gen_ses(height)
-                else:
-                    with pytest.raises(KeyError) as _:
-                        height_map.get_ses(uint32(height))
-
-            await height_map.maybe_flush()
-
-            del height_map
-
-        async with DBConnection(db_version) as db_wrapper:
-            await setup_db(db_wrapper)
-            # add 2000 blocks to the chain
-            await setup_chain(db_wrapper, 4000, ses_every=20)
-            height_map = await BlockHeightMap.create(tmp_dir, db_wrapper)
-
-            # now make sure we have the complete chain, height 0 -> 4000
-            for height in reversed(range(4000)):
-                assert height_map.contains_height(uint32(height))
-                assert height_map.get_hash(uint32(height)) == gen_block_hash(height)
-                if (height % 20) == 0:
-                    assert height_map.get_ses(uint32(height)) == gen_ses(height)
-                else:
-                    with pytest.raises(KeyError) as _:
-                        height_map.get_ses(uint32(height))
-
-    @pytest.mark.asyncio
-    async def test_height_to_hash_with_orphans(self, tmp_dir: Path, db_version: int) -> None:
-        async with DBConnection(db_version) as db_wrapper:
-            await setup_db(db_wrapper)
-            await setup_chain(db_wrapper, 10)
-
-            # set up two separate chains, but without the peak
-            await setup_chain(db_wrapper, 10, chain_id=1)
-            await setup_chain(db_wrapper, 10, chain_id=2)
-
-            height_map = await BlockHeightMap.create(tmp_dir, db_wrapper)
-
-            for height in range(10):
-                assert height_map.get_hash(uint32(height)) == gen_block_hash(height)
-
-    @pytest.mark.asyncio
-    async def test_height_to_hash_update(self, tmp_dir: Path, db_version: int) -> None:
-        async with DBConnection(db_version) as db_wrapper:
-            await setup_db(db_wrapper)
-            await setup_chain(db_wrapper, 10)
-
-            # orphan blocks
-            await setup_chain(db_wrapper, 10, chain_id=1)
-
-            height_map = await BlockHeightMap.create(tmp_dir, db_wrapper)
-
-            for height in range(10):
-                assert height_map.get_hash(uint32(height)) == gen_block_hash(height)
-
-            height_map.update_height(uint32(10), gen_block_hash(100), None)
-
-            for height in range(9):
-                assert height_map.get_hash(uint32(height)) == gen_block_hash(height)
-
-            assert height_map.get_hash(uint32(10)) == gen_block_hash(100)
-
-    @pytest.mark.asyncio
-    async def test_update_ses(self, tmp_dir: Path, db_version: int) -> None:
-        async with DBConnection(db_version) as db_wrapper:
-            await setup_db(db_wrapper)
-            await setup_chain(db_wrapper, 10)
-
-            # orphan blocks
-            await setup_chain(db_wrapper, 10, chain_id=1)
-
-            height_map = await BlockHeightMap.create(tmp_dir, db_wrapper)
-
-            with pytest.raises(KeyError) as _:
-                height_map.get_ses(uint32(10))
-
-            height_map.update_height(uint32(10), gen_block_hash(10), gen_ses(10))
-
-            assert height_map.get_ses(uint32(10)) == gen_ses(10)
-            assert height_map.get_hash(uint32(10)) == gen_block_hash(10)
-
-    @pytest.mark.asyncio
-    async def test_height_to_ses(self, tmp_dir: Path, db_version: int) -> None:
-        async with DBConnection(db_version) as db_wrapper:
-            await setup_db(db_wrapper)
-            await setup_chain(db_wrapper, 10, ses_every=2)
-
-            height_map = await BlockHeightMap.create(tmp_dir, db_wrapper)
-
-            assert height_map.get_ses(uint32(0)) == gen_ses(0)
-            assert height_map.get_ses(uint32(2)) == gen_ses(2)
-            assert height_map.get_ses(uint32(4)) == gen_ses(4)
-            assert height_map.get_ses(uint32(6)) == gen_ses(6)
-            assert height_map.get_ses(uint32(8)) == gen_ses(8)
-
-            with pytest.raises(KeyError) as _:
-                height_map.get_ses(uint32(1))
-            with pytest.raises(KeyError) as _:
-                height_map.get_ses(uint32(3))
-            with pytest.raises(KeyError) as _:
-                height_map.get_ses(uint32(5))
-            with pytest.raises(KeyError) as _:
-                height_map.get_ses(uint32(7))
-            with pytest.raises(KeyError) as _:
-                height_map.get_ses(uint32(9))
-
-    @pytest.mark.asyncio
-    async def test_rollback(self, tmp_dir: Path, db_version: int) -> None:
-        async with DBConnection(db_version) as db_wrapper:
-            await setup_db(db_wrapper)
-            await setup_chain(db_wrapper, 10, ses_every=2)
-
-            height_map = await BlockHeightMap.create(tmp_dir, db_wrapper)
-
-            assert height_map.get_ses(uint32(0)) == gen_ses(0)
-            assert height_map.get_ses(uint32(2)) == gen_ses(2)
-            assert height_map.get_ses(uint32(4)) == gen_ses(4)
-            assert height_map.get_ses(uint32(6)) == gen_ses(6)
-            assert height_map.get_ses(uint32(8)) == gen_ses(8)
-
-            assert height_map.get_hash(uint32(5)) == gen_block_hash(5)
-
-            height_map.rollback(5)
-            assert height_map.contains_height(uint32(0))
-            assert height_map.contains_height(uint32(1))
-            assert height_map.contains_height(uint32(2))
-            assert height_map.contains_height(uint32(3))
-            assert height_map.contains_height(uint32(4))
-            assert height_map.contains_height(uint32(5))
-            assert not height_map.contains_height(uint32(6))
-            assert not height_map.contains_height(uint32(7))
-            assert not height_map.contains_height(uint32(8))
-            assert height_map.get_hash(uint32(5)) == gen_block_hash(5)
-
-            assert height_map.get_ses(uint32(0)) == gen_ses(0)
-            assert height_map.get_ses(uint32(2)) == gen_ses(2)
-            assert height_map.get_ses(uint32(4)) == gen_ses(4)
-            with pytest.raises(KeyError) as _:
-                height_map.get_ses(uint32(6))
-            with pytest.raises(KeyError) as _:
-                height_map.get_ses(uint32(8))
-
-    @pytest.mark.asyncio
-    async def test_rollback2(self, tmp_dir: Path, db_version: int) -> None:
-        async with DBConnection(db_version) as db_wrapper:
-            await setup_db(db_wrapper)
-            await setup_chain(db_wrapper, 10, ses_every=2)
-
-            height_map = await BlockHeightMap.create(tmp_dir, db_wrapper)
-
-            assert height_map.get_ses(uint32(0)) == gen_ses(0)
-            assert height_map.get_ses(uint32(2)) == gen_ses(2)
-            assert height_map.get_ses(uint32(4)) == gen_ses(4)
-            assert height_map.get_ses(uint32(6)) == gen_ses(6)
-            assert height_map.get_ses(uint32(8)) == gen_ses(8)
-
-            assert height_map.get_hash(uint32(6)) == gen_block_hash(6)
-
-            height_map.rollback(6)
-            assert height_map.contains_height(uint32(6))
-            assert not height_map.contains_height(uint32(7))
-
-            assert height_map.get_hash(uint32(6)) == gen_block_hash(6)
-            with pytest.raises(AssertionError) as _:
-                height_map.get_hash(uint32(7))
-
-            assert height_map.get_ses(uint32(0)) == gen_ses(0)
-            assert height_map.get_ses(uint32(2)) == gen_ses(2)
-            assert height_map.get_ses(uint32(4)) == gen_ses(4)
-            assert height_map.get_ses(uint32(6)) == gen_ses(6)
-            with pytest.raises(KeyError) as _:
-                height_map.get_ses(uint32(8))
-
-    @pytest.mark.asyncio
-    async def test_cache_file_nothing_to_write(self, tmp_dir: Path, db_version: int) -> None:
-        # This is a test where the height-to-hash data is entirely used from
-        # the cache file and there is nothing to write in that file as a result.
-        async with DBConnection(db_version) as db_wrapper:
-            await setup_db(db_wrapper)
-            await setup_chain(db_wrapper, 10000, ses_every=20)
-            await BlockHeightMap.create(tmp_dir, db_wrapper)
-            # To ensure we're actually loading from cache, and not the DB, clear
-            # the table.
-            async with db_wrapper.writer_maybe_transaction() as conn:
-                await conn.execute("DELETE FROM full_blocks")
-            await setup_chain(db_wrapper, 10000, ses_every=20, start_height=9970)
-            # At this point we should have a proper cache file
-            with open(tmp_dir / "height-to-hash", "rb") as f:
-                heights = bytearray(f.read())
-                assert len(heights) == (10000 + 1) * 32
-            await BlockHeightMap.create(tmp_dir, db_wrapper)
-            # Make sure we didn't alter the cache (nothing new to write)
-            with open(tmp_dir / "height-to-hash", "rb") as f:
-                # pytest doesn't behave very well comparing large buffers
-                # (when the test fails). Compare small portions at a time instead
-                new_heights = f.read()
-                assert len(new_heights) == len(heights)
-                for idx in range(0, len(heights), 32):
-                    assert new_heights[idx : idx + 32] == heights[idx : idx + 32]
-
-    @pytest.mark.asyncio
-    async def test_cache_file_replace_everything(self, tmp_dir: Path, db_version: int) -> None:
-        # This is a test where the height-to-hash is entirely unrelated to the
-        # database. Make sure it can be fully replaced
-        async with DBConnection(db_version) as db_wrapper:
-            heights = bytearray(900 * 32)
-            for i in range(900):
-                idx = i * 32
-                heights[idx : idx + 32] = bytes([i % 256] * 32)
-            await write_file_async(tmp_dir / "height-to-hash", heights)
-            await setup_db(db_wrapper)
-            await setup_chain(db_wrapper, 10000, ses_every=20)
-            await BlockHeightMap.create(tmp_dir, db_wrapper)
-            # We replaced the whole cache at this point so all values should be different
-            with open(tmp_dir / "height-to-hash", "rb") as f:
-                new_heights = bytearray(f.read())
-                # Make sure we wrote the whole file
-                assert len(new_heights) == (10000 + 1) * 32
-                # Make sure none of the old values remain
-                for i in range(0, len(heights), 32):
-                    assert new_heights[i : i + 32] != heights[i : i + 32]
-
-    @pytest.mark.asyncio
-    async def test_cache_file_extend(self, tmp_dir: Path, db_version: int) -> None:
-        # Test the case where the cache has fewer blocks than the DB, and that
-        # we correctly load all the missing blocks from the DB to update the
-        # cache
-        async with DBConnection(db_version) as db_wrapper:
-            await setup_db(db_wrapper)
-            await setup_chain(db_wrapper, 2000, ses_every=20)
-            await BlockHeightMap.create(tmp_dir, db_wrapper)
-        async with DBConnection(db_version) as db_wrapper:
-            await setup_db(db_wrapper)
-            # Add 2000 blocks to the chain
-            await setup_chain(db_wrapper, 4000, ses_every=20)
-            # At this point we should have a proper cache with the old chain data
-            with open(tmp_dir / "height-to-hash", "rb") as f:
-                heights = f.read()
-                assert len(heights) == (2000 + 1) * 32
-            await BlockHeightMap.create(tmp_dir, db_wrapper)
-            # Make sure we properly wrote the additional data to the cache
-            with open(tmp_dir / "height-to-hash", "rb") as f:
-                new_heights = f.read()
-                assert len(new_heights) == (4000 + 1) * 32
-                # pytest doesn't behave very well comparing large buffers
-                # (when the test fails). Compare small portions at a time instead
-                for idx in range(0, len(heights), 32):
-                    assert new_heights[idx : idx + 32] == heights[idx : idx + 32]
->>>>>>> c5923cd1
-
-    @pytest.mark.asyncio
-    async def test_cache_file_truncate(self, tmp_dir: Path, db_version: int) -> None:
+    async def test_cache_file_truncate(tmp_dir: Path, db_version: int) -> None:
         # Test the case where the cache has more blocks than the DB, the cache
         # file will be truncated
         async with DBConnection(db_version) as db_wrapper:
