from __future__ import annotations

import asyncio
import dataclasses
import logging
import random
import sqlite3
from pathlib import Path
from typing import List, cast

import pytest

# TODO: update after resolution in https://github.com/pytest-dev/pytest/issues/7469
from _pytest.fixtures import SubRequest
from clvm.casts import int_to_bytes

from chia.consensus.blockchain import Blockchain
from chia.consensus.default_constants import DEFAULT_CONSTANTS
from chia.consensus.full_block_to_block_record import header_block_to_sub_block_record
from chia.full_node.block_store import BlockStore
from chia.full_node.coin_store import CoinStore
from chia.simulator.block_tools import BlockTools
from chia.simulator.wallet_tools import WalletTool
from chia.types.blockchain_format.serialized_program import SerializedProgram
from chia.types.blockchain_format.sized_bytes import bytes32
from chia.types.blockchain_format.vdf import VDFProof
from chia.types.full_block import FullBlock
from chia.types.spend_bundle import SpendBundle
from chia.util.db_wrapper import get_host_parameter_limit
from chia.util.full_block_utils import GeneratorBlockInfo
from chia.util.ints import uint8, uint32, uint64
from tests.blockchain.blockchain_test_utils import _validate_and_add_block
from tests.util.db_connection import DBConnection, PathDBConnection

log = logging.getLogger(__name__)


@pytest.fixture(scope="function", params=[True, False])
def use_cache(request: SubRequest) -> bool:
    return cast(bool, request.param)


@pytest.mark.limit_consensus_modes(reason="save time")
@pytest.mark.anyio
async def test_block_store(tmp_dir: Path, db_version: int, bt: BlockTools, use_cache: bool) -> None:
    assert sqlite3.threadsafety >= 1

    blocks = bt.get_consecutive_blocks(
        3,
        guarantee_transaction_block=True,
        farmer_reward_puzzle_hash=bt.pool_ph,
        pool_reward_puzzle_hash=bt.pool_ph,
        time_per_block=10,
    )
    wt: WalletTool = bt.get_pool_wallet_tool()
    tx: SpendBundle = wt.generate_signed_transaction(
        uint64(10), wt.get_new_puzzlehash(), list(blocks[-1].get_included_reward_coins())[0]
    )
    blocks = bt.get_consecutive_blocks(
        10,
        block_list_input=blocks,
        guarantee_transaction_block=True,
        transaction_data=tx,
    )

    async with DBConnection(db_version) as db_wrapper, DBConnection(db_version) as db_wrapper_2:
        # Use a different file for the blockchain
        coin_store_2 = await CoinStore.create(db_wrapper_2)
        store_2 = await BlockStore.create(db_wrapper_2, use_cache=use_cache)
        bc = await Blockchain.create(coin_store_2, store_2, bt.constants, tmp_dir, 2)

        store = await BlockStore.create(db_wrapper, use_cache=use_cache)
        await BlockStore.create(db_wrapper_2)

        # Save/get block
        for block in blocks:
            await _validate_and_add_block(bc, block)
            block_record = bc.block_record(block.header_hash)
            block_record_hh = block_record.header_hash
            await store.add_full_block(block.header_hash, block, block_record)
            await store.add_full_block(block.header_hash, block, block_record)

            assert block == await store.get_full_block(block.header_hash)
            assert block == await store.get_full_block(block.header_hash)
            assert bytes(block) == await store.get_full_block_bytes(block.header_hash)
            assert GeneratorBlockInfo(
                block.foliage.prev_block_hash, block.transactions_generator, block.transactions_generator_ref_list
            ) == await store.get_block_info(block.header_hash)
            assert block.transactions_generator == await store.get_generator(block.header_hash)
            assert block_record == (await store.get_block_record(block_record_hh))
            await store.set_in_chain([(block_record.header_hash,)])
            await store.set_peak(block_record.header_hash)
            await store.set_peak(block_record.header_hash)

            assert await store.get_full_block_bytes(block.header_hash) == bytes(block)
            buf = await store.get_full_block_bytes(block.header_hash)
            assert buf is not None
            assert FullBlock.from_bytes(buf) == block

            assert await store.get_full_blocks_at([block.height]) == [block]
            if block.transactions_generator is not None:
                assert await store.get_generators_at([block.height]) == [block.transactions_generator]
            else:
                with pytest.raises(ValueError, match="GENERATOR_REF_HAS_NO_GENERATOR"):
                    await store.get_generators_at([block.height])

        assert len(await store.get_full_blocks_at([uint32(1)])) == 1
        assert len(await store.get_full_blocks_at([uint32(0)])) == 1
        assert len(await store.get_full_blocks_at([uint32(100)])) == 0

        # get_block_records_in_range
        block_record_records = await store.get_block_records_in_range(0, 0xFFFFFFFF)
        assert len(block_record_records) == len(blocks)
        for b in blocks:
            assert block_record_records[b.header_hash].header_hash == b.header_hash

        # get_block_records_by_hash
        block_records = await store.get_block_records_by_hash([])
        assert block_records == []

        block_records = await store.get_block_records_by_hash([blocks[0].header_hash])
        assert len(block_records) == 1
        assert block_records[0].header_hash == blocks[0].header_hash

        block_records = await store.get_block_records_by_hash([b.header_hash for b in blocks])
        assert len(block_records) == len(blocks)
        for br, b in zip(block_records, blocks):
            assert br.header_hash == b.header_hash


@pytest.mark.limit_consensus_modes(reason="save time")
@pytest.mark.anyio
async def test_deadlock(tmp_dir: Path, db_version: int, bt: BlockTools, use_cache: bool) -> None:
    """
    This test was added because the store was deadlocking in certain situations, when fetching and
    adding blocks repeatedly. The issue was patched.
    """
    blocks = bt.get_consecutive_blocks(10)

    async with PathDBConnection(db_version) as wrapper, PathDBConnection(db_version) as wrapper_2:
        store = await BlockStore.create(wrapper, use_cache=use_cache)
        coin_store_2 = await CoinStore.create(wrapper_2)
        store_2 = await BlockStore.create(wrapper_2)
        bc = await Blockchain.create(coin_store_2, store_2, bt.constants, tmp_dir, 2)
        block_records = []
        for block in blocks:
            await _validate_and_add_block(bc, block)
            block_records.append(bc.block_record(block.header_hash))
        tasks: List[asyncio.Task[object]] = []

        for i in range(10000):
            rand_i = random.randint(0, 9)
            if random.random() < 0.5:
                tasks.append(
                    asyncio.create_task(
                        store.add_full_block(blocks[rand_i].header_hash, blocks[rand_i], block_records[rand_i])
                    )
                )
            if random.random() < 0.5:
                tasks.append(asyncio.create_task(store.get_full_block(blocks[rand_i].header_hash)))
        await asyncio.gather(*tasks)


@pytest.mark.limit_consensus_modes(reason="save time")
@pytest.mark.anyio
async def test_rollback(bt: BlockTools, tmp_dir: Path, use_cache: bool) -> None:
    blocks = bt.get_consecutive_blocks(10)

    async with DBConnection(2) as db_wrapper:
        # Use a different file for the blockchain
        coin_store = await CoinStore.create(db_wrapper)
        block_store = await BlockStore.create(db_wrapper, use_cache=use_cache)
        bc = await Blockchain.create(coin_store, block_store, bt.constants, tmp_dir, 2)

        # insert all blocks
        count = 0
        for block in blocks:
            await _validate_and_add_block(bc, block)
            count += 1
            ret = await block_store.get_random_not_compactified(count)
            assert len(ret) == count
            # make sure all block heights are unique
            assert len(set(ret)) == count

        async with db_wrapper.reader_no_transaction() as conn:
            for block in blocks:
                async with conn.execute(
                    "SELECT in_main_chain FROM full_blocks WHERE header_hash=?", (block.header_hash,)
                ) as cursor:
                    rows = list(await cursor.fetchall())
                    assert len(rows) == 1
                    assert rows[0][0]

        await block_store.rollback(5)

        count = 0
        async with db_wrapper.reader_no_transaction() as conn:
            for block in blocks:
                async with conn.execute(
                    "SELECT in_main_chain FROM full_blocks WHERE header_hash=? ORDER BY height",
                    (block.header_hash,),
                ) as cursor:
                    rows = list(await cursor.fetchall())
                    print(count, rows)
                    assert len(rows) == 1
                    assert rows[0][0] == (count <= 5)
                count += 1


@pytest.mark.limit_consensus_modes(reason="save time")
@pytest.mark.anyio
async def test_count_compactified_blocks(bt: BlockTools, tmp_dir: Path, db_version: int, use_cache: bool) -> None:
    blocks = bt.get_consecutive_blocks(10)

    async with DBConnection(db_version) as db_wrapper:
        coin_store = await CoinStore.create(db_wrapper)
        block_store = await BlockStore.create(db_wrapper, use_cache=use_cache)
        bc = await Blockchain.create(coin_store, block_store, bt.constants, tmp_dir, 2)

        count = await block_store.count_compactified_blocks()
        assert count == 0

        for block in blocks:
            await _validate_and_add_block(bc, block)

        count = await block_store.count_compactified_blocks()
        assert count == 0


@pytest.mark.limit_consensus_modes(reason="save time")
@pytest.mark.anyio
async def test_count_uncompactified_blocks(bt: BlockTools, tmp_dir: Path, db_version: int, use_cache: bool) -> None:
    blocks = bt.get_consecutive_blocks(10)

    async with DBConnection(db_version) as db_wrapper:
        coin_store = await CoinStore.create(db_wrapper)
        block_store = await BlockStore.create(db_wrapper, use_cache=use_cache)
        bc = await Blockchain.create(coin_store, block_store, bt.constants, tmp_dir, 2)

        count = await block_store.count_uncompactified_blocks()
        assert count == 0

        for block in blocks:
            await _validate_and_add_block(bc, block)

        count = await block_store.count_uncompactified_blocks()
        assert count == 10


@pytest.mark.limit_consensus_modes(reason="save time")
@pytest.mark.anyio
async def test_replace_proof(bt: BlockTools, tmp_dir: Path, db_version: int, use_cache: bool) -> None:
    blocks = bt.get_consecutive_blocks(10)

    def rand_bytes(num: int) -> bytes:
        ret = bytearray(num)
        for i in range(num):
            ret[i] = random.getrandbits(8)
        return bytes(ret)

    def rand_vdf_proof() -> VDFProof:
        return VDFProof(
            uint8(1),  # witness_type
            rand_bytes(32),  # witness
            bool(random.randint(0, 1)),  # normalized_to_identity
        )

    async with DBConnection(db_version) as db_wrapper:
        coin_store = await CoinStore.create(db_wrapper)
        block_store = await BlockStore.create(db_wrapper, use_cache=use_cache)
        bc = await Blockchain.create(coin_store, block_store, bt.constants, tmp_dir, 2)
        for block in blocks:
            await _validate_and_add_block(bc, block)

        replaced = []

        for block in blocks:
            assert block.challenge_chain_ip_proof is not None
            proof = rand_vdf_proof()
            replaced.append(proof)
            new_block = dataclasses.replace(block, challenge_chain_ip_proof=proof)
            await block_store.replace_proof(block.header_hash, new_block)

        for block, proof in zip(blocks, replaced):
            b = await block_store.get_full_block(block.header_hash)
            assert b is not None
            assert b.challenge_chain_ip_proof == proof

            # make sure we get the same result when we hit the database
            # itself (and not just the block cache)
            block_store.rollback_cache_block(block.header_hash)
            b = await block_store.get_full_block(block.header_hash)
            assert b is not None
            assert b.challenge_chain_ip_proof == proof


@pytest.mark.limit_consensus_modes(reason="save time")
@pytest.mark.anyio
async def test_get_generator(bt: BlockTools, db_version: int, use_cache: bool) -> None:
    blocks = bt.get_consecutive_blocks(10)

    def generator(i: int) -> SerializedProgram:
        return SerializedProgram.from_bytes(int_to_bytes(i + 1))

    async with DBConnection(db_version) as db_wrapper:
        store = await BlockStore.create(db_wrapper, use_cache=use_cache)

        new_blocks = []
        for i, block in enumerate(blocks):
            block = dataclasses.replace(block, transactions_generator=generator(i))
            block_record = header_block_to_sub_block_record(
                DEFAULT_CONSTANTS, uint64(0), block, uint64(0), False, uint8(0), uint32(max(0, block.height - 1)), None
            )
            await store.add_full_block(block.header_hash, block, block_record)
            await store.set_in_chain([(block_record.header_hash,)])
            await store.set_peak(block_record.header_hash)
            new_blocks.append(block)

        expected_generators = list(map(lambda x: x.transactions_generator, new_blocks[1:10]))
        generators = await store.get_generators_at([uint32(x) for x in range(1, 10)])
        assert generators == expected_generators

        # test out-of-order heights
        expected_generators = list(map(lambda x: x.transactions_generator, [new_blocks[i] for i in [4, 8, 3, 9]]))
        generators = await store.get_generators_at([uint32(4), uint32(8), uint32(3), uint32(9)])
        assert generators == expected_generators

        with pytest.raises(KeyError):
            await store.get_generators_at([uint32(100)])

        assert await store.get_generator(blocks[2].header_hash) == new_blocks[2].transactions_generator
        assert await store.get_generator(blocks[4].header_hash) == new_blocks[4].transactions_generator
        assert await store.get_generator(blocks[6].header_hash) == new_blocks[6].transactions_generator
        assert await store.get_generator(blocks[7].header_hash) == new_blocks[7].transactions_generator


@pytest.mark.limit_consensus_modes(reason="save time")
@pytest.mark.anyio
async def test_get_blocks_by_hash(tmp_dir: Path, bt: BlockTools, db_version: int, use_cache: bool) -> None:
    assert sqlite3.threadsafety >= 1
    blocks = bt.get_consecutive_blocks(10)

    async with DBConnection(db_version) as db_wrapper, DBConnection(db_version) as db_wrapper_2:
        # Use a different file for the blockchain
        coin_store_2 = await CoinStore.create(db_wrapper_2)
        store_2 = await BlockStore.create(db_wrapper_2, use_cache=use_cache)
        bc = await Blockchain.create(coin_store_2, store_2, bt.constants, tmp_dir, 2)

        store = await BlockStore.create(db_wrapper, use_cache=use_cache)
        await BlockStore.create(db_wrapper_2)

        print("starting test")
        hashes = []
        # Save/get block
        for block in blocks:
            await _validate_and_add_block(bc, block)
            block_record = bc.block_record(block.header_hash)
            await store.add_full_block(block.header_hash, block, block_record)
            hashes.append(block.header_hash)

        full_blocks_by_hash = await store.get_blocks_by_hash(hashes)
        assert full_blocks_by_hash == blocks

        full_block_bytes_by_hash = await store.get_block_bytes_by_hash(hashes)

        assert [FullBlock.from_bytes(x) for x in full_block_bytes_by_hash] == blocks

        assert not await store.get_block_bytes_by_hash([])
        with pytest.raises(ValueError):
            await store.get_block_bytes_by_hash([bytes32.from_bytes(b"yolo" * 8)])

        with pytest.raises(AssertionError):
            await store.get_block_bytes_by_hash([bytes32.from_bytes(b"yolo" * 8)] * (get_host_parameter_limit() + 1))


@pytest.mark.limit_consensus_modes(reason="save time")
@pytest.mark.anyio
async def test_get_block_bytes_in_range(tmp_dir: Path, bt: BlockTools, db_version: int, use_cache: bool) -> None:
    assert sqlite3.threadsafety >= 1
    blocks = bt.get_consecutive_blocks(10)

    async with DBConnection(db_version) as db_wrapper_2:
        # Use a different file for the blockchain
        coin_store_2 = await CoinStore.create(db_wrapper_2)
        store_2 = await BlockStore.create(db_wrapper_2, use_cache=use_cache)
        bc = await Blockchain.create(coin_store_2, store_2, bt.constants, tmp_dir, 2)

        await BlockStore.create(db_wrapper_2)

        # Save/get block
        for block in blocks:
            await _validate_and_add_block(bc, block)

        if db_version < 2:
            with pytest.raises(AssertionError):
                await store_2.get_block_bytes_in_range(0, 9)
        else:
            full_blocks_by_height = await store_2.get_block_bytes_in_range(0, 9)
            assert full_blocks_by_height == [bytes(b) for b in blocks]

            with pytest.raises(ValueError):
                await store_2.get_block_bytes_in_range(0, 10)


@pytest.mark.anyio
async def test_unsupported_version(tmp_dir: Path, use_cache: bool) -> None:
    with pytest.raises(RuntimeError, match="BlockStore does not support database schema v1"):
        async with DBConnection(1) as db_wrapper:
            await BlockStore.create(db_wrapper, use_cache=use_cache)


@pytest.mark.anyio
async def test_get_peak(tmp_dir: Path, db_version: int, use_cache: bool) -> None:
    async with DBConnection(db_version) as db_wrapper:
        store = await BlockStore.create(db_wrapper, use_cache=use_cache)

        assert await store.get_peak() is None

        async with db_wrapper.writer_maybe_transaction() as conn:
            await conn.execute(
                "INSERT OR REPLACE INTO current_peak VALUES(?, ?)", (0, b"aaaaaaaaaaaaaaaaaaaaaaaaaaaaaaaa")
            )

        assert await store.get_peak() is None

        async with db_wrapper.writer_maybe_transaction() as conn:
            await conn.execute(
                "INSERT OR IGNORE INTO full_blocks VALUES(?, ?, ?, ?, ?, ?, ?, ?)",
                (
                    b"aaaaaaaaaaaaaaaaaaaaaaaaaaaaaaaa",
                    b"00000000000000000000000000000000",
                    1337,
                    None,
                    0,
                    True,  # in_main_chain
                    None,
                    None,
                ),
            )

        res = await store.get_peak()
        assert res is not None
        block_hash, height = res
        assert block_hash == b"aaaaaaaaaaaaaaaaaaaaaaaaaaaaaaaa"
        assert height == 1337


@pytest.mark.limit_consensus_modes(reason="save time")
<<<<<<< HEAD
@pytest.mark.asyncio
=======
@pytest.mark.anyio
>>>>>>> da0fd11a
async def test_get_prev_hash(tmp_dir: Path, bt: BlockTools, db_version: int, use_cache: bool) -> None:
    assert sqlite3.threadsafety >= 1
    blocks = bt.get_consecutive_blocks(10)

    async with DBConnection(db_version) as db_wrapper, DBConnection(db_version) as db_wrapper_2:
        # Use a different file for the blockchain
        coin_store_2 = await CoinStore.create(db_wrapper_2)
        store_2 = await BlockStore.create(db_wrapper_2, use_cache=use_cache)
        bc = await Blockchain.create(coin_store_2, store_2, bt.constants, tmp_dir, 2)

        store = await BlockStore.create(db_wrapper, use_cache=use_cache)
        await BlockStore.create(db_wrapper_2)

        # Save/get block
        for block in blocks:
            await _validate_and_add_block(bc, block)
            block_record = bc.block_record(block.header_hash)
            await store.add_full_block(block.header_hash, block, block_record)

        for i, block in enumerate(blocks):
            prev_hash = await store.get_prev_hash(block.header_hash)
            if i == 0:
                assert prev_hash == bt.constants.GENESIS_CHALLENGE
            else:
                assert prev_hash == blocks[i - 1].header_hash

        with pytest.raises(KeyError, match="missing block in chain"):
            await store.get_prev_hash(bytes32.from_bytes(b"yolo" * 8))<|MERGE_RESOLUTION|>--- conflicted
+++ resolved
@@ -446,11 +446,7 @@
 
 
 @pytest.mark.limit_consensus_modes(reason="save time")
-<<<<<<< HEAD
-@pytest.mark.asyncio
-=======
-@pytest.mark.anyio
->>>>>>> da0fd11a
+@pytest.mark.anyio
 async def test_get_prev_hash(tmp_dir: Path, bt: BlockTools, db_version: int, use_cache: bool) -> None:
     assert sqlite3.threadsafety >= 1
     blocks = bt.get_consecutive_blocks(10)
