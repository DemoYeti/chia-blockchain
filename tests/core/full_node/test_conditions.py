--- conflicted
+++ resolved
@@ -297,64 +297,23 @@
     @pytest.mark.anyio
     async def test_invalid_coin_announcement(self, bt: BlockTools) -> None:
         blocks = await initial_blocks(bt)
-<<<<<<< HEAD
         coin = blocks[-2].get_included_reward_coins()[0]
-        announce = Announcement(coin.name(), b"test_bad")
-        conditions = Program.to(
-            assemble(
-                f"(({ConditionOpcode.CREATE_COIN_ANNOUNCEMENT[0]} 'test')"
-                f"({ConditionOpcode.ASSERT_COIN_ANNOUNCEMENT[0]} 0x{announce.name().hex()}))"
-            )  # type: ignore[no-untyped-call]
-=======
-        coin = list(blocks[-2].get_included_reward_coins())[0]
         announce = AssertCoinAnnouncement(asserted_id=coin.name(), asserted_msg=b"test_bad")
         conditions = Program.to(
-            assemble(
+            assemble(  # type: ignore[no-untyped-call]
                 f"(({ConditionOpcode.CREATE_COIN_ANNOUNCEMENT[0]} 'test')"
                 f"({ConditionOpcode.ASSERT_COIN_ANNOUNCEMENT[0]} 0x{announce.msg_calc.hex()}))"
             )
->>>>>>> f96aaee6
         )
         await check_conditions(bt, conditions, expected_err=Err.ASSERT_ANNOUNCE_CONSUMED_FAILED)
 
     @pytest.mark.anyio
     async def test_valid_coin_announcement(self, bt: BlockTools) -> None:
         blocks = await initial_blocks(bt)
-<<<<<<< HEAD
         coin = blocks[-2].get_included_reward_coins()[0]
-        announce = Announcement(coin.name(), b"test")
-        conditions = Program.to(
-            assemble(
-                f"(({ConditionOpcode.CREATE_COIN_ANNOUNCEMENT[0]} 'test')"
-                f"({ConditionOpcode.ASSERT_COIN_ANNOUNCEMENT[0]} 0x{announce.name().hex()}))"
-            )  # type: ignore[no-untyped-call]
-        )
-        await check_conditions(bt, conditions)
-
-    @pytest.mark.anyio
-    async def test_invalid_puzzle_announcement(self, bt: BlockTools) -> None:
-        announce = Announcement(EASY_PUZZLE_HASH, b"test_bad")
-        conditions = Program.to(
-            assemble(
-                f"(({ConditionOpcode.CREATE_PUZZLE_ANNOUNCEMENT[0]} 'test')"
-                f"({ConditionOpcode.ASSERT_PUZZLE_ANNOUNCEMENT[0]} 0x{announce.name().hex()}))"
-            )  # type: ignore[no-untyped-call]
-        )
-        await check_conditions(bt, conditions, expected_err=Err.ASSERT_ANNOUNCE_CONSUMED_FAILED)
-
-    @pytest.mark.anyio
-    async def test_valid_puzzle_announcement(self, bt: BlockTools) -> None:
-        announce = Announcement(EASY_PUZZLE_HASH, b"test")
-        conditions = Program.to(
-            assemble(
-                f"(({ConditionOpcode.CREATE_PUZZLE_ANNOUNCEMENT[0]} 'test')"
-                f"({ConditionOpcode.ASSERT_PUZZLE_ANNOUNCEMENT[0]} 0x{announce.name().hex()}))"
-            )  # type: ignore[no-untyped-call]
-=======
-        coin = list(blocks[-2].get_included_reward_coins())[0]
         announce = AssertCoinAnnouncement(asserted_id=coin.name(), asserted_msg=b"test")
         conditions = Program.to(
-            assemble(
+            assemble(  # type: ignore[no-untyped-call]
                 f"(({ConditionOpcode.CREATE_COIN_ANNOUNCEMENT[0]} 'test')"
                 f"({ConditionOpcode.ASSERT_COIN_ANNOUNCEMENT[0]} 0x{announce.msg_calc.hex()}))"
             )
@@ -362,10 +321,10 @@
         await check_conditions(bt, conditions)
 
     @pytest.mark.asyncio
-    async def test_invalid_puzzle_announcement(self, bt):
+    async def test_invalid_puzzle_announcement(self, bt: BlockTools) -> None:
         announce = AssertPuzzleAnnouncement(asserted_ph=EASY_PUZZLE_HASH, asserted_msg=b"test_bad")
         conditions = Program.to(
-            assemble(
+            assemble(  # type: ignore[no-untyped-call]
                 f"(({ConditionOpcode.CREATE_PUZZLE_ANNOUNCEMENT[0]} 'test')"
                 f"({ConditionOpcode.ASSERT_PUZZLE_ANNOUNCEMENT[0]} 0x{announce.msg_calc.hex()}))"
             )
@@ -373,14 +332,13 @@
         await check_conditions(bt, conditions, expected_err=Err.ASSERT_ANNOUNCE_CONSUMED_FAILED)
 
     @pytest.mark.asyncio
-    async def test_valid_puzzle_announcement(self, bt):
+    async def test_valid_puzzle_announcement(self, bt: BlockTools) -> None:
         announce = AssertPuzzleAnnouncement(asserted_ph=EASY_PUZZLE_HASH, asserted_msg=b"test")
         conditions = Program.to(
-            assemble(
+            assemble(  # type: ignore[no-untyped-call]
                 f"(({ConditionOpcode.CREATE_PUZZLE_ANNOUNCEMENT[0]} 'test')"
                 f"({ConditionOpcode.ASSERT_PUZZLE_ANNOUNCEMENT[0]} 0x{announce.msg_calc.hex()}))"
             )
->>>>>>> f96aaee6
         )
         await check_conditions(bt, conditions)
 
@@ -423,15 +381,9 @@
         """
 
         blocks = await initial_blocks(bt)
-<<<<<<< HEAD
         coin = blocks[-2].get_included_reward_coins()[0]
-        coin_announcement = Announcement(coin.name(), b"test")
-        puzzle_announcement = Announcement(EASY_PUZZLE_HASH, b"test")
-=======
-        coin = list(blocks[-2].get_included_reward_coins())[0]
         coin_announcement = AssertCoinAnnouncement(asserted_id=coin.name(), asserted_msg=b"test")
         puzzle_announcement = AssertPuzzleAnnouncement(asserted_ph=EASY_PUZZLE_HASH, asserted_msg=b"test")
->>>>>>> f96aaee6
 
         conditions = b""
         if prefix != "":
