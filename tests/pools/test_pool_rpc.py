import asyncio
import logging
import tempfile
from dataclasses import dataclass
from pathlib import Path
from shutil import rmtree
from typing import Any, Optional, List, Dict, Tuple, AsyncGenerator

import pytest
import pytest_asyncio
from blspy import G1Element

from chia.consensus.block_rewards import calculate_base_farmer_reward, calculate_pool_reward
from chia.full_node.full_node_api import FullNodeAPI
from chia.pools.pool_puzzles import SINGLETON_LAUNCHER_HASH
from chia.pools.pool_wallet_info import PoolSingletonState, PoolWalletInfo
from chia.protocols import full_node_protocol
from chia.protocols.full_node_protocol import RespondBlock
from chia.rpc.rpc_server import start_rpc_server
from chia.rpc.wallet_rpc_api import WalletRpcApi
from chia.rpc.wallet_rpc_client import WalletRpcClient
from chia.simulator.simulator_protocol import FarmNewBlockProtocol, ReorgProtocol
from chia.types.blockchain_format.sized_bytes import bytes32
from chia.types.peer_info import PeerInfo
from chia.util.bech32m import encode_puzzle_hash
from chia.util.byte_types import hexstr_to_bytes
from chia.util.config import load_config
from chia.util.ints import uint16, uint32
from chia.wallet.derive_keys import find_authentication_sk, find_owner_sk
from chia.wallet.transaction_record import TransactionRecord
from chia.wallet.util.wallet_types import WalletType
from chia.wallet.wallet_node import WalletNode
from tests.block_tools import BlockTools, get_plot_dir
from tests.setup_nodes import setup_simulators_and_wallets
from tests.time_out_assert import time_out_assert

# TODO: Compare deducted fees in all tests against reported total_fee
log = logging.getLogger(__name__)
FEE_AMOUNT = 2000000000000
MAX_WAIT_SECS = 20  # A high value for WAIT_SECS is useful when paused in the debugger


def get_pool_plot_dir():
    return get_plot_dir() / Path("pool_tests")


async def get_total_block_rewards(num_blocks):
    funds = sum(
        [calculate_pool_reward(uint32(i)) + calculate_base_farmer_reward(uint32(i)) for i in range(1, num_blocks)]
    )
    return funds


async def farm_blocks(full_node_api, ph: bytes32, num_blocks: int):
    for i in range(num_blocks):
        await full_node_api.farm_new_transaction_block(FarmNewBlockProtocol(ph))
    return num_blocks
    # TODO also return calculated block rewards


@dataclass
class TemporaryPoolPlot:
    bt: BlockTools
    p2_singleton_puzzle_hash: bytes32
    plot_id: Optional[bytes32] = None

    async def __aenter__(self):
        self._tmpdir = tempfile.TemporaryDirectory()
        dirname = self._tmpdir.__enter__()
        tmp_path: Path = Path(dirname)
        self.bt.add_plot_directory(tmp_path)
        plot_id: bytes32 = await self.bt.new_plot(self.p2_singleton_puzzle_hash, Path(dirname), tmp_dir=tmp_path)
        assert plot_id is not None
        await self.bt.refresh_plots()
        self.plot_id = plot_id
        return self

    async def __aexit__(self, exc_type, exc_value, exc_traceback):
        await self.bt.delete_plot(self.plot_id)
        self._tmpdir.__exit__(None, None, None)


async def wallet_is_synced(wallet_node: WalletNode, full_node_api) -> bool:
    assert wallet_node.wallet_state_manager is not None
    wallet_height = await wallet_node.wallet_state_manager.blockchain.get_finished_sync_up_to()
    full_node_height = full_node_api.full_node.blockchain.get_peak_height()
    return wallet_height == full_node_height


PREFARMED_BLOCKS = 4


@pytest_asyncio.fixture(scope="function")
async def one_wallet_node_and_rpc(bt, self_hostname) -> AsyncGenerator[Tuple[WalletRpcClient, Any, FullNodeAPI], None]:
    rmtree(get_pool_plot_dir(), ignore_errors=True)
    async for nodes in setup_simulators_and_wallets(1, 1, {}):
        full_nodes, wallets = nodes
        full_node_api = full_nodes[0]
        wallet_node_0, wallet_server_0 = wallets[0]

        wallet_0 = wallet_node_0.wallet_state_manager.main_wallet
        our_ph = await wallet_0.get_new_puzzlehash()
        await farm_blocks(full_node_api, our_ph, PREFARMED_BLOCKS)

        api_user = WalletRpcApi(wallet_node_0)
        config = bt.config
        daemon_port = config["daemon_port"]

        rpc_cleanup, test_rpc_port = await start_rpc_server(
            api_user,
            self_hostname,
            daemon_port,
            uint16(0),
            lambda x: None,
            bt.root_path,
            config,
            connect_to_daemon=False,
        )
        client = await WalletRpcClient.create(self_hostname, test_rpc_port, bt.root_path, config)

        yield client, wallet_node_0, full_node_api

        client.close()
        await client.await_closed()
        await rpc_cleanup()


@pytest_asyncio.fixture(scope="function")
async def setup(two_wallet_nodes, bt, self_hostname):
    rmtree(get_pool_plot_dir(), ignore_errors=True)
    full_nodes, wallets = two_wallet_nodes
    wallet_node_0, wallet_server_0 = wallets[0]
    wallet_node_1, wallet_server_1 = wallets[1]
    our_ph_record = await wallet_node_0.wallet_state_manager.get_unused_derivation_record(1, False, True)
    pool_ph_record = await wallet_node_1.wallet_state_manager.get_unused_derivation_record(1, False, True)
    our_ph = our_ph_record.puzzle_hash
    pool_ph = pool_ph_record.puzzle_hash
    api_user = WalletRpcApi(wallet_node_0)
    config = bt.config
    daemon_port = config["daemon_port"]

    rpc_cleanup, test_rpc_port = await start_rpc_server(
        api_user,
        self_hostname,
        daemon_port,
        uint16(0),
        lambda x: None,
        bt.root_path,
        config,
        connect_to_daemon=False,
    )
    client = await WalletRpcClient.create(self_hostname, test_rpc_port, bt.root_path, config)

    return (
        full_nodes,
        [wallet_node_0, wallet_node_1],
        [our_ph, pool_ph],
        client,  # wallet rpc client
        rpc_cleanup,
    )


class TestPoolWalletRpc:
    @pytest.mark.asyncio
    @pytest.mark.parametrize("trusted_and_fee", [(True, FEE_AMOUNT), (False, 0)])
    async def test_create_new_pool_wallet_self_farm(self, one_wallet_node_and_rpc, trusted_and_fee, self_hostname):
        trusted, fee = trusted_and_fee
        client, wallet_node_0, full_node_api = one_wallet_node_and_rpc
        wallet_0 = wallet_node_0.wallet_state_manager.main_wallet
        if trusted:
            wallet_node_0.config["trusted_peers"] = {
                full_node_api.full_node.server.node_id.hex(): full_node_api.full_node.server.node_id.hex()
            }
        else:
            wallet_node_0.config["trusted_peers"] = {}

        await wallet_node_0.server.start_client(
            PeerInfo(self_hostname, uint16(full_node_api.full_node.server._port)), None
        )
        total_block_rewards = await get_total_block_rewards(PREFARMED_BLOCKS)
        await time_out_assert(20, wallet_0.get_confirmed_balance, total_block_rewards)
        await time_out_assert(20, wallet_node_0.wallet_state_manager.blockchain.get_peak_height, PREFARMED_BLOCKS)

        our_ph = await wallet_0.get_new_puzzlehash()
        assert len(await client.get_wallets(WalletType.POOLING_WALLET)) == 0
        await time_out_assert(20, wallet_is_synced, True, wallet_node_0, full_node_api)
        creation_tx: TransactionRecord = await client.create_new_pool_wallet(
            our_ph, "", 0, f"{self_hostname}:5000", "new", "SELF_POOLING", fee
        )
        await time_out_assert(
            10,
            full_node_api.full_node.mempool_manager.get_spendbundle,
            creation_tx.spend_bundle,
            creation_tx.name,
        )

        await farm_blocks(full_node_api, our_ph, 6)
        assert full_node_api.full_node.mempool_manager.get_spendbundle(creation_tx.name) is None

        await time_out_assert(20, wallet_is_synced, True, wallet_node_0, full_node_api)
        summaries_response = await client.get_wallets(WalletType.POOLING_WALLET)
        assert len(summaries_response) == 1
        wallet_id: int = summaries_response[0]["id"]
        status: PoolWalletInfo = (await client.pw_status(wallet_id))[0]

        assert status.current.state == PoolSingletonState.SELF_POOLING.value
        assert status.target is None
        assert status.current.owner_pubkey == G1Element.from_bytes(
            bytes.fromhex(
                "b286bbf7a10fa058d2a2a758921377ef00bb7f8143e1bd40dd195ae918dbef42cfc481140f01b9eae13b430a0c8fe304"
            )
        )
        assert status.current.pool_url == ""
        assert status.current.relative_lock_height == 0
        assert status.current.version == 1
        # Check that config has been written properly
        full_config: Dict = load_config(wallet_0.wallet_state_manager.root_path, "config.yaml")
        pool_list: List[Dict] = full_config["pool"]["pool_list"]
        assert len(pool_list) == 1
        pool_config = pool_list[0]
        assert (
            pool_config["owner_public_key"]
            == "0xb286bbf7a10fa058d2a2a758921377ef00bb7f8143e1bd40dd195ae918dbef42cfc481140f01b9eae13b430a0c8fe304"
        )
        # It can be one of multiple launcher IDs, due to selecting a different coin
        launcher_id = None
        for addition in creation_tx.additions:
            if addition.puzzle_hash == SINGLETON_LAUNCHER_HASH:
                launcher_id = addition.name()
                break
        assert hexstr_to_bytes(pool_config["launcher_id"]) == launcher_id
        assert pool_config["pool_url"] == ""

    @pytest.mark.asyncio
    @pytest.mark.parametrize("trusted_and_fee", [(True, FEE_AMOUNT), (False, 0)])
    async def test_create_new_pool_wallet_farm_to_pool(self, one_wallet_node_and_rpc, trusted_and_fee, self_hostname):
        trusted, fee = trusted_and_fee
        client, wallet_node_0, full_node_api = one_wallet_node_and_rpc
        wallet_0 = wallet_node_0.wallet_state_manager.main_wallet
        if trusted:
            wallet_node_0.config["trusted_peers"] = {
                full_node_api.full_node.server.node_id.hex(): full_node_api.full_node.server.node_id.hex()
            }
        else:
            wallet_node_0.config["trusted_peers"] = {}

        await wallet_node_0.server.start_client(
            PeerInfo(self_hostname, uint16(full_node_api.full_node.server._port)), None
        )
        total_block_rewards = await get_total_block_rewards(PREFARMED_BLOCKS)
        await time_out_assert(20, wallet_node_0.wallet_state_manager.blockchain.get_peak_height, PREFARMED_BLOCKS)

        await time_out_assert(20, wallet_0.get_confirmed_balance, total_block_rewards)

        await time_out_assert(20, wallet_is_synced, True, wallet_node_0, full_node_api)

        our_ph = await wallet_0.get_new_puzzlehash()
        assert len(await client.get_wallets(WalletType.POOLING_WALLET)) == 0

        creation_tx: TransactionRecord = await client.create_new_pool_wallet(
            our_ph, "http://pool.example.com", 10, f"{self_hostname}:5000", "new", "FARMING_TO_POOL", fee
        )
        await time_out_assert(
            10,
            full_node_api.full_node.mempool_manager.get_spendbundle,
            creation_tx.spend_bundle,
            creation_tx.name,
        )

        await farm_blocks(full_node_api, our_ph, 6)
        assert full_node_api.full_node.mempool_manager.get_spendbundle(creation_tx.name) is None

        await time_out_assert(20, wallet_is_synced, True, wallet_node_0, full_node_api)
        summaries_response = await client.get_wallets(WalletType.POOLING_WALLET)
        assert len(summaries_response) == 1
        wallet_id: int = summaries_response[0]["id"]
        status: PoolWalletInfo = (await client.pw_status(wallet_id))[0]

        assert status.current.state == PoolSingletonState.FARMING_TO_POOL.value
        assert status.target is None
        assert status.current.owner_pubkey == G1Element.from_bytes(
            bytes.fromhex(
                "b286bbf7a10fa058d2a2a758921377ef00bb7f8143e1bd40dd195ae918dbef42cfc481140f01b9eae13b430a0c8fe304"
            )
        )
        assert status.current.pool_url == "http://pool.example.com"
        assert status.current.relative_lock_height == 10
        assert status.current.version == 1
        # Check that config has been written properly
        full_config: Dict = load_config(wallet_0.wallet_state_manager.root_path, "config.yaml")
        pool_list: List[Dict] = full_config["pool"]["pool_list"]
        assert len(pool_list) == 1
        pool_config = pool_list[0]
        assert (
            pool_config["owner_public_key"]
            == "0xb286bbf7a10fa058d2a2a758921377ef00bb7f8143e1bd40dd195ae918dbef42cfc481140f01b9eae13b430a0c8fe304"
        )
        # It can be one of multiple launcher IDs, due to selecting a different coin
        launcher_id = None
        for addition in creation_tx.additions:
            if addition.puzzle_hash == SINGLETON_LAUNCHER_HASH:
                launcher_id = addition.name()
                break
        assert hexstr_to_bytes(pool_config["launcher_id"]) == launcher_id
        assert pool_config["pool_url"] == "http://pool.example.com"

    @pytest.mark.asyncio
    @pytest.mark.parametrize("trusted_and_fee", [(True, FEE_AMOUNT), (False, 0)])
    async def test_create_multiple_pool_wallets(self, one_wallet_node_and_rpc, trusted_and_fee, self_hostname):
        trusted, fee = trusted_and_fee
        client, wallet_node_0, full_node_api = one_wallet_node_and_rpc
        if trusted:
            wallet_node_0.config["trusted_peers"] = {
                full_node_api.full_node.server.node_id.hex(): full_node_api.full_node.server.node_id.hex()
            }
        else:
            wallet_node_0.config["trusted_peers"] = {}

        await wallet_node_0.server.start_client(
            PeerInfo(self_hostname, uint16(full_node_api.full_node.server._port)), None
        )
        total_block_rewards = await get_total_block_rewards(PREFARMED_BLOCKS)
        wallet_0 = wallet_node_0.wallet_state_manager.main_wallet
        await time_out_assert(20, wallet_0.get_confirmed_balance, total_block_rewards)
        await time_out_assert(20, wallet_node_0.wallet_state_manager.blockchain.get_peak_height, PREFARMED_BLOCKS)
        await time_out_assert(20, wallet_is_synced, True, wallet_node_0, full_node_api)

        our_ph_1 = await wallet_0.get_new_puzzlehash()
        our_ph_2 = await wallet_0.get_new_puzzlehash()
        assert len(await client.get_wallets(WalletType.POOLING_WALLET)) == 0

        creation_tx: TransactionRecord = await client.create_new_pool_wallet(
            our_ph_1, "", 0, f"{self_hostname}:5000", "new", "SELF_POOLING", fee
        )
        creation_tx_2: TransactionRecord = await client.create_new_pool_wallet(
            our_ph_1, self_hostname, 12, f"{self_hostname}:5000", "new", "FARMING_TO_POOL", fee
        )

        await time_out_assert(
            10,
            full_node_api.full_node.mempool_manager.get_spendbundle,
            creation_tx.spend_bundle,
            creation_tx.name,
        )
        await time_out_assert(
            10,
            full_node_api.full_node.mempool_manager.get_spendbundle,
            creation_tx_2.spend_bundle,
            creation_tx_2.name,
        )

        await farm_blocks(full_node_api, our_ph_2, 6)
        assert full_node_api.full_node.mempool_manager.get_spendbundle(creation_tx.name) is None
        assert full_node_api.full_node.mempool_manager.get_spendbundle(creation_tx_2.name) is None

        await asyncio.sleep(3)
        status_2: PoolWalletInfo = (await client.pw_status(2))[0]
        status_3: PoolWalletInfo = (await client.pw_status(3))[0]

        if status_2.current.state == PoolSingletonState.SELF_POOLING.value:
            assert status_3.current.state == PoolSingletonState.FARMING_TO_POOL.value
        else:
            assert status_2.current.state == PoolSingletonState.FARMING_TO_POOL.value
            assert status_3.current.state == PoolSingletonState.SELF_POOLING.value

        full_config: Dict = load_config(wallet_0.wallet_state_manager.root_path, "config.yaml")
        pool_list: List[Dict] = full_config["pool"]["pool_list"]
        assert len(pool_list) == 2

        assert len(await wallet_node_0.wallet_state_manager.tx_store.get_unconfirmed_for_wallet(2)) == 0
        assert len(await wallet_node_0.wallet_state_manager.tx_store.get_unconfirmed_for_wallet(3)) == 0
        # Doing a reorg reverts and removes the pool wallets
        await full_node_api.reorg_from_index_to_new_index(ReorgProtocol(uint32(0), uint32(20), our_ph_2))
        await time_out_assert(30, wallet_is_synced, True, wallet_node_0, full_node_api)
        summaries_response = await client.get_wallets()
        assert len(summaries_response) == 1

        with pytest.raises(ValueError):
            await client.pw_status(2)
        with pytest.raises(ValueError):
            await client.pw_status(3)

        # Create some CAT wallets to increase wallet IDs
        for i in range(5):
            await asyncio.sleep(2)
            res = await client.create_new_cat_and_wallet(20)
            await asyncio.sleep(2)
            summaries_response = await client.get_wallets()
            assert res["success"]
            cat_0_id = res["wallet_id"]
            asset_id = bytes.fromhex(res["asset_id"])
            assert len(asset_id) > 0
            await farm_blocks(full_node_api, our_ph_2, 6)
            await time_out_assert(20, wallet_is_synced, True, wallet_node_0, full_node_api)
            bal_0 = await client.get_wallet_balance(cat_0_id)
            assert bal_0["confirmed_wallet_balance"] == 20

        # Test creation of many pool wallets. Use untrusted since that is the more complicated protocol, but don't
        # run this code more than once, since it's slow.
        if not trusted:
            for i in range(22):
                await time_out_assert(20, wallet_is_synced, True, wallet_node_0, full_node_api)
                creation_tx_3: TransactionRecord = await client.create_new_pool_wallet(
                    our_ph_1, self_hostname, 5, f"{self_hostname}:5000", "new", "FARMING_TO_POOL", fee
                )
                await time_out_assert(
                    10,
                    full_node_api.full_node.mempool_manager.get_spendbundle,
                    creation_tx_3.spend_bundle,
                    creation_tx_3.name,
                )
                await farm_blocks(full_node_api, our_ph_2, 2)
                await time_out_assert(20, wallet_is_synced, True, wallet_node_0, full_node_api)

                full_config: Dict = load_config(wallet_0.wallet_state_manager.root_path, "config.yaml")
                pool_list: List[Dict] = full_config["pool"]["pool_list"]
                assert len(pool_list) == i + 3
                if i == 0:
                    # Ensures that the CAT creation does not cause pool wallet IDs to increment
                    for wallet in wallet_node_0.wallet_state_manager.wallets.values():
                        if wallet.type() == WalletType.POOLING_WALLET:
                            status: PoolWalletInfo = (await client.pw_status(wallet.id()))[0]
                            assert (await wallet.get_pool_wallet_index()) < 5
                            auth_sk = find_authentication_sk(
                                [wallet_0.wallet_state_manager.private_key], status.current.owner_pubkey
                            )
                            assert auth_sk is not None
                            owner_sk = find_owner_sk(
                                [wallet_0.wallet_state_manager.private_key], status.current.owner_pubkey
                            )
                            assert owner_sk is not None
                            assert owner_sk != auth_sk

    @pytest.mark.asyncio
    @pytest.mark.parametrize("trusted_and_fee", [(True, FEE_AMOUNT), (False, 0)])
    async def test_absorb_self(self, one_wallet_node_and_rpc, trusted_and_fee, bt, self_hostname):
        trusted, fee = trusted_and_fee
        client, wallet_node_0, full_node_api = one_wallet_node_and_rpc
        if trusted:
            wallet_node_0.config["trusted_peers"] = {
                full_node_api.full_node.server.node_id.hex(): full_node_api.full_node.server.node_id.hex()
            }
        else:
            wallet_node_0.config["trusted_peers"] = {}

        await wallet_node_0.server.start_client(
            PeerInfo(self_hostname, uint16(full_node_api.full_node.server._port)), None
        )
        wallet_0 = wallet_node_0.wallet_state_manager.main_wallet
        total_block_rewards = await get_total_block_rewards(PREFARMED_BLOCKS)
        await time_out_assert(20, wallet_0.get_confirmed_balance, total_block_rewards)
        await time_out_assert(20, wallet_node_0.wallet_state_manager.blockchain.get_peak_height, PREFARMED_BLOCKS)

        our_ph = await wallet_0.get_new_puzzlehash()
        assert len(await client.get_wallets(WalletType.POOLING_WALLET)) == 0

        await time_out_assert(20, wallet_is_synced, True, wallet_node_0, full_node_api)
        creation_tx: TransactionRecord = await client.create_new_pool_wallet(
            our_ph, "", 0, f"{self_hostname}:5000", "new", "SELF_POOLING", fee
        )

        await time_out_assert(
            10,
            full_node_api.full_node.mempool_manager.get_spendbundle,
            creation_tx.spend_bundle,
            creation_tx.name,
        )
        await farm_blocks(full_node_api, our_ph, 1)
        await asyncio.sleep(2)
        status: PoolWalletInfo = (await client.pw_status(2))[0]

        assert status.current.state == PoolSingletonState.SELF_POOLING.value
        async with TemporaryPoolPlot(bt, status.p2_singleton_puzzle_hash) as pool_plot:
            all_blocks = await full_node_api.get_all_full_blocks()
            blocks = bt.get_consecutive_blocks(
                3,
                block_list_input=all_blocks,
                force_plot_id=pool_plot.plot_id,
                farmer_reward_puzzle_hash=our_ph,
                guarantee_transaction_block=True,
            )

            await full_node_api.full_node.respond_block(full_node_protocol.RespondBlock(blocks[-3]))
            await full_node_api.full_node.respond_block(full_node_protocol.RespondBlock(blocks[-2]))
            await full_node_api.full_node.respond_block(full_node_protocol.RespondBlock(blocks[-1]))
            await asyncio.sleep(2)

            bal = await client.get_wallet_balance(2)
            assert bal["confirmed_wallet_balance"] == 2 * 1750000000000

            # Claim 2 * 1.75, and farm a new 1.75
            absorb_tx: TransactionRecord = (await client.pw_absorb_rewards(2, fee))["transaction"]
            await time_out_assert(
                5,
                full_node_api.full_node.mempool_manager.get_spendbundle,
                absorb_tx.spend_bundle,
                absorb_tx.name,
            )
            await farm_blocks(full_node_api, our_ph, 2)
            await asyncio.sleep(2)
            new_status: PoolWalletInfo = (await client.pw_status(2))[0]
            assert status.current == new_status.current
            assert status.tip_singleton_coin_id != new_status.tip_singleton_coin_id
            bal = await client.get_wallet_balance(2)
            assert bal["confirmed_wallet_balance"] == 1 * 1750000000000

            # Claim another 1.75
            absorb_tx1: TransactionRecord = (await client.pw_absorb_rewards(2, fee))["transaction"]
            absorb_tx1.spend_bundle.debug()

            await time_out_assert(
                MAX_WAIT_SECS,
                full_node_api.full_node.mempool_manager.get_spendbundle,
                absorb_tx1.spend_bundle,
                absorb_tx1.name,
            )

            await farm_blocks(full_node_api, our_ph, 2)
            await asyncio.sleep(2)
            bal = await client.get_wallet_balance(2)
            assert bal["confirmed_wallet_balance"] == 0

            assert len(await wallet_node_0.wallet_state_manager.tx_store.get_unconfirmed_for_wallet(2)) == 0

            tr: TransactionRecord = await client.send_transaction(
                1, 100, encode_puzzle_hash(status.p2_singleton_puzzle_hash, "txch")
            )

            await time_out_assert(
                10,
                full_node_api.full_node.mempool_manager.get_spendbundle,
                tr.spend_bundle,
                tr.name,
            )
            await farm_blocks(full_node_api, our_ph, 2)
            # Balance ignores non coinbase TX
            bal = await client.get_wallet_balance(2)
            assert bal["confirmed_wallet_balance"] == 0

            with pytest.raises(ValueError):
                await client.pw_absorb_rewards(2, fee)

            tx1 = await client.get_transactions(1)
            assert (250000000000 + fee) in [tx.amount for tx in tx1]
<<<<<<< HEAD
            # await time_out_assert(10, wallet_0.get_confirmed_balance, total_block_rewards)
=======
            # await time_out_assert(20, wallet_0.get_confirmed_balance, total_block_rewards)
>>>>>>> 35516c66

    @pytest.mark.asyncio
    @pytest.mark.parametrize("trusted_and_fee", [(True, FEE_AMOUNT * 2)])
    async def test_absorb_self_multiple_coins(self, one_wallet_node_and_rpc, trusted_and_fee, bt, self_hostname):
        trusted, fee = trusted_and_fee
        client, wallet_node_0, full_node_api = one_wallet_node_and_rpc
        if trusted:
            wallet_node_0.config["trusted_peers"] = {
                full_node_api.full_node.server.node_id.hex(): full_node_api.full_node.server.node_id.hex()
            }
        else:
            wallet_node_0.config["trusted_peers"] = {}

        await wallet_node_0.server.start_client(
            PeerInfo(self_hostname, uint16(full_node_api.full_node.server._port)), None
        )
        wallet_0 = wallet_node_0.wallet_state_manager.main_wallet
        total_block_rewards = await get_total_block_rewards(PREFARMED_BLOCKS)
        await time_out_assert(20, wallet_0.get_confirmed_balance, total_block_rewards)
        await time_out_assert(20, wallet_node_0.wallet_state_manager.blockchain.get_peak_height, PREFARMED_BLOCKS)

        our_ph = await wallet_0.get_new_puzzlehash()
        assert len(await client.get_wallets(WalletType.POOLING_WALLET)) == 0

        await time_out_assert(20, wallet_is_synced, True, wallet_node_0, full_node_api)
        creation_tx: TransactionRecord = await client.create_new_pool_wallet(
            our_ph, "", 0, f"{self_hostname}:5000", "new", "SELF_POOLING", fee
        )

        await time_out_assert(
            10,
            full_node_api.full_node.mempool_manager.get_spendbundle,
            creation_tx.spend_bundle,
            creation_tx.name,
        )
        await farm_blocks(full_node_api, our_ph, 1)
        # await asyncio.sleep(5)

        async def pool_wallet_created():
            try:
                status: PoolWalletInfo = (await client.pw_status(2))[0]
                return status.current.state == PoolSingletonState.SELF_POOLING.value
            except ValueError:
                return False

        await time_out_assert(20, pool_wallet_created)

        status: PoolWalletInfo = (await client.pw_status(2))[0]
        async with TemporaryPoolPlot(bt, status.p2_singleton_puzzle_hash) as pool_plot:
            all_blocks = await full_node_api.get_all_full_blocks()
            blocks = bt.get_consecutive_blocks(
                3,
                block_list_input=all_blocks,
                force_plot_id=pool_plot.plot_id,
                farmer_reward_puzzle_hash=our_ph,
                guarantee_transaction_block=True,
            )

            await full_node_api.full_node.respond_block(full_node_protocol.RespondBlock(blocks[-3]))
            await full_node_api.full_node.respond_block(full_node_protocol.RespondBlock(blocks[-2]))
            await full_node_api.full_node.respond_block(full_node_protocol.RespondBlock(blocks[-1]))
            await asyncio.sleep(2)

            bal = await client.get_wallet_balance(2)
            assert bal["confirmed_wallet_balance"] == 2 * 1750000000000

            await farm_blocks(full_node_api, our_ph, 6)
            await asyncio.sleep(6)

            # Claim
            absorb_tx: TransactionRecord = (await client.pw_absorb_rewards(2, fee, 1))["transaction"]
            await time_out_assert(
                5,
                full_node_api.full_node.mempool_manager.get_spendbundle,
                absorb_tx.spend_bundle,
                absorb_tx.name,
            )
            await farm_blocks(full_node_api, our_ph, 2)
            await asyncio.sleep(2)
            new_status: PoolWalletInfo = (await client.pw_status(2))[0]
            assert status.current == new_status.current
            assert status.tip_singleton_coin_id != new_status.tip_singleton_coin_id
            main_bal = await client.get_wallet_balance(1)
            pool_bal = await client.get_wallet_balance(2)
            assert pool_bal["confirmed_wallet_balance"] == 2 * 1750000000000
            assert main_bal["confirmed_wallet_balance"] == 26499999999999
            print(pool_bal)
            print("---")
            print(main_bal)

    @pytest.mark.asyncio
    @pytest.mark.parametrize("trusted_and_fee", [(True, FEE_AMOUNT), (False, 0)])
    async def test_absorb_pooling(self, one_wallet_node_and_rpc, trusted_and_fee, bt, self_hostname):
        trusted, fee = trusted_and_fee
        client, wallet_node_0, full_node_api = one_wallet_node_and_rpc
        if trusted:
            wallet_node_0.config["trusted_peers"] = {
                full_node_api.full_node.server.node_id.hex(): full_node_api.full_node.server.node_id.hex()
            }
        else:
            wallet_node_0.config["trusted_peers"] = {}

        await wallet_node_0.server.start_client(
            PeerInfo(self_hostname, uint16(full_node_api.full_node.server._port)), None
        )
        wallet_0 = wallet_node_0.wallet_state_manager.main_wallet
        total_block_rewards = await get_total_block_rewards(PREFARMED_BLOCKS)
        await time_out_assert(20, wallet_0.get_confirmed_balance, total_block_rewards)
        await time_out_assert(20, wallet_node_0.wallet_state_manager.blockchain.get_peak_height, PREFARMED_BLOCKS)

        await time_out_assert(20, wallet_is_synced, True, wallet_node_0, full_node_api)
        our_ph = await wallet_0.get_new_puzzlehash()
        assert len(await client.get_wallets(WalletType.POOLING_WALLET)) == 0
        # Balance stars at 6 XCH
        assert (await wallet_0.get_confirmed_balance()) == 6000000000000
        creation_tx: TransactionRecord = await client.create_new_pool_wallet(
            our_ph, "http://123.45.67.89", 10, f"{self_hostname}:5000", "new", "FARMING_TO_POOL", fee
        )

        await time_out_assert(
            10,
            full_node_api.full_node.mempool_manager.get_spendbundle,
            creation_tx.spend_bundle,
            creation_tx.name,
        )
        await farm_blocks(full_node_api, our_ph, 1)
        await asyncio.sleep(2)
        status: PoolWalletInfo = (await client.pw_status(2))[0]

        assert status.current.state == PoolSingletonState.FARMING_TO_POOL.value
        async with TemporaryPoolPlot(bt, status.p2_singleton_puzzle_hash) as pool_plot:
            all_blocks = await full_node_api.get_all_full_blocks()
            blocks = bt.get_consecutive_blocks(
                3,
                block_list_input=all_blocks,
                force_plot_id=pool_plot.plot_id,
                farmer_reward_puzzle_hash=our_ph,
                guarantee_transaction_block=True,
            )

            await full_node_api.full_node.respond_block(full_node_protocol.RespondBlock(blocks[-3]))
            await full_node_api.full_node.respond_block(full_node_protocol.RespondBlock(blocks[-2]))
            await full_node_api.full_node.respond_block(full_node_protocol.RespondBlock(blocks[-1]))
            await asyncio.sleep(5)
            bal = await client.get_wallet_balance(2)
            # Pooled plots don't have balance
            assert bal["confirmed_wallet_balance"] == 0

            # Claim 2 * 1.75, and farm a new 1.75
            absorb_tx: TransactionRecord = (await client.pw_absorb_rewards(2, fee))["transaction"]
            await time_out_assert(
                5,
                full_node_api.full_node.mempool_manager.get_spendbundle,
                absorb_tx.spend_bundle,
                absorb_tx.name,
            )
            await farm_blocks(full_node_api, our_ph, 2)
            await asyncio.sleep(5)
            new_status: PoolWalletInfo = (await client.pw_status(2))[0]
            assert status.current == new_status.current
            assert status.tip_singleton_coin_id != new_status.tip_singleton_coin_id
            bal = await client.get_wallet_balance(2)
            assert bal["confirmed_wallet_balance"] == 0

            # Claim another 1.75
            ret = await client.pw_absorb_rewards(2, fee)
            absorb_tx: TransactionRecord = ret["transaction"]
            absorb_tx.spend_bundle.debug()
            await time_out_assert(
                5,
                full_node_api.full_node.mempool_manager.get_spendbundle,
                absorb_tx.spend_bundle,
                absorb_tx.name,
            )

            if fee == 0:
                assert ret["fee_transaction"] is None
            else:
                assert ret["fee_transaction"].fee_amount == fee
            assert absorb_tx.fee_amount == fee

            await farm_blocks(full_node_api, our_ph, 2)
            await asyncio.sleep(5)
            bal = await client.get_wallet_balance(2)
            assert bal["confirmed_wallet_balance"] == 0
            assert len(await wallet_node_0.wallet_state_manager.tx_store.get_unconfirmed_for_wallet(2)) == 0
            assert (
                wallet_node_0.wallet_state_manager.blockchain.get_peak_height()
                == full_node_api.full_node.blockchain.get_peak().height
            )
            # Balance stars at 6 XCH and 5 more blocks are farmed, total 22 XCH
            assert (await wallet_0.get_confirmed_balance()) == 21999999999999

            num_trials = 3
            status = new_status

            await asyncio.sleep(2)
            if fee == 0:
                for i in range(num_trials):
                    all_blocks = await full_node_api.get_all_full_blocks()
                    blocks = bt.get_consecutive_blocks(
                        10,
                        block_list_input=all_blocks,
                        force_plot_id=pool_plot.plot_id,
                        farmer_reward_puzzle_hash=our_ph,
                        guarantee_transaction_block=True,
                    )
                    for block in blocks[-10:]:
                        await full_node_api.full_node.respond_block(full_node_protocol.RespondBlock(block))
                    await asyncio.sleep(2)

                    ret = await client.pw_absorb_rewards(2, fee)
                    absorb_tx: TransactionRecord = ret["transaction"]
                    await time_out_assert(
                        5,
                        full_node_api.full_node.mempool_manager.get_spendbundle,
                        absorb_tx.spend_bundle,
                        absorb_tx.name,
                    )

                    await farm_blocks(full_node_api, our_ph, 2)
                    await asyncio.sleep(2)
                    new_status: PoolWalletInfo = (await client.pw_status(2))[0]
                    assert status.current == new_status.current
                    assert status.tip_singleton_coin_id != new_status.tip_singleton_coin_id
                    status = new_status
                    assert ret["fee_transaction"] is None

            bal2 = await client.get_wallet_balance(2)
            assert bal2["confirmed_wallet_balance"] == 0
            # Note: as written, confirmed balance will not reflect on absorbs, because the fee
            # is paid back into the same client's wallet in this test.
            tx1 = await client.get_transactions(1)
            assert (250000000000 + fee) in [tx.amount for tx in tx1]

    @pytest.mark.asyncio
    @pytest.mark.parametrize("trusted_and_fee", [(False, 0)])
    async def test_self_pooling_to_pooling(self, setup, trusted_and_fee, self_hostname):
        """
        This tests self-pooling -> pooling
        TODO: Fix this test for a positive fee value
        """

        trusted, fee = trusted_and_fee
        num_blocks = 4  # Num blocks to farm at a time
        total_blocks = 0  # Total blocks farmed so far
        full_nodes, wallet_nodes, receive_address, client, rpc_cleanup = setup
        wallets = [wallet_n.wallet_state_manager.main_wallet for wallet_n in wallet_nodes]
        wallet_node_0 = wallet_nodes[0]
        our_ph = receive_address[0]
        pool_ph = receive_address[1]
        full_node_api = full_nodes[0]
        if trusted:
            wallet_node_0.config["trusted_peers"] = {
                full_node_api.full_node.server.node_id.hex(): full_node_api.full_node.server.node_id.hex()
            }
        else:
            wallet_node_0.config["trusted_peers"] = {}

        await wallet_node_0.server.start_client(
            PeerInfo(self_hostname, uint16(full_node_api.full_node.server._port)), None
        )

        try:
            total_blocks += await farm_blocks(full_node_api, our_ph, num_blocks)
            total_block_rewards = await get_total_block_rewards(total_blocks)

            await time_out_assert(20, wallets[0].get_unconfirmed_balance, total_block_rewards)
            await time_out_assert(20, wallets[0].get_confirmed_balance, total_block_rewards)
            await time_out_assert(20, wallets[0].get_spendable_balance, total_block_rewards)
            await time_out_assert(20, wallet_is_synced, True, wallet_node_0, full_node_api)
            assert total_block_rewards > 0

            assert len(await client.get_wallets(WalletType.POOLING_WALLET)) == 0

            creation_tx: TransactionRecord = await client.create_new_pool_wallet(
                our_ph, "", 0, f"{self_hostname}:5000", "new", "SELF_POOLING", fee
            )
            await time_out_assert(
                10,
                full_node_api.full_node.mempool_manager.get_spendbundle,
                creation_tx.spend_bundle,
                creation_tx.name,
            )
            creation_tx_2: TransactionRecord = await client.create_new_pool_wallet(
                our_ph, "", 0, f"{self_hostname}:5001", "new", "SELF_POOLING", fee
            )
            await time_out_assert(
                10,
                full_node_api.full_node.mempool_manager.get_spendbundle,
                creation_tx_2.spend_bundle,
                creation_tx_2.name,
            )

            for r in creation_tx.removals:
                assert r not in creation_tx_2.removals

            await farm_blocks(full_node_api, our_ph, 1)
            assert full_node_api.full_node.mempool_manager.get_spendbundle(creation_tx.name) is None
            await time_out_assert(20, wallet_is_synced, True, wallet_node_0, full_node_api)

            summaries_response = await client.get_wallets(WalletType.POOLING_WALLET)
            assert len(summaries_response) == 2
            wallet_id: int = summaries_response[0]["id"]
            wallet_id_2: int = summaries_response[1]["id"]
            status: PoolWalletInfo = (await client.pw_status(wallet_id))[0]
            status_2: PoolWalletInfo = (await client.pw_status(wallet_id_2))[0]

            assert status.current.state == PoolSingletonState.SELF_POOLING.value
            assert status_2.current.state == PoolSingletonState.SELF_POOLING.value
            assert status.target is None
            assert status_2.target is None

            async def tx_is_in_mempool(wid, tx: TransactionRecord):
                fetched: Optional[TransactionRecord] = await client.get_transaction(wid, tx.name)
                return fetched is not None and fetched.is_in_mempool()

            join_pool: Dict = await client.pw_join_pool(
                wallet_id,
                pool_ph,
                "https://pool.example.com",
                10,
                fee,
            )
            assert join_pool["success"]
            join_pool_tx: TransactionRecord = join_pool["transaction"]
            assert join_pool_tx is not None
            await time_out_assert(5, tx_is_in_mempool, True, wallet_id, join_pool_tx)

            join_pool_2: Dict = await client.pw_join_pool(wallet_id_2, pool_ph, "https://pool.example.com", 10, fee)
            assert join_pool_2["success"]
            join_pool_tx_2: TransactionRecord = join_pool_2["transaction"]
            for r in join_pool_tx.removals:
                assert r not in join_pool_tx_2.removals
            assert join_pool_tx_2 is not None
            await time_out_assert(5, tx_is_in_mempool, True, wallet_id_2, join_pool_tx_2)

            status: PoolWalletInfo = (await client.pw_status(wallet_id))[0]
            status_2: PoolWalletInfo = (await client.pw_status(wallet_id_2))[0]

            assert status.current.state == PoolSingletonState.SELF_POOLING.value
            assert status.target is not None
            assert status.target.state == PoolSingletonState.FARMING_TO_POOL.value
            assert status_2.current.state == PoolSingletonState.SELF_POOLING.value
            assert status_2.target is not None
            assert status_2.target.state == PoolSingletonState.FARMING_TO_POOL.value

            await farm_blocks(full_node_api, our_ph, 1)

            async def status_is_farming_to_pool(w_id: int):
                pw_status: PoolWalletInfo = (await client.pw_status(w_id))[0]
                return pw_status.current.state == PoolSingletonState.FARMING_TO_POOL.value

            await time_out_assert(20, status_is_farming_to_pool, True, wallet_id)
            await time_out_assert(20, status_is_farming_to_pool, True, wallet_id_2)
            assert len(await wallets[0].wallet_state_manager.tx_store.get_unconfirmed_for_wallet(2)) == 0

        finally:
            client.close()
            await client.await_closed()
            await rpc_cleanup()

    @pytest.mark.asyncio
    @pytest.mark.parametrize("trusted_and_fee", [(True, FEE_AMOUNT), (False, 0)])
    async def test_leave_pool(self, setup, trusted_and_fee, self_hostname):
        """This tests self-pooling -> pooling -> escaping -> self pooling"""
        trusted, fee = trusted_and_fee
        full_nodes, wallet_nodes, receive_address, client, rpc_cleanup = setup
        our_ph = receive_address[0]
        wallets = [wallet_n.wallet_state_manager.main_wallet for wallet_n in wallet_nodes]
        pool_ph = receive_address[1]
        full_node_api = full_nodes[0]
        if trusted:
            wallet_nodes[0].config["trusted_peers"] = {
                full_node_api.full_node.server.node_id.hex(): full_node_api.full_node.server.node_id.hex()
            }
        else:
            wallet_nodes[0].config["trusted_peers"] = {}

        await wallet_nodes[0].server.start_client(
            PeerInfo(self_hostname, uint16(full_node_api.full_node.server._port)), None
        )

        try:
            assert len(await client.get_wallets(WalletType.POOLING_WALLET)) == 0

            async def have_chia():
                await farm_blocks(full_node_api, our_ph, 1)
                return (await wallets[0].get_confirmed_balance()) > 0

            await time_out_assert(timeout=MAX_WAIT_SECS, function=have_chia)
            await time_out_assert(20, wallet_is_synced, True, wallet_nodes[0], full_node_api)

            creation_tx: TransactionRecord = await client.create_new_pool_wallet(
                our_ph, "", 0, f"{self_hostname}:5000", "new", "SELF_POOLING", fee
            )

            await time_out_assert(
                10,
                full_node_api.full_node.mempool_manager.get_spendbundle,
                creation_tx.spend_bundle,
                creation_tx.name,
            )

            await farm_blocks(full_node_api, our_ph, 6)
            assert full_node_api.full_node.mempool_manager.get_spendbundle(creation_tx.name) is None

            await time_out_assert(20, wallet_is_synced, True, wallet_nodes[0], full_node_api)

            summaries_response = await client.get_wallets(WalletType.POOLING_WALLET)
            assert len(summaries_response) == 1
            wallet_id: int = summaries_response[0]["id"]
            status: PoolWalletInfo = (await client.pw_status(wallet_id))[0]

            assert status.current.state == PoolSingletonState.SELF_POOLING.value
            assert status.target is None

            join_pool_tx: TransactionRecord = (
                await client.pw_join_pool(
                    wallet_id,
                    pool_ph,
                    "https://pool.example.com",
                    5,
                    fee,
                )
            )["transaction"]
            assert join_pool_tx is not None

            status: PoolWalletInfo = (await client.pw_status(wallet_id))[0]

            assert status.current.state == PoolSingletonState.SELF_POOLING.value
            assert status.current.pool_url == ""
            assert status.current.relative_lock_height == 0
            assert status.current.state == 1
            assert status.current.version == 1

            assert status.target
            assert status.target.pool_url == "https://pool.example.com"
            assert status.target.relative_lock_height == 5
            assert status.target.state == 3
            assert status.target.version == 1

            async def status_is_farming_to_pool():
                await farm_blocks(full_node_api, our_ph, 1)
                pw_status: PoolWalletInfo = (await client.pw_status(wallet_id))[0]
                return pw_status.current.state == PoolSingletonState.FARMING_TO_POOL.value

            await time_out_assert(timeout=MAX_WAIT_SECS, function=status_is_farming_to_pool)

            await time_out_assert(20, wallet_is_synced, True, wallet_nodes[0], full_node_api)

            status: PoolWalletInfo = (await client.pw_status(wallet_id))[0]

            leave_pool_tx: Dict[str, Any] = await client.pw_self_pool(wallet_id, fee)
            assert leave_pool_tx["transaction"].wallet_id == wallet_id
            assert leave_pool_tx["transaction"].amount == 1

            async def status_is_leaving():
                await farm_blocks(full_node_api, our_ph, 1)
                pw_status: PoolWalletInfo = (await client.pw_status(wallet_id))[0]
                return pw_status.current.state == PoolSingletonState.LEAVING_POOL.value

            await time_out_assert(timeout=MAX_WAIT_SECS, function=status_is_leaving)

            async def status_is_self_pooling():
                # Farm enough blocks to wait for relative_lock_height
                await farm_blocks(full_node_api, our_ph, 1)
                pw_status: PoolWalletInfo = (await client.pw_status(wallet_id))[0]
                return pw_status.current.state == PoolSingletonState.SELF_POOLING.value

            await time_out_assert(timeout=MAX_WAIT_SECS, function=status_is_self_pooling)
            assert len(await wallets[0].wallet_state_manager.tx_store.get_unconfirmed_for_wallet(2)) == 0

        finally:
            client.close()
            await client.await_closed()
            await rpc_cleanup()

    @pytest.mark.asyncio
    @pytest.mark.parametrize("trusted_and_fee", [(True, FEE_AMOUNT), (False, 0)])
    async def test_change_pools(self, setup, trusted_and_fee, self_hostname):
        """This tests Pool A -> escaping -> Pool B"""
        trusted, fee = trusted_and_fee
        full_nodes, wallet_nodes, receive_address, client, rpc_cleanup = setup
        our_ph = receive_address[0]
        pool_a_ph = receive_address[1]
        wallets = [wallet_n.wallet_state_manager.main_wallet for wallet_n in wallet_nodes]
        pool_b_ph = await wallets[1].get_new_puzzlehash()
        full_node_api = full_nodes[0]

        if trusted:
            wallet_nodes[0].config["trusted_peers"] = {
                full_node_api.full_node.server.node_id.hex(): full_node_api.full_node.server.node_id.hex()
            }
        else:
            wallet_nodes[0].config["trusted_peers"] = {}

        await wallet_nodes[0].server.start_client(
            PeerInfo(self_hostname, uint16(full_node_api.full_node.server._port)), None
        )

        WAIT_SECS = 200
        try:
            assert len(await client.get_wallets(WalletType.POOLING_WALLET)) == 0

            async def have_chia():
                await farm_blocks(full_node_api, our_ph, 1)
                return (await wallets[0].get_confirmed_balance()) > 0

            await time_out_assert(timeout=WAIT_SECS, function=have_chia)
            await time_out_assert(20, wallet_is_synced, True, wallet_nodes[0], full_node_api)

            creation_tx: TransactionRecord = await client.create_new_pool_wallet(
                pool_a_ph, "https://pool-a.org", 5, f"{self_hostname}:5000", "new", "FARMING_TO_POOL", fee
            )

            await time_out_assert(
                10,
                full_node_api.full_node.mempool_manager.get_spendbundle,
                creation_tx.spend_bundle,
                creation_tx.name,
            )

            await farm_blocks(full_node_api, our_ph, 6)
            assert full_node_api.full_node.mempool_manager.get_spendbundle(creation_tx.name) is None

            await time_out_assert(20, wallet_is_synced, True, wallet_nodes[0], full_node_api)

            summaries_response = await client.get_wallets(WalletType.POOLING_WALLET)
            assert len(summaries_response) == 1
            wallet_id: int = summaries_response[0]["id"]
            status: PoolWalletInfo = (await client.pw_status(wallet_id))[0]

            assert status.current.state == PoolSingletonState.FARMING_TO_POOL.value
            assert status.target is None

            async def status_is_farming_to_pool():
                await farm_blocks(full_node_api, our_ph, 1)
                pw_status: PoolWalletInfo = (await client.pw_status(wallet_id))[0]
                return pw_status.current.state == PoolSingletonState.FARMING_TO_POOL.value

            await time_out_assert(timeout=WAIT_SECS, function=status_is_farming_to_pool)

            pw_info: PoolWalletInfo = (await client.pw_status(wallet_id))[0]
            assert pw_info.current.pool_url == "https://pool-a.org"
            assert pw_info.current.relative_lock_height == 5
            status: PoolWalletInfo = (await client.pw_status(wallet_id))[0]

            join_pool_tx: TransactionRecord = (
                await client.pw_join_pool(
                    wallet_id,
                    pool_b_ph,
                    "https://pool-b.org",
                    10,
                    fee,
                )
            )["transaction"]
            assert join_pool_tx is not None

            async def status_is_leaving():
                await farm_blocks(full_node_api, our_ph, 1)
                pw_status: PoolWalletInfo = (await client.pw_status(wallet_id))[0]
                return pw_status.current.state == PoolSingletonState.LEAVING_POOL.value

            await time_out_assert(timeout=WAIT_SECS, function=status_is_leaving)
            pw_info: PoolWalletInfo = (await client.pw_status(wallet_id))[0]

            await time_out_assert(timeout=WAIT_SECS, function=status_is_farming_to_pool)
            pw_info: PoolWalletInfo = (await client.pw_status(wallet_id))[0]
            assert pw_info.current.pool_url == "https://pool-b.org"
            assert pw_info.current.relative_lock_height == 10
            assert len(await wallets[0].wallet_state_manager.tx_store.get_unconfirmed_for_wallet(2)) == 0

        finally:
            client.close()
            await client.await_closed()
            await rpc_cleanup()

    @pytest.mark.asyncio
    @pytest.mark.parametrize("trusted_and_fee", [(True, FEE_AMOUNT), (False, 0)])
    async def test_change_pools_reorg(self, setup, trusted_and_fee, bt, self_hostname):
        """This tests Pool A -> escaping -> reorg -> escaping -> Pool B"""
        trusted, fee = trusted_and_fee
        full_nodes, wallet_nodes, receive_address, client, rpc_cleanup = setup
        our_ph = receive_address[0]
        pool_a_ph = receive_address[1]
        wallets = [wallet_n.wallet_state_manager.main_wallet for wallet_n in wallet_nodes]
        pool_b_ph = await wallets[1].get_new_puzzlehash()
        full_node_api = full_nodes[0]
        WAIT_SECS = 30
        if trusted:
            wallet_nodes[0].config["trusted_peers"] = {
                full_node_api.full_node.server.node_id.hex(): full_node_api.full_node.server.node_id.hex()
            }
        else:
            wallet_nodes[0].config["trusted_peers"] = {}

        await wallet_nodes[0].server.start_client(
            PeerInfo(self_hostname, uint16(full_node_api.full_node.server._port)), None
        )

        try:
            assert len(await client.get_wallets(WalletType.POOLING_WALLET)) == 0

            async def have_chia():
                await farm_blocks(full_node_api, our_ph, 1)
                return (await wallets[0].get_confirmed_balance()) > 0

            await time_out_assert(timeout=WAIT_SECS, function=have_chia)
            await time_out_assert(20, wallet_is_synced, True, wallet_nodes[0], full_node_api)

            creation_tx: TransactionRecord = await client.create_new_pool_wallet(
                pool_a_ph, "https://pool-a.org", 5, f"{self_hostname}:5000", "new", "FARMING_TO_POOL", fee
            )

            await time_out_assert(
                10,
                full_node_api.full_node.mempool_manager.get_spendbundle,
                creation_tx.spend_bundle,
                creation_tx.name,
            )

            await farm_blocks(full_node_api, our_ph, 6)
            assert full_node_api.full_node.mempool_manager.get_spendbundle(creation_tx.name) is None

            await time_out_assert(20, wallet_is_synced, True, wallet_nodes[0], full_node_api)

            summaries_response = await client.get_wallets(WalletType.POOLING_WALLET)
            assert len(summaries_response) == 1
            wallet_id: int = summaries_response[0]["id"]
            status: PoolWalletInfo = (await client.pw_status(wallet_id))[0]

            assert status.current.state == PoolSingletonState.FARMING_TO_POOL.value
            assert status.target is None

            async def status_is_farming_to_pool():
                await farm_blocks(full_node_api, our_ph, 1)
                pw_status: PoolWalletInfo = (await client.pw_status(wallet_id))[0]
                return pw_status.current.state == PoolSingletonState.FARMING_TO_POOL.value

            await time_out_assert(timeout=WAIT_SECS, function=status_is_farming_to_pool)

            pw_info: PoolWalletInfo = (await client.pw_status(wallet_id))[0]
            assert pw_info.current.pool_url == "https://pool-a.org"
            assert pw_info.current.relative_lock_height == 5

            join_pool_tx: TransactionRecord = (
                await client.pw_join_pool(
                    wallet_id,
                    pool_b_ph,
                    "https://pool-b.org",
                    10,
                    fee,
                )
            )["transaction"]
            assert join_pool_tx is not None
            await time_out_assert(
                10,
                full_node_api.full_node.mempool_manager.get_spendbundle,
                join_pool_tx.spend_bundle,
                join_pool_tx.name,
            )
            await farm_blocks(full_node_api, our_ph, 1)

            async def status_is_leaving_no_blocks():
                pw_status: PoolWalletInfo = (await client.pw_status(wallet_id))[0]
                return pw_status.current.state == PoolSingletonState.LEAVING_POOL.value

            async def status_is_farming_to_pool_no_blocks():
                pw_status: PoolWalletInfo = (await client.pw_status(wallet_id))[0]
                return pw_status.current.state == PoolSingletonState.FARMING_TO_POOL.value

            await time_out_assert(timeout=WAIT_SECS, function=status_is_leaving_no_blocks)

            current_blocks = await full_node_api.get_all_full_blocks()
            more_blocks = full_node_api.bt.get_consecutive_blocks(
                3,
                farmer_reward_puzzle_hash=pool_a_ph,
                pool_reward_puzzle_hash=pool_b_ph,
                block_list_input=current_blocks[:-1],
                force_overflow=True,
                guarantee_transaction_block=True,
                seed=32 * b"4",
                transaction_data=join_pool_tx.spend_bundle,
            )

            for block in more_blocks[-3:]:
                await full_node_api.full_node.respond_block(RespondBlock(block))

            await asyncio.sleep(5)
            await time_out_assert(timeout=WAIT_SECS, function=status_is_leaving_no_blocks)

            # Eventually, leaves pool
            await time_out_assert(timeout=WAIT_SECS, function=status_is_farming_to_pool)

        finally:
            client.close()
            await client.await_closed()
            await rpc_cleanup()<|MERGE_RESOLUTION|>--- conflicted
+++ resolved
@@ -542,11 +542,7 @@
 
             tx1 = await client.get_transactions(1)
             assert (250000000000 + fee) in [tx.amount for tx in tx1]
-<<<<<<< HEAD
-            # await time_out_assert(10, wallet_0.get_confirmed_balance, total_block_rewards)
-=======
             # await time_out_assert(20, wallet_0.get_confirmed_balance, total_block_rewards)
->>>>>>> 35516c66
 
     @pytest.mark.asyncio
     @pytest.mark.parametrize("trusted_and_fee", [(True, FEE_AMOUNT * 2)])
