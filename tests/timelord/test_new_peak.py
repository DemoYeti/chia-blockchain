--- conflicted
+++ resolved
@@ -26,49 +26,6 @@
     async def test_timelord_new_peak_basic(
         self, bt: BlockTools, timelord: Tuple[TimelordAPI, ChiaServer], default_1000_blocks: List[FullBlock]
     ) -> None:
-<<<<<<< HEAD
-        b1, db_wrapper1 = await create_blockchain(bt.constants, 2)
-        b2, db_wrapper2 = await create_blockchain(bt.constants, 2)
-
-        timelord_api, _ = timelord
-        for block in default_1000_blocks:
-            await _validate_and_add_block(b1, block)
-            await _validate_and_add_block(b2, block)
-
-        peak = timelord_peak_from_block(b1, default_1000_blocks[-1])
-        assert peak is not None
-        assert timelord_api.timelord.new_peak is None
-        await timelord_api.new_peak_timelord(peak)
-        assert timelord_api.timelord.new_peak is not None
-        assert timelord_api.timelord.new_peak.reward_chain_block.height == peak.reward_chain_block.height
-        blocks = bt.get_consecutive_blocks(1, default_1000_blocks)
-        await _validate_and_add_block(b1, blocks[-1])
-        await _validate_and_add_block(b2, blocks[-1])
-
-        await timelord_api.new_peak_timelord(timelord_peak_from_block(b1, blocks[-1]))
-        assert timelord_api.timelord.new_peak.reward_chain_block.height == blocks[-1].height
-
-        blocks_1 = bt.get_consecutive_blocks(2, blocks)
-        await _validate_and_add_block(b1, blocks_1[-2])
-        await _validate_and_add_block(b1, blocks_1[-1])
-        await timelord_api.new_peak_timelord(timelord_peak_from_block(b1, blocks_1[-2]))
-        await timelord_api.new_peak_timelord(timelord_peak_from_block(b1, blocks_1[-1]))
-        assert timelord_api.timelord.new_peak.reward_chain_block.height == blocks_1[-1].height
-
-        # new unknown peak, weight less then curr peak
-        blocks_2 = bt.get_consecutive_blocks(1, blocks)
-        await _validate_and_add_block(b2, blocks_2[-1])
-        await timelord_api.new_peak_timelord(timelord_peak_from_block(b2, blocks_2[-1]))
-        assert timelord_api.timelord.last_state.last_weight == blocks_1[-1].weight
-        assert timelord_api.timelord.last_state.total_iters == blocks_1[-1].reward_chain_block.total_iters
-
-        await db_wrapper1.close()
-        await db_wrapper2.close()
-        b1.shut_down()
-        b2.shut_down()
-
-        return None
-=======
         async with create_blockchain(bt.constants, 2) as (b1, db_wrapper1):
             async with create_blockchain(bt.constants, 2) as (b2, db_wrapper2):
                 timelord_api, _ = timelord
@@ -76,7 +33,7 @@
                     await _validate_and_add_block(b1, block)
                     await _validate_and_add_block(b2, block)
 
-                peak = timelord_peak_from_block(default_1000_blocks[-1], b1, bt.constants)
+                peak = timelord_peak_from_block(b1, default_1000_blocks[-1])
                 assert peak is not None
                 assert timelord_api.timelord.new_peak is None
                 await timelord_api.new_peak_timelord(peak)
@@ -86,141 +43,80 @@
                 await _validate_and_add_block(b1, blocks[-1])
                 await _validate_and_add_block(b2, blocks[-1])
 
-                await timelord_api.new_peak_timelord(timelord_peak_from_block(blocks[-1], b1, bt.constants))
+                await timelord_api.new_peak_timelord(timelord_peak_from_block(b1, blocks[-1]))
                 assert timelord_api.timelord.new_peak.reward_chain_block.height == blocks[-1].height
 
                 blocks_1 = bt.get_consecutive_blocks(2, blocks)
                 await _validate_and_add_block(b1, blocks_1[-2])
                 await _validate_and_add_block(b1, blocks_1[-1])
-                await timelord_api.new_peak_timelord(timelord_peak_from_block(blocks_1[-2], b1, bt.constants))
-                await timelord_api.new_peak_timelord(timelord_peak_from_block(blocks_1[-1], b1, bt.constants))
+                await timelord_api.new_peak_timelord(timelord_peak_from_block(b1, blocks_1[-2]))
+                await timelord_api.new_peak_timelord(timelord_peak_from_block(b1, blocks_1[-1]))
                 assert timelord_api.timelord.new_peak.reward_chain_block.height == blocks_1[-1].height
 
-                # # new unknown peak, weight less then curr peak
-                # blocks_2 = bt.get_consecutive_blocks(1, blocks)
-                # await _validate_and_add_block(b2, blocks_2[-1])
-                # await timelord_api.new_peak_timelord(timelord_peak_from_block(blocks_2[-1], b2, bt.constants))
-                # assert timelord_api.timelord.new_peak.reward_chain_block.height == blocks_1[-1].height
->>>>>>> e8adff79
+                # new unknown peak, weight less then curr peak
+                blocks_2 = bt.get_consecutive_blocks(1, blocks)
+                await _validate_and_add_block(b2, blocks_2[-1])
+                await timelord_api.new_peak_timelord(timelord_peak_from_block(b2, blocks_2[-1]))
+                assert timelord_api.timelord.last_state.last_weight == blocks_1[-1].weight
+                assert timelord_api.timelord.last_state.total_iters == blocks_1[-1].reward_chain_block.total_iters
 
     @pytest.mark.anyio
     async def test_timelord_new_peak_heavier_unfinished_same_chain_not_orphand(
         self, bt: BlockTools, timelord: Tuple[TimelordAPI, ChiaServer], default_1000_blocks: List[FullBlock]
     ) -> None:
-        b1, db_wrapper1 = await create_blockchain(bt.constants, 2)
-        timelord_api, _ = timelord
-        for block in default_1000_blocks:
-            await _validate_and_add_block(b1, block)
-
-        peak = timelord_peak_from_block(b1, default_1000_blocks[-1])
-        assert peak is not None
-        assert timelord_api.timelord.new_peak is None
-        await timelord_api.new_peak_timelord(peak)
-        assert timelord_api.timelord.new_peak is not None
-        assert timelord_api.timelord.new_peak.reward_chain_block.get_hash() == peak.reward_chain_block.get_hash()
-
-        # make two new blocks on tip
-        blocks_1 = bt.get_consecutive_blocks(2, default_1000_blocks)
-        await _validate_and_add_block(b1, blocks_1[-2])
-        await _validate_and_add_block(b1, blocks_1[-1])
-        block_record = b1.block_record(blocks_1[-1].header_hash)
-        block_1 = blocks_1[-2]
-        block_2 = blocks_1[-1]
-
-        ses: Optional[SubEpochSummary] = next_sub_epoch_summary(
-            bt.constants, b1, block_record.required_iters, block_1, True
-        )
-
-        sub_slot_iters, difficulty = get_next_sub_slot_iters_and_difficulty(
-            bt.constants, len(block_1.finished_sub_slots) > 0, b1.block_record(block_1.prev_header_hash), b1
-        )
-
-        rc_prev = await get_rc_prev(b1, block_1)
-
-        timelord_unf_block = timelord_protocol.NewUnfinishedBlockTimelord(
-            block_1.reward_chain_block.get_unfinished(), difficulty, sub_slot_iters, block_1.foliage, ses, rc_prev
-        )
-        await timelord_api.new_unfinished_block_timelord(timelord_unf_block)
-
-        assert timelord_api.timelord.unfinished_blocks[-1].get_hash() == timelord_unf_block.get_hash()
-        new_peak = timelord_peak_from_block(b1, block_2)
-        assert timelord_unf_block.reward_chain_block.total_iters <= new_peak.reward_chain_block.total_iters
-        await timelord_api.new_peak_timelord(new_peak)
-
-        await time_out_assert(60, peak_new_peak_is_none, True, timelord_api)
-
-        assert (
-            timelord_api.timelord.last_state.peak.reward_chain_block.get_hash()
-            == new_peak.reward_chain_block.get_hash()
-        )
-
-        await db_wrapper1.close()
-        b1.shut_down()
-
-        return None
+        async with create_blockchain(bt.constants, 2) as (b1, db_wrapper1):
+
+
+            timelord_api, _ = timelord
+            for block in default_1000_blocks:
+                await _validate_and_add_block(b1, block)
+
+            peak = timelord_peak_from_block(b1, default_1000_blocks[-1])
+            assert peak is not None
+            assert timelord_api.timelord.new_peak is None
+            await timelord_api.new_peak_timelord(peak)
+            assert timelord_api.timelord.new_peak is not None
+            assert timelord_api.timelord.new_peak.reward_chain_block.get_hash() == peak.reward_chain_block.get_hash()
+
+            # make two new blocks on tip
+            blocks_1 = bt.get_consecutive_blocks(2, default_1000_blocks)
+            await _validate_and_add_block(b1, blocks_1[-2])
+            await _validate_and_add_block(b1, blocks_1[-1])
+            block_record = b1.block_record(blocks_1[-1].header_hash)
+            block_1 = blocks_1[-2]
+            block_2 = blocks_1[-1]
+
+            ses: Optional[SubEpochSummary] = next_sub_epoch_summary(
+                bt.constants, b1, block_record.required_iters, block_1, True
+            )
+
+            sub_slot_iters, difficulty = get_next_sub_slot_iters_and_difficulty(
+                bt.constants, len(block_1.finished_sub_slots) > 0, b1.block_record(block_1.prev_header_hash), b1
+            )
+
+            rc_prev = await get_rc_prev(b1, block_1)
+
+            timelord_unf_block = timelord_protocol.NewUnfinishedBlockTimelord(
+                block_1.reward_chain_block.get_unfinished(), difficulty, sub_slot_iters, block_1.foliage, ses, rc_prev
+            )
+            await timelord_api.new_unfinished_block_timelord(timelord_unf_block)
+
+            assert timelord_api.timelord.unfinished_blocks[-1].get_hash() == timelord_unf_block.get_hash()
+            new_peak = timelord_peak_from_block(b1, block_2)
+            assert timelord_unf_block.reward_chain_block.total_iters <= new_peak.reward_chain_block.total_iters
+            await timelord_api.new_peak_timelord(new_peak)
+
+            await time_out_assert(60, peak_new_peak_is_none, True, timelord_api)
+
+            assert (
+                timelord_api.timelord.last_state.peak.reward_chain_block.get_hash()
+                == new_peak.reward_chain_block.get_hash()
+            )
 
     @pytest.mark.anyio
     async def test_timelord_new_peak_heavier_unfinished_same_chain_orphand(
         self, bt: BlockTools, timelord: Tuple[TimelordAPI, ChiaServer], default_1000_blocks: List[FullBlock]
     ) -> None:
-<<<<<<< HEAD
-        b1, db_wrapper1 = await create_blockchain(bt.constants, 2)
-        b2, db_wrapper2 = await create_blockchain(bt.constants, 2)
-
-        timelord_api, _ = timelord
-        for block in default_1000_blocks:
-            await _validate_and_add_block(b1, block)
-            await _validate_and_add_block(b2, block)
-
-        peak = timelord_peak_from_block(b1, default_1000_blocks[-1])
-        assert peak is not None
-        assert timelord_api.timelord.new_peak is None
-        await timelord_api.new_peak_timelord(peak)
-        assert timelord_api.timelord.new_peak is not None
-        assert timelord_api.timelord.new_peak.reward_chain_block.get_hash() == peak.reward_chain_block.get_hash()
-
-        # make two new blocks on tip
-        blocks_1 = bt.get_consecutive_blocks(1, default_1000_blocks, time_per_block=9)
-        await _validate_and_add_block(b1, blocks_1[-1])
-        blocks_2 = bt.get_consecutive_blocks(1, default_1000_blocks, seed=b"data", time_per_block=50)
-        await _validate_and_add_block(b2, blocks_2[-1])
-        block_record = b1.block_record(blocks_1[-1].header_hash)
-        block_1 = blocks_1[-1]
-        block_2 = blocks_2[-1]
-
-        assert block_2.total_iters >= block_1.total_iters
-
-        ses: Optional[SubEpochSummary] = next_sub_epoch_summary(
-            bt.constants, b1, block_record.required_iters, block_1, True
-        )
-
-        sub_slot_iters, difficulty = get_next_sub_slot_iters_and_difficulty(
-            bt.constants, len(block_1.finished_sub_slots) > 0, b1.block_record(blocks_1[-1].prev_header_hash), b1
-        )
-
-        rc_prev = await get_rc_prev(b1, block_1)
-
-        timelord_unf_block = timelord_protocol.NewUnfinishedBlockTimelord(
-            block_1.reward_chain_block.get_unfinished(), difficulty, sub_slot_iters, block_1.foliage, ses, rc_prev
-        )
-        await timelord_api.new_unfinished_block_timelord(timelord_unf_block)
-
-        assert timelord_api.timelord.unfinished_blocks[-1].get_hash() == timelord_unf_block.get_hash()
-        new_peak = timelord_peak_from_block(b2, block_2)
-        assert timelord_unf_block.reward_chain_block.total_iters <= new_peak.reward_chain_block.total_iters
-        await timelord_api.new_peak_timelord(new_peak)
-
-        await time_out_assert(60, peak_new_peak_is_none, True, timelord_api)
-
-        assert timelord_api.timelord.last_state.peak.reward_chain_block.get_hash() == peak.reward_chain_block.get_hash()
-
-        await db_wrapper1.close()
-        await db_wrapper2.close()
-        b1.shut_down()
-        b2.shut_down()
-
-        return None
-=======
         async with create_blockchain(bt.constants, 2) as (b1, db_wrapper1):
             async with create_blockchain(bt.constants, 2) as (b2, db_wrapper2):
                 timelord_api, _ = timelord
@@ -228,61 +124,48 @@
                     await _validate_and_add_block(b1, block)
                     await _validate_and_add_block(b2, block)
 
-                peak = timelord_peak_from_block(default_1000_blocks[-1], b1, bt.constants)
+                peak = timelord_peak_from_block(b1, default_1000_blocks[-1])
                 assert peak is not None
                 assert timelord_api.timelord.new_peak is None
                 await timelord_api.new_peak_timelord(peak)
                 assert timelord_api.timelord.new_peak is not None
-                assert timelord_api.timelord.new_peak.reward_chain_block.height == peak.reward_chain_block.height
+                assert timelord_api.timelord.new_peak.reward_chain_block.get_hash() == peak.reward_chain_block.get_hash()
 
                 # make two new blocks on tip
-                blocks_1 = bt.get_consecutive_blocks(2, default_1000_blocks)
-                await _validate_and_add_block(b1, blocks_1[-2])
+                blocks_1 = bt.get_consecutive_blocks(1, default_1000_blocks, time_per_block=9)
                 await _validate_and_add_block(b1, blocks_1[-1])
-                blocks_2 = bt.get_consecutive_blocks(1, default_1000_blocks)
+                blocks_2 = bt.get_consecutive_blocks(1, default_1000_blocks, seed=b"data", time_per_block=50)
                 await _validate_and_add_block(b2, blocks_2[-1])
                 block_record = b1.block_record(blocks_1[-1].header_hash)
-                block = blocks_1[-1]
+                block_1 = blocks_1[-1]
+                block_2 = blocks_2[-1]
+
+                assert block_2.total_iters >= block_1.total_iters
 
                 ses: Optional[SubEpochSummary] = next_sub_epoch_summary(
-                    bt.constants, b1, block_record.required_iters, block, True
+                    bt.constants, b1, block_record.required_iters, block_1, True
                 )
 
                 sub_slot_iters, difficulty = get_next_sub_slot_iters_and_difficulty(
-                    bt.constants, len(block.finished_sub_slots) > 0, b1.block_record(blocks_1[-1].prev_header_hash), b1
+                    bt.constants, len(block_1.finished_sub_slots) > 0, b1.block_record(blocks_1[-1].prev_header_hash), b1
                 )
 
-                if block.reward_chain_block.signage_point_index == 0:
-                    # find first in slot and find slot challenge
-                    blk = b1.block_record(blocks_1[-1].header_hash)
-                    while blk.first_in_sub_slot is False:
-                        blk = b1.block_record(blocks_1[-1].prev_header_hash)
-                    full_blk = await b1.get_full_block(blk.header_hash)
-                    sub_slot = None
-                    for s in full_blk.finished_sub_slots:
-                        if (
-                            s is not None
-                            and s.challenge_chain.get_hash() == block.reward_chain_block.pos_ss_cc_challenge_hash
-                        ):
-                            sub_slot = s
-                    if sub_slot is None:
-                        assert block.reward_chain_block.pos_ss_cc_challenge_hash == bt.constants.GENESIS_CHALLENGE
-                        rc_prev = bt.constants.GENESIS_CHALLENGE
-                    else:
-                        rc_prev = sub_slot.reward_chain.get_hash()
-                else:
-                    assert block.reward_chain_block.reward_chain_sp_vdf is not None
-                    rc_prev = block.reward_chain_block.reward_chain_sp_vdf.challenge
+                rc_prev = await get_rc_prev(b1, block_1)
 
                 timelord_unf_block = timelord_protocol.NewUnfinishedBlockTimelord(
-                    block.reward_chain_block.get_unfinished(), difficulty, sub_slot_iters, block.foliage, ses, rc_prev
+                    block_1.reward_chain_block.get_unfinished(), difficulty, sub_slot_iters, block_1.foliage, ses, rc_prev
                 )
-
-                timelord_api.new_unfinished_block_timelord(timelord_unf_block)
-
-                await timelord_api.new_peak_timelord(timelord_peak_from_block(blocks_2[-1], b2, bt.constants))
-                assert timelord_api.timelord.last_state.get_height() == peak.reward_chain_block.height
->>>>>>> e8adff79
+                await timelord_api.new_unfinished_block_timelord(timelord_unf_block)
+
+                assert timelord_api.timelord.unfinished_blocks[-1].get_hash() == timelord_unf_block.get_hash()
+                new_peak = timelord_peak_from_block(b2, block_2)
+                assert timelord_unf_block.reward_chain_block.total_iters <= new_peak.reward_chain_block.total_iters
+                await timelord_api.new_peak_timelord(new_peak)
+
+                await time_out_assert(60, peak_new_peak_is_none, True, timelord_api)
+
+                assert timelord_api.timelord.last_state.peak.reward_chain_block.get_hash() == peak.reward_chain_block.get_hash()
+
 
 
 async def get_rc_prev(blockchain: Blockchain, block: FullBlock) -> bytes32:
